use crate::contexts::GeoEngineDb;
use crate::datasets::listing::{Provenance, ProvenanceOutput};
use crate::error::{Error, Result};
use crate::layers::external::{DataProvider, DataProviderDefinition};
use crate::layers::layer::{
    CollectionItem, Layer, LayerCollection, LayerCollectionListOptions, LayerCollectionListing,
    LayerListing, ProviderLayerCollectionId, ProviderLayerId,
};
use crate::layers::listing::{
    LayerCollectionId, LayerCollectionProvider, ProviderCapabilities, SearchCapabilities,
};
use crate::util::parsing::deserialize_base_url;
use crate::workflows::workflow::Workflow;
use async_trait::async_trait;
use gdal::Dataset;
use geoengine_datatypes::collections::VectorDataType;
use geoengine_datatypes::dataset::{DataId, DataProviderId, LayerId};
use geoengine_datatypes::hashmap;
use geoengine_datatypes::primitives::{
    AxisAlignedRectangle, BoundingBox2D, CacheTtlSeconds, ContinuousMeasurement, Coordinate2D,
    FeatureDataType, Measurement, RasterQueryRectangle, SpatialPartition2D, TimeInstance,
    TimeInterval, VectorQueryRectangle,
};
use geoengine_datatypes::raster::RasterDataType;
use geoengine_datatypes::spatial_reference::SpatialReference;
use geoengine_operators::engine::{
    MetaData, MetaDataProvider, RasterBandDescriptors, RasterOperator, RasterResultDescriptor,
    StaticMetaData, TypedOperator, VectorColumnInfo, VectorOperator, VectorResultDescriptor,
};
use geoengine_operators::mock::MockDatasetDataSourceLoadingInfo;
use geoengine_operators::source::{
    FileNotFoundHandling, GdalDatasetParameters, GdalLoadingInfo, GdalLoadingInfoTemporalSlice,
    GdalMetaDataList, GdalSource, GdalSourceParameters, OgrSource, OgrSourceColumnSpec,
    OgrSourceDataset, OgrSourceDatasetTimeType, OgrSourceDurationSpec, OgrSourceErrorSpec,
    OgrSourceParameters, OgrSourceTimeFormat,
};
use geoengine_operators::util::gdal::gdal_open_dataset;
use geoengine_operators::util::TemporaryGdalThreadLocalConfigOptions;
use reqwest::Client;
use serde::{Deserialize, Serialize};
use snafu::prelude::*;
use std::collections::{BTreeMap, HashMap};
use std::str::FromStr;
use std::sync::OnceLock;
use url::Url;

static IS_FILETYPE_RASTER: OnceLock<HashMap<&'static str, bool>> = OnceLock::new();

// TODO: change to `LazyLock' once stable
fn init_is_filetype_raster() -> HashMap<&'static str, bool> {
    //name:is_raster
    hashmap! {
        "GeoTIFF" => true,
        "GeoJSON" => false
    }
}

#[derive(Debug, Clone, Serialize, Deserialize, PartialEq)]
#[serde(rename_all = "camelCase")]
pub struct EdrDataProviderDefinition {
    pub name: String,
    pub description: String,
    pub priority: Option<i16>,
    pub id: DataProviderId,
    #[serde(deserialize_with = "deserialize_base_url")]
    pub base_url: Url,
    pub vector_spec: Option<EdrVectorSpec>,
    #[serde(default)]
    pub cache_ttl: CacheTtlSeconds,
    #[serde(default)]
    /// List of vertical reference systems with a discrete scale
    pub discrete_vrs: Vec<String>,
    pub provenance: Option<Vec<Provenance>>,
}

#[derive(Debug, Clone, Serialize, Deserialize, PartialEq)]
pub struct EdrVectorSpec {
    pub x: String,
    pub y: Option<String>,
    pub time: String,
}

#[async_trait]
impl<D: GeoEngineDb> DataProviderDefinition<D> for EdrDataProviderDefinition {
    async fn initialize(self: Box<Self>, _db: D) -> Result<Box<dyn DataProvider>> {
        Ok(Box::new(EdrDataProvider {
            id: self.id,
            name: self.name,
            description: self.description,
            base_url: self.base_url,
            vector_spec: self.vector_spec,
            client: Client::new(),
            cache_ttl: self.cache_ttl,
            discrete_vrs: self.discrete_vrs,
            provenance: self.provenance,
        }))
    }

    fn type_name(&self) -> &'static str {
        "Environmental Data Retrieval"
    }

    fn name(&self) -> String {
        self.name.clone()
    }

    fn id(&self) -> DataProviderId {
        self.id
    }

    fn priority(&self) -> i16 {
        self.priority.unwrap_or(0)
    }
}

#[derive(Debug)]
pub struct EdrDataProvider {
    id: DataProviderId,
    name: String,
    description: String,
    base_url: Url,
    vector_spec: Option<EdrVectorSpec>,
    client: Client,
    cache_ttl: CacheTtlSeconds,
    /// List of vertical reference systems with a discrete scale
    discrete_vrs: Vec<String>,
    provenance: Option<Vec<Provenance>>,
}

#[async_trait]
impl DataProvider for EdrDataProvider {
    async fn provenance(&self, id: &DataId) -> Result<ProvenanceOutput> {
        Ok(ProvenanceOutput {
            data: id.clone(),
            provenance: self.provenance.clone(),
        })
    }
}

impl EdrDataProvider {
    async fn load_collection_by_name(
        &self,
        collection_name: &str,
    ) -> Result<EdrCollectionMetaData> {
        self.client
            .get(
                self.base_url
                    .join(&format!("collections/{collection_name}?f=json"))?,
            )
            .send()
            .await?
            .json()
            .await
            .map_err(|_| Error::EdrInvalidMetadataFormat)
    }

    async fn load_collection_by_dataid(
        &self,
        id: &geoengine_datatypes::dataset::DataId,
    ) -> Result<(EdrCollectionId, EdrCollectionMetaData), geoengine_operators::error::Error> {
        let layer_id = id
            .external()
            .ok_or(Error::InvalidDataId)
            .map_err(|e| geoengine_operators::error::Error::LoadingInfo {
                source: Box::new(e),
            })?
            .layer_id;
        let edr_id: EdrCollectionId = EdrCollectionId::from_str(&layer_id.0).map_err(|e| {
            geoengine_operators::error::Error::LoadingInfo {
                source: Box::new(e),
            }
        })?;
        let collection_name = edr_id.get_collection_id().map_err(|e| {
            geoengine_operators::error::Error::LoadingInfo {
                source: Box::new(e),
            }
        })?;
        let collection_meta: EdrCollectionMetaData = self
            .load_collection_by_name(collection_name)
            .await
            .map_err(|e| geoengine_operators::error::Error::LoadingInfo {
                source: Box::new(e),
            })?;
        Ok((edr_id, collection_meta))
    }

    async fn get_root_collection(
        &self,
        collection_id: &LayerCollectionId,
        options: &LayerCollectionListOptions,
    ) -> Result<LayerCollection> {
        let collections: EdrCollectionsMetaData = self
            .client
            .get(self.base_url.join("collections?f=json")?)
            .send()
            .await?
            .json()
            .await
            .map_err(|_| Error::EdrInvalidMetadataFormat)?;

        let items = collections
            .collections
            .into_iter()
            .filter(|collection| {
                collection.data_queries.cube.is_some() && collection.extent.spatial.is_some()
            })
            .skip(options.offset as usize)
            .take(options.limit as usize)
            .map(|collection| {
                if collection.is_raster_file()? || collection.extent.vertical.is_some() {
                    Ok(CollectionItem::Collection(LayerCollectionListing {
                        id: ProviderLayerCollectionId {
                            provider_id: self.id,
                            collection_id: EdrCollectionId::Collection {
                                collection: collection.id.clone(),
                            }
                            .try_into()?,
                        },
                        name: collection.title.unwrap_or(collection.id),
                        description: collection.description.unwrap_or_default(),
                        properties: vec![],
                    }))
                } else {
                    Ok(CollectionItem::Layer(LayerListing {
                        id: ProviderLayerId {
                            provider_id: self.id,
                            layer_id: EdrCollectionId::Collection {
                                collection: collection.id.clone(),
                            }
                            .try_into()?,
                        },
                        name: collection.title.unwrap_or(collection.id),
                        description: collection.description.unwrap_or_default(),
                        properties: vec![],
                    }))
                }
            })
            .collect::<Result<Vec<CollectionItem>>>()?;

        Ok(LayerCollection {
            id: ProviderLayerCollectionId {
                provider_id: self.id,
                collection_id: collection_id.clone(),
            },
            name: "EDR".to_owned(),
            description: "Environmental Data Retrieval".to_owned(),
            items,
            entry_label: None,
            properties: vec![],
        })
    }

    fn get_raster_parameter_collection(
        &self,
        collection_id: &LayerCollectionId,
        collection_meta: EdrCollectionMetaData,
        options: &LayerCollectionListOptions,
    ) -> Result<LayerCollection> {
        let items = collection_meta
            .parameter_names
            .into_keys()
            .skip(options.offset as usize)
            .take(options.limit as usize)
            .map(|parameter_name| {
                if collection_meta.extent.vertical.is_some() {
                    Ok(CollectionItem::Collection(LayerCollectionListing {
                        id: ProviderLayerCollectionId {
                            provider_id: self.id,
                            collection_id: EdrCollectionId::ParameterOrHeight {
                                collection: collection_meta.id.clone(),
                                parameter: parameter_name.clone(),
                            }
                            .try_into()?,
                        },
                        name: parameter_name,
                        description: String::new(),
                        properties: vec![],
                    }))
                } else {
                    Ok(CollectionItem::Layer(LayerListing {
                        id: ProviderLayerId {
                            provider_id: self.id,
                            layer_id: EdrCollectionId::ParameterOrHeight {
                                collection: collection_meta.id.clone(),
                                parameter: parameter_name.clone(),
                            }
                            .try_into()?,
                        },
                        name: parameter_name,
                        description: String::new(),
                        properties: vec![],
                    }))
                }
            })
            .collect::<Result<Vec<CollectionItem>>>()?;

        Ok(LayerCollection {
            id: ProviderLayerCollectionId {
                provider_id: self.id,
                collection_id: collection_id.clone(),
            },
            name: collection_meta.id.clone(),
            description: format!("Parameters of {}", collection_meta.id),
            items,
            entry_label: None,
            properties: vec![],
        })
    }

    fn get_vector_height_collection(
        &self,
        collection_id: &LayerCollectionId,
        collection_meta: EdrCollectionMetaData,
        options: &LayerCollectionListOptions,
    ) -> Result<LayerCollection> {
        let items = collection_meta
            .extent
            .vertical
            .expect("checked before")
            .values
            .into_iter()
            .skip(options.offset as usize)
            .take(options.limit as usize)
            .map(|height| {
                Ok(CollectionItem::Layer(LayerListing {
                    id: ProviderLayerId {
                        provider_id: self.id,
                        layer_id: EdrCollectionId::ParameterOrHeight {
                            collection: collection_meta.id.clone(),
                            parameter: height.clone(),
                        }
                        .try_into()?,
                    },
                    name: height,
                    description: String::new(),
                    properties: vec![],
                }))
            })
            .collect::<Result<Vec<CollectionItem>>>()?;

        Ok(LayerCollection {
            id: ProviderLayerCollectionId {
                provider_id: self.id,
                collection_id: collection_id.clone(),
            },
            name: collection_meta.id.clone(),
            description: format!("Height selection of {}", collection_meta.id),
            items,
            entry_label: None,
            properties: vec![],
        })
    }

    fn get_raster_height_collection(
        &self,
        collection_id: &LayerCollectionId,
        collection_meta: EdrCollectionMetaData,
        parameter: &str,
        options: &LayerCollectionListOptions,
    ) -> Result<LayerCollection> {
        let items = collection_meta
            .extent
            .vertical
            .expect("checked before")
            .values
            .into_iter()
            .skip(options.offset as usize)
            .take(options.limit as usize)
            .map(|height| {
                Ok(CollectionItem::Layer(LayerListing {
                    id: ProviderLayerId {
                        provider_id: self.id,
                        layer_id: EdrCollectionId::ParameterAndHeight {
                            collection: collection_meta.id.clone(),
                            parameter: parameter.to_string(),
                            height: height.clone(),
                        }
                        .try_into()?,
                    },
                    name: height,
                    description: String::new(),
                    properties: vec![],
                }))
            })
            .collect::<Result<Vec<CollectionItem>>>()?;

        Ok(LayerCollection {
            id: ProviderLayerCollectionId {
                provider_id: self.id,
                collection_id: collection_id.clone(),
            },
            name: collection_meta.id.clone(),
            description: format!("Height selection of {}", collection_meta.id),
            items,
            entry_label: None,
            properties: vec![],
        })
    }
}

#[derive(Deserialize)]
struct EdrCollectionsMetaData {
    collections: Vec<EdrCollectionMetaData>,
}

#[derive(Deserialize)]
struct EdrCollectionMetaData {
    id: String,
    title: Option<String>,
    description: Option<String>,
    extent: EdrExtents,
    //for paging keys need to be returned in same order every time
    parameter_names: BTreeMap<String, EdrParameter>,
    output_formats: Vec<String>,
    data_queries: EdrDataQueries,
}

#[derive(Deserialize)]
struct EdrDataQueries {
    cube: Option<serde_json::Value>,
}

impl EdrCollectionMetaData {
    fn get_time_interval(&self) -> Result<TimeInterval, geoengine_operators::error::Error> {
        let temporal_extent = self.extent.temporal.as_ref().ok_or_else(|| {
            geoengine_operators::error::Error::DatasetMetaData {
                source: Box::new(EdrProviderError::MissingTemporalExtent),
            }
        })?;

        time_interval_from_strings(
            &temporal_extent.interval[0][0],
            &temporal_extent.interval[0][1],
        )
    }

    fn get_bounding_box(&self) -> Result<BoundingBox2D, geoengine_operators::error::Error> {
        let spatial_extent = self.extent.spatial.as_ref().ok_or_else(|| {
            geoengine_operators::error::Error::DatasetMetaData {
                source: Box::new(EdrProviderError::MissingSpatialExtent),
            }
        })?;

        Ok(BoundingBox2D::new_unchecked(
            Coordinate2D::new(spatial_extent.bbox[0][0], spatial_extent.bbox[0][1]),
            Coordinate2D::new(spatial_extent.bbox[0][2], spatial_extent.bbox[0][3]),
        ))
    }

    fn select_output_format(&self) -> Result<String, geoengine_operators::error::Error> {
        for format in &self.output_formats {
            if IS_FILETYPE_RASTER
                .get_or_init(init_is_filetype_raster)
                .contains_key(format.as_str())
            {
                return Ok(format.to_string());
            }
        }
        Err(geoengine_operators::error::Error::DatasetMetaData {
            source: Box::new(EdrProviderError::NoSupportedOutputFormat),
        })
    }

    fn is_raster_file(&self) -> Result<bool, geoengine_operators::error::Error> {
        Ok(*IS_FILETYPE_RASTER
            .get_or_init(init_is_filetype_raster)
            .get(&self.select_output_format()?.as_str())
            .expect("can only return values in map"))
    }

    fn get_vector_download_url(
        &self,
        base_url: &Url,
        height: &str,
        discrete_vrs: &[String],
    ) -> Result<(String, String), geoengine_operators::error::Error> {
        let spatial_extent = self.extent.spatial.as_ref().ok_or_else(|| {
            geoengine_operators::error::Error::DatasetMetaData {
                source: Box::new(EdrProviderError::MissingSpatialExtent),
            }
        })?;
        let temporal_extent = self.extent.temporal.as_ref().ok_or_else(|| {
            geoengine_operators::error::Error::DatasetMetaData {
                source: Box::new(EdrProviderError::MissingTemporalExtent),
            }
        })?;
        let z = if height == "default" {
            String::new()
        } else if self.extent.has_discrete_vertical_axis(discrete_vrs) {
            format!("&z={height}")
        } else {
            format!("&z={height}%2F{height}")
        };
        let layer_name = format!(
            "cube?bbox={},{},{},{}{}&datetime={}%2F{}&f={}",
            spatial_extent.bbox[0][0],
            spatial_extent.bbox[0][1],
            spatial_extent.bbox[0][2],
            spatial_extent.bbox[0][3],
            z,
            temporal_extent.interval[0][0],
            temporal_extent.interval[0][1],
            self.select_output_format()?
        );
        let download_url = format!(
            "/vsicurl_streaming/{}collections/{}/{}",
            base_url, self.id, layer_name,
        );
        Ok((download_url, layer_name))
    }

    fn get_raster_download_url(
        &self,
        base_url: &Url,
        parameter_name: &str,
        height: &str,
        time: &str,
        discrete_vrs: &[String],
    ) -> Result<String, geoengine_operators::error::Error> {
        let spatial_extent = self.extent.spatial.as_ref().ok_or_else(|| {
            geoengine_operators::error::Error::DatasetMetaData {
                source: Box::new(EdrProviderError::MissingSpatialExtent),
            }
        })?;
        let z = if height == "default" {
            String::new()
        } else if self.extent.has_discrete_vertical_axis(discrete_vrs) {
            format!("&z={height}")
        } else {
            format!("&z={height}%2F{height}")
        };
        Ok(format!(
            "/vsicurl_streaming/{}collections/{}/cube?bbox={},{},{},{}{}&datetime={}%2F{}&f={}&parameter-name={}",
            base_url,
            self.id,
            spatial_extent.bbox[0][0],
            spatial_extent.bbox[0][1],
            spatial_extent.bbox[0][2],
            spatial_extent.bbox[0][3],
            z,
            time,
            time,
            self.select_output_format()?,
            parameter_name
        ))
    }

    fn get_vector_result_descriptor(
        &self,
    ) -> Result<VectorResultDescriptor, geoengine_operators::error::Error> {
        let column_map: HashMap<String, VectorColumnInfo> = self
            .parameter_names
            .iter()
            .map(|(parameter_name, parameter_metadata)| {
                let data_type = if let Some(data_type) = parameter_metadata.data_type.as_ref() {
                    data_type.as_str().to_uppercase()
                } else {
                    "FLOAT".to_string()
                };
                match data_type.as_str() {
                    "STRING" => (
                        parameter_name.to_string(),
                        VectorColumnInfo {
                            data_type: FeatureDataType::Text,
                            measurement: Measurement::Unitless,
                        },
                    ),
                    "INTEGER" => (
                        parameter_name.to_string(),
                        VectorColumnInfo {
                            data_type: FeatureDataType::Int,
                            measurement: Measurement::Continuous(ContinuousMeasurement {
                                measurement: parameter_metadata.observed_property.label.clone(),
                                unit: parameter_metadata.unit.as_ref().map(|x| x.symbol.clone()),
                            }),
                        },
                    ),
                    _ => (
                        parameter_name.to_string(),
                        VectorColumnInfo {
                            data_type: FeatureDataType::Float,
                            measurement: Measurement::Continuous(ContinuousMeasurement {
                                measurement: parameter_metadata.observed_property.label.clone(),
                                unit: parameter_metadata.unit.as_ref().map(|x| x.symbol.clone()),
                            }),
                        },
                    ),
                }
            })
            .collect();

        Ok(VectorResultDescriptor {
            spatial_reference: SpatialReference::epsg_4326().into(),
            data_type: VectorDataType::MultiPoint,
            columns: column_map,
            time: Some(self.get_time_interval()?),
            bbox: Some(self.get_bounding_box()?),
        })
    }

    fn get_column_spec(&self, vector_spec: EdrVectorSpec) -> OgrSourceColumnSpec {
        let mut int = vec![];
        let mut float = vec![];
        let mut text = vec![];
        let bool = vec![];
        let datetime = vec![];

        for (parameter_name, parameter_metadata) in &self.parameter_names {
            let data_type = if let Some(data_type) = parameter_metadata.data_type.as_ref() {
                data_type.as_str().to_uppercase()
            } else {
                "FLOAT".to_string()
            };
            match data_type.as_str() {
                "STRING" => {
                    text.push(parameter_name.clone());
                }
                "INTEGER" => {
                    int.push(parameter_name.clone());
                }
                _ => {
                    float.push(parameter_name.clone());
                }
            }
        }
        OgrSourceColumnSpec {
            format_specifics: None,
            x: vector_spec.x,
            y: vector_spec.y,
            int,
            float,
            text,
            bool,
            datetime,
            rename: None,
        }
    }

    fn get_ogr_source_ds(
        &self,
        download_url: String,
        layer_name: String,
        vector_spec: EdrVectorSpec,
        cache_ttl: CacheTtlSeconds,
    ) -> OgrSourceDataset {
        OgrSourceDataset {
            file_name: download_url.into(),
            layer_name,
            data_type: Some(VectorDataType::MultiPoint),
            time: OgrSourceDatasetTimeType::Start {
                start_field: vector_spec.time.clone(),
                start_format: OgrSourceTimeFormat::Auto,
                duration: OgrSourceDurationSpec::Zero,
            },
            default_geometry: None,
            columns: Some(self.get_column_spec(vector_spec)),
            force_ogr_time_filter: false,
            force_ogr_spatial_filter: false,
            on_error: OgrSourceErrorSpec::Abort,
            sql_query: None,
            attribute_query: None,
            cache_ttl,
        }
    }

    fn get_ogr_metadata(
        &self,
        base_url: &Url,
        height: &str,
        vector_spec: EdrVectorSpec,
        cache_ttl: CacheTtlSeconds,
        discrete_vrs: &[String],
    ) -> Result<StaticMetaData<OgrSourceDataset, VectorResultDescriptor, VectorQueryRectangle>>
    {
        let (download_url, layer_name) =
            self.get_vector_download_url(base_url, height, discrete_vrs)?;
        let omd = self.get_ogr_source_ds(download_url, layer_name, vector_spec, cache_ttl);

        Ok(StaticMetaData {
            loading_info: omd,
            result_descriptor: self.get_vector_result_descriptor()?,
            phantom: Default::default(),
        })
    }

    fn get_raster_result_descriptor(
        &self,
    ) -> Result<RasterResultDescriptor, geoengine_operators::error::Error> {
        let bbox = self.get_bounding_box()?;
        let bbox = SpatialPartition2D::new_unchecked(bbox.upper_left(), bbox.lower_right());

        Ok(RasterResultDescriptor {
            data_type: RasterDataType::U8,
            spatial_reference: SpatialReference::epsg_4326().into(),
            time: Some(self.get_time_interval()?),
            bbox: Some(bbox),
            resolution: None,
            bands: RasterBandDescriptors::new_single_band(),
        })
    }

    fn get_gdal_loading_info_temporal_slice(
        &self,
        provider: &EdrDataProvider,
        parameter: &str,
        height: &str,
        data_time: TimeInterval,
        current_time: &str,
        dataset: &Dataset,
    ) -> Result<GdalLoadingInfoTemporalSlice, geoengine_operators::error::Error> {
        let rasterband = &dataset.rasterband(1)?;

        Ok(GdalLoadingInfoTemporalSlice {
            time: data_time,
            params: Some(GdalDatasetParameters {
                file_path: self
                    .get_raster_download_url(
                        &provider.base_url,
                        parameter,
                        height,
                        current_time,
                        &provider.discrete_vrs,
                    )?
                    .into(),
                rasterband_channel: 1,
                geo_transform: dataset
                    .geo_transform()
                    .context(crate::error::Gdal)
                    .map_err(|e| geoengine_operators::error::Error::LoadingInfo {
                        source: Box::new(e),
                    })?
                    .into(),
                width: rasterband.x_size(),
                height: rasterband.y_size(),
                file_not_found_handling: FileNotFoundHandling::NoData,
                no_data_value: None,
                properties_mapping: None,
                gdal_open_options: None,
                gdal_config_options: Some(vec![(
                    "GTIFF_HONOUR_NEGATIVE_SCALEY".to_string(),
                    "YES".to_string(),
                )]),
                allow_alphaband_as_mask: false,
                retry: None,
            }),
            cache_ttl: provider.cache_ttl,
        })
    }
}

#[derive(Deserialize)]
struct EdrExtents {
    spatial: Option<EdrSpatialExtent>,
    vertical: Option<EdrVerticalExtent>,
    temporal: Option<EdrTemporalExtent>,
}

impl EdrExtents {
    fn has_discrete_vertical_axis(&self, discrete_vrs: &[String]) -> bool {
        self.vertical
            .as_ref()
            .map_or(false, |val| discrete_vrs.contains(&val.vrs))
    }
}

#[derive(Deserialize)]
struct EdrSpatialExtent {
    bbox: Vec<Vec<f64>>,
}

#[derive(Deserialize)]
struct EdrVerticalExtent {
    values: Vec<String>,
    vrs: String,
}

#[derive(Deserialize, Clone)]
struct EdrTemporalExtent {
    interval: Vec<Vec<String>>,
    values: Vec<String>,
}

#[derive(Deserialize)]
struct EdrParameter {
    #[serde(rename = "data-type")]
    data_type: Option<String>,
    unit: Option<EdrUnit>,
    #[serde(rename = "observedProperty")]
    observed_property: ObservedProperty,
}

#[derive(Deserialize)]
struct EdrUnit {
    symbol: String,
}

#[derive(Deserialize)]
struct ObservedProperty {
    label: String,
}

enum EdrCollectionId {
    Collections,
    Collection {
        collection: String,
    },
    ParameterOrHeight {
        collection: String,
        parameter: String,
    },
    ParameterAndHeight {
        collection: String,
        parameter: String,
        height: String,
    },
}

impl EdrCollectionId {
    fn get_collection_id(&self) -> Result<&String> {
        match self {
            EdrCollectionId::Collections => Err(Error::InvalidLayerId),
            EdrCollectionId::Collection { collection }
            | EdrCollectionId::ParameterOrHeight { collection, .. }
            | EdrCollectionId::ParameterAndHeight { collection, .. } => Ok(collection),
        }
    }
}

impl FromStr for EdrCollectionId {
    type Err = Error;

    fn from_str(s: &str) -> std::result::Result<Self, Self::Err> {
        // Collection ids use ampersands as separators because some collection names
        // contain slashes.
        let split = s.split('!').collect::<Vec<_>>();

        Ok(match *split.as_slice() {
            ["collections"] => EdrCollectionId::Collections,
            ["collections", collection] => EdrCollectionId::Collection {
                collection: collection.to_string(),
            },
            ["collections", collection, parameter] => EdrCollectionId::ParameterOrHeight {
                collection: collection.to_string(),
                parameter: parameter.to_string(),
            },
            ["collections", collection, parameter, height] => EdrCollectionId::ParameterAndHeight {
                collection: collection.to_string(),
                parameter: parameter.to_string(),
                height: height.to_string(),
            },
            _ => return Err(Error::InvalidLayerCollectionId),
        })
    }
}

impl TryFrom<EdrCollectionId> for LayerCollectionId {
    type Error = Error;

    fn try_from(value: EdrCollectionId) -> std::result::Result<Self, Self::Error> {
        let s = match value {
            EdrCollectionId::Collections => "collections".to_string(),
            EdrCollectionId::Collection { collection } => format!("collections!{collection}"),
            EdrCollectionId::ParameterOrHeight {
                collection,
                parameter,
            } => format!("collections!{collection}!{parameter}"),
            EdrCollectionId::ParameterAndHeight { .. } => {
                return Err(Error::InvalidLayerCollectionId)
            }
        };

        Ok(LayerCollectionId(s))
    }
}

impl TryFrom<EdrCollectionId> for LayerId {
    type Error = Error;

    fn try_from(value: EdrCollectionId) -> std::result::Result<Self, Self::Error> {
        let s = match value {
            EdrCollectionId::Collections => return Err(Error::InvalidLayerId),
            EdrCollectionId::Collection { collection } => format!("collections!{collection}"),
            EdrCollectionId::ParameterOrHeight {
                collection,
                parameter,
            } => format!("collections!{collection}!{parameter}"),
            EdrCollectionId::ParameterAndHeight {
                collection,
                parameter,
                height,
            } => format!("collections!{collection}!{parameter}!{height}"),
        };

        Ok(LayerId(s))
    }
}

#[async_trait]
impl LayerCollectionProvider for EdrDataProvider {
    fn capabilities(&self) -> ProviderCapabilities {
        ProviderCapabilities {
            listing: true,
            search: SearchCapabilities::none(),
        }
    }

    fn name(&self) -> &str {
        &self.name
    }

    fn description(&self) -> &str {
        &self.description
    }

    async fn load_layer_collection(
        &self,
        collection_id: &LayerCollectionId,
        options: LayerCollectionListOptions,
    ) -> Result<LayerCollection> {
        let edr_id: EdrCollectionId = EdrCollectionId::from_str(&collection_id.0)
            .map_err(|_e| Error::InvalidLayerCollectionId)?;

        match edr_id {
            EdrCollectionId::Collections => self.get_root_collection(collection_id, &options).await,
            EdrCollectionId::Collection { collection } => {
                let collection_meta = self.load_collection_by_name(&collection).await?;

                if collection_meta.is_raster_file()? {
                    // The collection is of type raster. A layer can only contain one parameter
                    // of a raster dataset at a time, so let the user choose one.
                    self.get_raster_parameter_collection(collection_id, collection_meta, &options)
                } else if collection_meta.extent.vertical.is_some() {
                    // The collection is of type vector and data is provided for multiple heights.
                    // The user needs to be able to select the height he wants to see. It is not
                    // needed to select a parameter, because for vector datasets all parameters
                    // can be loaded simultaneously.
                    self.get_vector_height_collection(collection_id, collection_meta, &options)
                } else {
                    // The collection is of type vector and there is only data for a single height.
                    // No height or parameter needs to be selected by the user. Therefore the name
                    // of the collection already identifies a layer sufficiently.
                    Err(Error::InvalidLayerCollectionId)
                }
            }
            EdrCollectionId::ParameterOrHeight {
                collection,
                parameter,
            } => {
                let collection_meta = self.load_collection_by_name(&collection).await?;

                if !collection_meta.is_raster_file()? || collection_meta.extent.vertical.is_none() {
                    // When the collection is of type raster, the parameter-name is set by the
                    // parameter field. The height must not be selected when the collection has
                    // no height information.
                    // When the collection is of type vector, the height is already set by the
                    // parameter field. For vectors no parameter-name must be selected.
                    return Err(Error::InvalidLayerCollectionId);
                }
                // If the program gets here, it is a raster collection and it contains multiple
                // heights. The parameter-name was already chosen by the paramter field, but a
                // height must still be selected.
                self.get_raster_height_collection(
                    collection_id,
                    collection_meta,
                    &parameter,
                    &options,
                )
            }
            EdrCollectionId::ParameterAndHeight { .. } => Err(Error::InvalidLayerCollectionId),
        }
    }

    async fn get_root_layer_collection_id(&self) -> Result<LayerCollectionId> {
        EdrCollectionId::Collections.try_into()
    }

    async fn load_layer(&self, id: &LayerId) -> Result<Layer> {
        let edr_id: EdrCollectionId = EdrCollectionId::from_str(&id.0)?;
        let collection_id = edr_id.get_collection_id()?;

        let collection = self.load_collection_by_name(collection_id).await?;

        let operator = if collection.is_raster_file()? {
            TypedOperator::Raster(
                GdalSource {
                    params: GdalSourceParameters {
                        data: geoengine_datatypes::dataset::NamedData::with_system_provider(
                            self.id.to_string(),
                            id.to_string(),
                        ),
                    },
                }
                .boxed(),
            )
        } else {
            TypedOperator::Vector(
                OgrSource {
                    params: OgrSourceParameters {
                        data: geoengine_datatypes::dataset::NamedData::with_system_provider(
                            self.id.to_string(),
                            id.to_string(),
                        ),
                        attribute_projection: None,
                        attribute_filters: None,
                    },
                }
                .boxed(),
            )
        };

        Ok(Layer {
            id: ProviderLayerId {
                provider_id: self.id,
                layer_id: id.clone(),
            },
            name: collection.title.unwrap_or(collection.id),
            description: String::new(),
            workflow: Workflow { operator },
            symbology: None, // TODO
            properties: vec![],
            metadata: HashMap::new(),
        })
    }
}

#[async_trait]
impl
    MetaDataProvider<MockDatasetDataSourceLoadingInfo, VectorResultDescriptor, VectorQueryRectangle>
    for EdrDataProvider
{
    async fn meta_data(
        &self,
        _id: &geoengine_datatypes::dataset::DataId,
    ) -> Result<
        Box<
            dyn MetaData<
                MockDatasetDataSourceLoadingInfo,
                VectorResultDescriptor,
                VectorQueryRectangle,
            >,
        >,
        geoengine_operators::error::Error,
    > {
        Err(geoengine_operators::error::Error::NotYetImplemented)
    }
}

#[async_trait]
impl MetaDataProvider<OgrSourceDataset, VectorResultDescriptor, VectorQueryRectangle>
    for EdrDataProvider
{
    async fn meta_data(
        &self,
        id: &geoengine_datatypes::dataset::DataId,
    ) -> Result<
        Box<dyn MetaData<OgrSourceDataset, VectorResultDescriptor, VectorQueryRectangle>>,
        geoengine_operators::error::Error,
    > {
        let vector_spec = self.vector_spec.clone().ok_or_else(|| {
            geoengine_operators::error::Error::DatasetMetaData {
                source: Box::new(EdrProviderError::NoVectorSpecConfigured),
            }
        })?;
        let (edr_id, collection) = self.load_collection_by_dataid(id).await?;

        let height = match edr_id {
            EdrCollectionId::Collection { .. } => "default".to_string(),
            EdrCollectionId::ParameterOrHeight { parameter, .. } => parameter,
            _ => unreachable!(),
        };

        let smd = collection
            .get_ogr_metadata(
                &self.base_url,
                &height,
                vector_spec,
                self.cache_ttl,
                &self.discrete_vrs,
            )
            .map_err(|e| geoengine_operators::error::Error::LoadingInfo {
                source: Box::new(e),
            })?;

        Ok(Box::new(smd))
    }
}

#[async_trait]
impl MetaDataProvider<GdalLoadingInfo, RasterResultDescriptor, RasterQueryRectangle>
    for EdrDataProvider
{
    async fn meta_data(
        &self,
        id: &geoengine_datatypes::dataset::DataId,
    ) -> Result<
        Box<dyn MetaData<GdalLoadingInfo, RasterResultDescriptor, RasterQueryRectangle>>,
        geoengine_operators::error::Error,
    > {
        let (edr_id, collection) = self.load_collection_by_dataid(id).await?;

        let (parameter, height) = match edr_id {
            EdrCollectionId::ParameterOrHeight { parameter, .. } => {
                (parameter, "default".to_string())
            }
            EdrCollectionId::ParameterAndHeight {
                parameter, height, ..
            } => (parameter, height),
            _ => unreachable!(),
        };

        let mut params: Vec<GdalLoadingInfoTemporalSlice> = Vec::new();
        // reverts the thread local configs on drop
        let _thread_local_configs = TemporaryGdalThreadLocalConfigOptions::new(&[(
            "GTIFF_HONOUR_NEGATIVE_SCALEY".to_string(),
            "YES".to_string(),
        )])?;

        if let Some(temporal_extent) = collection.extent.temporal.clone() {
            let mut temporal_values_iter = temporal_extent.values.iter();
            let mut previous_start = temporal_values_iter
                .next()
                // TODO: check if this could be unwrapped safely
                .ok_or(
                    geoengine_operators::error::Error::InvalidNumberOfTimeSteps {
                        expected: 1,
                        found: 0,
                    },
                )?;
            let dataset = gdal_open_dataset(
                collection
                    .get_raster_download_url(
                        &self.base_url,
                        &parameter,
                        &height,
                        previous_start,
                        &self.discrete_vrs,
                    )?
                    .as_ref(),
            )?;

            for current_time in temporal_values_iter {
                params.push(collection.get_gdal_loading_info_temporal_slice(
                    self,
                    &parameter,
                    &height,
                    time_interval_from_strings(previous_start, current_time)?,
                    previous_start,
                    &dataset,
                )?);
                previous_start = current_time;
            }
            params.push(collection.get_gdal_loading_info_temporal_slice(
                self,
                &parameter,
                &height,
                time_interval_from_strings(previous_start, &temporal_extent.interval[0][1])?,
                previous_start,
                &dataset,
            )?);
        } else {
            let dummy_time = "2023-06-06T00:00:00Z";
            let dataset = gdal_open_dataset(
                collection
                    .get_raster_download_url(
                        &self.base_url,
                        &parameter,
                        &height,
                        dummy_time,
                        &self.discrete_vrs,
                    )?
                    .as_ref(),
            )?;
            params.push(collection.get_gdal_loading_info_temporal_slice(
                self,
                &parameter,
                &height,
                TimeInterval::default(),
                dummy_time,
                &dataset,
            )?);
        }

        Ok(Box::new(GdalMetaDataList {
            result_descriptor: collection.get_raster_result_descriptor()?,
            params,
        }))
    }
}

// TODO: proper error handling
#[allow(clippy::unnecessary_wraps)]
fn time_interval_from_strings(
    start: &str,
    end: &str,
) -> Result<TimeInterval, geoengine_operators::error::Error> {
    let start = TimeInstance::from_str(start).unwrap_or(TimeInstance::MIN);
    let end = TimeInstance::from_str(end).unwrap_or(TimeInstance::MAX);
    Ok(TimeInterval::new_unchecked(start, end))
}

#[derive(Debug, Snafu)]
#[snafu(visibility(pub(crate)))]
#[snafu(context(suffix(false)))] // disables default `Snafu` suffix
pub enum EdrProviderError {
    MissingSpatialExtent,
    MissingTemporalExtent,
    NoSupportedOutputFormat,
    NoVectorSpecConfigured,
}

#[cfg(test)]
mod tests {
    use super::*;
    use crate::{
        contexts::SessionContext,
        contexts::{PostgresContext, PostgresDb, PostgresSessionContext},
        ge_context,
<<<<<<< HEAD
=======
        pro::contexts::{PostgresDb, PostgresSessionContext},
>>>>>>> df8c694c
    };
    use geoengine_datatypes::{
        dataset::ExternalDataId,
        primitives::{BandSelection, ColumnSelection, SpatialResolution},
        util::gdal::hide_gdal_errors,
    };
    use geoengine_operators::{engine::ResultDescriptor, source::GdalDatasetGeoTransform};
    use httptest::{matchers::*, responders::status_code, Expectation, Server};
    use std::{ops::Range, path::PathBuf};
    use tokio_postgres::NoTls;

    const DEMO_PROVIDER_ID: DataProviderId =
        DataProviderId::from_u128(0xdc2d_dc34_b0d9_4ee0_bf3e_414f_01a8_05ad);

    fn test_data_path(file_name: &str) -> PathBuf {
        crate::test_data!(String::from("edr/") + file_name).into()
    }

    async fn create_provider<D: GeoEngineDb>(server: &Server, db: D) -> Box<dyn DataProvider> {
        Box::new(EdrDataProviderDefinition {
            name: "EDR".to_string(),
            description: "Environmental Data Retrieval".to_string(),
            priority: None,
            id: DEMO_PROVIDER_ID,
            base_url: Url::parse(server.url_str("").strip_suffix('/').unwrap()).unwrap(),
            vector_spec: Some(EdrVectorSpec {
                x: "geometry".to_string(),
                y: None,
                time: "time".to_string(),
            }),
            cache_ttl: Default::default(),
            discrete_vrs: vec!["between-depth".to_string()],
            provenance: None,
        })
        .initialize(db)
        .await
        .unwrap()
    }

    async fn setup_url(
        server: &mut Server,
        url: &str,
        content_type: &str,
        file_name: &str,
        times: Range<usize>,
    ) {
        let path = test_data_path(file_name);
        let body = tokio::fs::read(path).await.unwrap();

        let responder = status_code(200)
            .append_header("content-type", content_type.to_owned())
            .append_header("content-length", body.len())
            .body(body);

        server.expect(
            Expectation::matching(request::method_path("GET", url.to_string()))
                .times(times)
                .respond_with(responder),
        );
    }

    async fn load_layer_collection<D: GeoEngineDb>(
        collection: &LayerCollectionId,
        db: D,
    ) -> Result<LayerCollection> {
        let mut server = Server::run();

        if collection.0 == "collections" {
            setup_url(
                &mut server,
                "/collections",
                "application/json",
                "edr_collections.json",
                0..2,
            )
            .await;
        } else {
            let collection_name = collection.0.split('!').nth(1).unwrap();
            setup_url(
                &mut server,
                &format!("/collections/{collection_name}"),
                "application/json",
                &format!("edr_{collection_name}.json"),
                0..2,
            )
            .await;
        }

        let provider = create_provider(&server, db).await;

        let datasets = provider
            .load_layer_collection(
                collection,
                LayerCollectionListOptions {
                    offset: 0,
                    limit: 20,
                },
            )
            .await?;
        server.verify_and_clear();

        Ok(datasets)
    }

    #[ge_context::test]
    async fn it_loads_root_collection(ctx: PostgresSessionContext<NoTls>) -> Result<()> {
        let root_collection_id = LayerCollectionId("collections".to_string());
        let datasets = load_layer_collection(&root_collection_id, ctx.db()).await?;

        assert_eq!(
            datasets,
            LayerCollection {
                id: ProviderLayerCollectionId {
                    provider_id: DEMO_PROVIDER_ID,
                    collection_id: root_collection_id
                },
                name: "EDR".to_owned(),
                description: "Environmental Data Retrieval".to_owned(),
                items: vec![
                    // Note: The dataset GFS_single-level_50 gets filtered out because there is no extent set.
                    // This means that it contains no data.
                    CollectionItem::Collection(LayerCollectionListing {
                        id: ProviderLayerCollectionId {
                            provider_id: DEMO_PROVIDER_ID,
                            collection_id: LayerCollectionId(
                                "collections!GFS_single-level".to_string()
                            )
                        },
                        name: "GFS - Single Level".to_string(),
                        description: String::new(),
                        properties: vec![],
                    }),
                    CollectionItem::Collection(LayerCollectionListing {
                        id: ProviderLayerCollectionId {
                            provider_id: DEMO_PROVIDER_ID,
                            collection_id: LayerCollectionId(
                                "collections!GFS_isobaric".to_string()
                            )
                        },
                        name: "GFS - Isobaric level".to_string(),
                        description: String::new(),
                        properties: vec![],
                    }),
                    CollectionItem::Collection(LayerCollectionListing {
                        id: ProviderLayerCollectionId {
                            provider_id: DEMO_PROVIDER_ID,
                            collection_id: LayerCollectionId(
                                "collections!GFS_between-depth".to_string()
                            )
                        },
                        name: "GFS - Layer between two depths below land surface".to_string(),
                        description: String::new(),
                        properties: vec![],
                    }),
                    CollectionItem::Layer(LayerListing {
                        id: ProviderLayerId {
                            provider_id: DEMO_PROVIDER_ID,
                            layer_id: LayerId("collections!PointsInGermany".to_string())
                        },
                        name: "PointsInGermany".to_string(),
                        description: String::new(),
                        properties: vec![],
                    }),
                    CollectionItem::Collection(LayerCollectionListing {
                        id: ProviderLayerCollectionId {
                            provider_id: DEMO_PROVIDER_ID,
                            collection_id: LayerCollectionId(
                                "collections!PointsInFrance".to_string()
                            )
                        },
                        name: "PointsInFrance".to_string(),
                        description: String::new(),
                        properties: vec![],
                    }),
                ],
                entry_label: None,
                properties: vec![]
            }
        );

        Ok(())
    }

    #[ge_context::test]
    async fn it_loads_raster_parameter_collection(
        ctx: PostgresSessionContext<NoTls>,
    ) -> Result<()> {
        let collection_id = LayerCollectionId("collections!GFS_isobaric".to_string());
        let datasets = load_layer_collection(&collection_id, ctx.db()).await?;

        assert_eq!(
            datasets,
            LayerCollection {
                id: ProviderLayerCollectionId {
                    provider_id: DEMO_PROVIDER_ID,
                    collection_id
                },
                name: "GFS_isobaric".to_owned(),
                description: "Parameters of GFS_isobaric".to_owned(),
                items: vec![CollectionItem::Collection(LayerCollectionListing {
                    id: ProviderLayerCollectionId {
                        provider_id: DEMO_PROVIDER_ID,
                        collection_id: LayerCollectionId(
                            "collections!GFS_isobaric!temperature".to_string()
                        )
                    },
                    name: "temperature".to_string(),
                    description: String::new(),
                    properties: vec![],
                })],
                entry_label: None,
                properties: vec![]
            }
        );

        Ok(())
    }

    #[ge_context::test]
    async fn it_loads_vector_height_collection(ctx: PostgresSessionContext<NoTls>) -> Result<()> {
        let collection_id = LayerCollectionId("collections!PointsInFrance".to_string());
        let datasets = load_layer_collection(&collection_id, ctx.db()).await?;

        assert_eq!(
            datasets,
            LayerCollection {
                id: ProviderLayerCollectionId {
                    provider_id: DEMO_PROVIDER_ID,
                    collection_id
                },
                name: "PointsInFrance".to_owned(),
                description: "Height selection of PointsInFrance".to_owned(),
                items: vec![
                    CollectionItem::Layer(LayerListing {
                        id: ProviderLayerId {
                            provider_id: DEMO_PROVIDER_ID,
                            layer_id: LayerId("collections!PointsInFrance!0\\10cm".to_string())
                        },
                        name: "0\\10cm".to_string(),
                        description: String::new(),
                        properties: vec![],
                    }),
                    CollectionItem::Layer(LayerListing {
                        id: ProviderLayerId {
                            provider_id: DEMO_PROVIDER_ID,
                            layer_id: LayerId("collections!PointsInFrance!10\\40cm".to_string())
                        },
                        name: "10\\40cm".to_string(),
                        description: String::new(),
                        properties: vec![],
                    })
                ],
                entry_label: None,
                properties: vec![]
            }
        );

        Ok(())
    }

    #[ge_context::test]
    async fn vector_without_height_collection_invalid(ctx: PostgresSessionContext<NoTls>) {
        let collection_id = LayerCollectionId("collections!PointsInGermany".to_string());
        let res = load_layer_collection(&collection_id, ctx.db()).await;

        assert!(res.is_err());
    }

    #[ge_context::test]
    async fn it_loads_raster_height_collection(ctx: PostgresSessionContext<NoTls>) -> Result<()> {
        let collection_id = LayerCollectionId("collections!GFS_isobaric!temperature".to_string());
        let datasets = load_layer_collection(&collection_id, ctx.db()).await?;

        assert_eq!(
            datasets,
            LayerCollection {
                id: ProviderLayerCollectionId {
                    provider_id: DEMO_PROVIDER_ID,
                    collection_id
                },
                name: "GFS_isobaric".to_owned(),
                description: "Height selection of GFS_isobaric".to_owned(),
                items: vec![
                    CollectionItem::Layer(LayerListing {
                        id: ProviderLayerId {
                            provider_id: DEMO_PROVIDER_ID,
                            layer_id: LayerId(
                                "collections!GFS_isobaric!temperature!0.01".to_string()
                            )
                        },
                        name: "0.01".to_string(),
                        description: String::new(),
                        properties: vec![],
                    }),
                    CollectionItem::Layer(LayerListing {
                        id: ProviderLayerId {
                            provider_id: DEMO_PROVIDER_ID,
                            layer_id: LayerId(
                                "collections!GFS_isobaric!temperature!1000".to_string()
                            )
                        },
                        name: "1000".to_string(),
                        description: String::new(),
                        properties: vec![],
                    })
                ],
                entry_label: None,
                properties: vec![]
            }
        );

        Ok(())
    }

    #[ge_context::test]
    async fn vector_with_parameter_collection_invalid(
        ctx: PostgresSessionContext<NoTls>,
    ) -> Result<()> {
        let collection_id = LayerCollectionId("collections!PointsInGermany!ID".to_string());
        let res = load_layer_collection(&collection_id, ctx.db()).await;

        assert!(res.is_err());

        Ok(())
    }

    #[ge_context::test]
    async fn raster_with_parameter_without_height_collection_invalid(
        ctx: PostgresSessionContext<NoTls>,
    ) -> Result<()> {
        let collection_id =
            LayerCollectionId("collections!GFS_single-level!temperature_max-wind".to_string());
        let res = load_layer_collection(&collection_id, ctx.db()).await;

        assert!(res.is_err());

        Ok(())
    }

    #[ge_context::test]
    async fn collection_with_parameter_and_height_invalid(
        ctx: PostgresSessionContext<NoTls>,
    ) -> Result<()> {
        let collection_id =
            LayerCollectionId("collections!GFS_isobaric!temperature!1000".to_string());
        let res = load_layer_collection(&collection_id, ctx.db()).await;

        assert!(res.is_err());

        Ok(())
    }

    async fn load_metadata<L, R, Q, D: GeoEngineDb>(
        server: &mut Server,
        collection: &'static str,
        db: D,
    ) -> Box<dyn MetaData<L, R, Q>>
    where
        R: ResultDescriptor,
        dyn DataProvider: MetaDataProvider<L, R, Q>,
    {
        let collection_name = collection.split('!').next().unwrap();
        setup_url(
            server,
            &format!("/collections/{collection_name}"),
            "application/json",
            &format!("edr_{collection_name}.json"),
            1..2,
        )
        .await;

        let provider = create_provider(server, db).await;

        let meta: Box<dyn MetaData<L, R, Q>> = provider
            .meta_data(&DataId::External(ExternalDataId {
                provider_id: DEMO_PROVIDER_ID,
                layer_id: LayerId(format!("collections!{collection}")),
            }))
            .await
            .unwrap();
        server.verify_and_clear();
        meta
    }

    #[ge_context::test]
    async fn generate_ogr_metadata(ctx: PostgresSessionContext<NoTls>) {
        let mut server = Server::run();
        let meta = load_metadata::<
            OgrSourceDataset,
            VectorResultDescriptor,
            VectorQueryRectangle,
            PostgresDb<NoTls>,
        >(&mut server, "PointsInGermany", ctx.db())
        .await;
        let loading_info = meta
            .loading_info(VectorQueryRectangle {
                spatial_bounds: BoundingBox2D::new_unchecked(
                    (-180., -90.).into(),
                    (180., 90.).into(),
                ),
                time_interval: TimeInterval::default(),
                spatial_resolution: SpatialResolution::zero_point_one(),
                attributes: ColumnSelection::all(),
            })
            .await
            .unwrap();
        assert_eq!(
            loading_info,
            OgrSourceDataset {
                file_name: format!("/vsicurl_streaming/{}", server.url_str("/collections/PointsInGermany/cube?bbox=-180,-90,180,90&datetime=2023-01-01T12:42:29Z%2F2023-02-01T12:42:29Z&f=GeoJSON")).into(),
                layer_name: "cube?bbox=-180,-90,180,90&datetime=2023-01-01T12:42:29Z%2F2023-02-01T12:42:29Z&f=GeoJSON".to_string(),
                data_type: Some(VectorDataType::MultiPoint),
                time: OgrSourceDatasetTimeType::Start {
                    start_field: "time".to_string(),
                    start_format: OgrSourceTimeFormat::Auto,
                    duration: OgrSourceDurationSpec::Zero,
                },
                default_geometry: None,
                columns: Some(OgrSourceColumnSpec {
                    format_specifics: None,
                    x: "geometry".to_string(),
                    y: None,
                    int: vec!["ID".to_string()],
                    float: vec![],
                    text: vec![],
                    bool: vec![],
                    datetime: vec![],
                    rename: None,
                }),
                force_ogr_time_filter: false,
                force_ogr_spatial_filter: false,
                on_error: OgrSourceErrorSpec::Abort,
                sql_query: None,
                attribute_query: None,
                cache_ttl: Default::default(),
            }
        );

        let result_descriptor = meta.result_descriptor().await.unwrap();
        assert_eq!(
            result_descriptor,
            VectorResultDescriptor {
                spatial_reference: SpatialReference::epsg_4326().into(),
                data_type: VectorDataType::MultiPoint,
                columns: hashmap! {
                    "ID".to_string() => VectorColumnInfo {
                        data_type: FeatureDataType::Int,
                        measurement: Measurement::Continuous(ContinuousMeasurement {
                            measurement: "ID".to_string(),
                            unit: None,
                        }),
                    }
                },
                time: Some(TimeInterval::new_unchecked(
                    1_672_576_949_000,
                    1_675_255_349_000,
                )),
                bbox: Some(BoundingBox2D::new_unchecked(
                    (-180., -90.).into(),
                    (180., 90.).into()
                )),
            }
        );
    }

    #[ge_context::test]
    #[allow(clippy::too_many_lines)]
    async fn generate_gdal_metadata(ctx: PostgresSessionContext<NoTls>) {
        hide_gdal_errors(); //hide GTIFF_HONOUR_NEGATIVE_SCALEY warning

        let mut server = Server::run();
        setup_url(
            &mut server,
            "/collections/GFS_isobaric/cube",
            "image/tiff",
            "edr_raster.tif",
            3..5,
        )
        .await;
        server.expect(
            Expectation::matching(all_of![
                request::method_path("HEAD", "/collections/GFS_isobaric/cube"),
                request::query(url_decoded(contains((
                    "parameter-name",
                    "temperature.aux.xml"
                ))))
            ])
            .times(0..2)
            .respond_with(status_code(404)),
        );
        let meta = load_metadata::<
            GdalLoadingInfo,
            RasterResultDescriptor,
            RasterQueryRectangle,
            PostgresDb<NoTls>,
        >(&mut server, "GFS_isobaric!temperature!1000", ctx.db())
        .await;

        let loading_info_parts = meta
            .loading_info(RasterQueryRectangle {
                spatial_bounds: SpatialPartition2D::new_unchecked(
                    (0., 90.).into(),
                    (360., -90.).into(),
                ),
                time_interval: TimeInterval::new_unchecked(1_692_144_000_000, 1_692_500_400_000),
                spatial_resolution: SpatialResolution::new_unchecked(1., 1.),
                attributes: BandSelection::first(),
            })
            .await
            .unwrap()
            .info
            .map(Result::unwrap)
            .collect::<Vec<_>>();
        assert_eq!(
            loading_info_parts,
            vec![
                GdalLoadingInfoTemporalSlice {
                    time: TimeInterval::new_unchecked(
                        1_692_144_000_000, 1_692_154_800_000
                    ),
                    params: Some(GdalDatasetParameters {
                        file_path: format!("/vsicurl_streaming/{}", server.url_str("/collections/GFS_isobaric/cube?bbox=0,-90,359.50000000000006,90&z=1000%2F1000&datetime=2023-08-16T00:00:00Z%2F2023-08-16T00:00:00Z&f=GeoTIFF&parameter-name=temperature")).into(),
                        rasterband_channel: 1,
                        geo_transform: GdalDatasetGeoTransform {
                            origin_coordinate: (0., -90.).into(),
                            x_pixel_size: 0.499_305_555_555_555_6,
                            y_pixel_size: 0.498_614_958_448_753_5,
                        },
                        width: 720,
                        height: 361,
                        file_not_found_handling: FileNotFoundHandling::NoData,
                        no_data_value: None,
                        properties_mapping: None,
                        gdal_open_options: None,
                        gdal_config_options: Some(vec![(
                            "GTIFF_HONOUR_NEGATIVE_SCALEY".to_string(),
                            "YES".to_string(),
                        )]),
                        allow_alphaband_as_mask: false,
                        retry: None,
                    }),
                    cache_ttl: Default::default(),
                },
                GdalLoadingInfoTemporalSlice {
                    time: TimeInterval::new_unchecked(
                        1_692_154_800_000, 1_692_500_400_000
                    ),
                    params: Some(GdalDatasetParameters {
                        file_path: format!("/vsicurl_streaming/{}", server.url_str("/collections/GFS_isobaric/cube?bbox=0,-90,359.50000000000006,90&z=1000%2F1000&datetime=2023-08-16T03:00:00Z%2F2023-08-16T03:00:00Z&f=GeoTIFF&parameter-name=temperature")).into(),
                        rasterband_channel: 1,
                        geo_transform: GdalDatasetGeoTransform {
                            origin_coordinate: (0., -90.).into(),
                            x_pixel_size: 0.499_305_555_555_555_6,
                            y_pixel_size: 0.498_614_958_448_753_5,
                        },
                        width: 720,
                        height: 361,
                        file_not_found_handling: FileNotFoundHandling::NoData,
                        no_data_value: None,
                        properties_mapping: None,
                        gdal_open_options: None,
                        gdal_config_options: Some(vec![(
                            "GTIFF_HONOUR_NEGATIVE_SCALEY".to_string(),
                            "YES".to_string(),
                        )]),
                        allow_alphaband_as_mask: false,
                        retry: None,
                    }),
                    cache_ttl: Default::default(),
                }
            ]
        );

        let result_descriptor = meta.result_descriptor().await.unwrap();
        assert_eq!(
            result_descriptor,
            RasterResultDescriptor {
                data_type: RasterDataType::U8,
                spatial_reference: SpatialReference::epsg_4326().into(),
                time: Some(TimeInterval::new_unchecked(
                    1_692_144_000_000,
                    1_692_500_400_000
                )),
                bbox: Some(SpatialPartition2D::new_unchecked(
                    (0., 90.).into(),
                    (359.500_000_000_000_06, -90.).into()
                )),
                resolution: None,
                bands: RasterBandDescriptors::new_single_band(),
            }
        );
    }
}<|MERGE_RESOLUTION|>--- conflicted
+++ resolved
@@ -1213,12 +1213,8 @@
     use super::*;
     use crate::{
         contexts::SessionContext,
-        contexts::{PostgresContext, PostgresDb, PostgresSessionContext},
+        contexts::{PostgresDb, PostgresSessionContext},
         ge_context,
-<<<<<<< HEAD
-=======
-        pro::contexts::{PostgresDb, PostgresSessionContext},
->>>>>>> df8c694c
     };
     use geoengine_datatypes::{
         dataset::ExternalDataId,
