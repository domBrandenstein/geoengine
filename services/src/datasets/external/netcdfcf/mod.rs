pub use self::ebvportal_provider::{EbvPortalDataProvider, EBV_PROVIDER_ID};
pub use self::error::NetCdfCf4DProviderError;
use self::gdalmd::MdGroup;
use self::overviews::remove_overviews;
use self::overviews::InProgressFlag;
pub use self::overviews::OverviewGeneration;
use self::overviews::{create_overviews, METADATA_FILE_NAME};
use crate::datasets::listing::ProvenanceOutput;
use crate::error::Error;
use crate::layers::external::DataProvider;
use crate::layers::external::DataProviderDefinition;
use crate::layers::layer::CollectionItem;
use crate::layers::layer::Layer;
use crate::layers::layer::LayerCollectionListOptions;
use crate::layers::layer::LayerCollectionListing;
use crate::layers::layer::LayerListing;
use crate::layers::layer::ProviderLayerCollectionId;
use crate::layers::layer::ProviderLayerId;
use crate::layers::listing::LayerCollectionId;
use crate::layers::listing::LayerCollectionProvider;
use crate::projects::RasterSymbology;
use crate::projects::Symbology;
use crate::util::canonicalize_subpath;
use crate::util::user_input::Validated;
use crate::workflows::workflow::Workflow;
use async_trait::async_trait;
use gdal::{DatasetOptions, GdalOpenFlags};
use geoengine_datatypes::dataset::DataProviderId;
use geoengine_datatypes::dataset::LayerId;
use geoengine_datatypes::dataset::{DataId, ExternalDataId};
use geoengine_datatypes::operations::image::{Colorizer, RgbaColor};
use geoengine_datatypes::primitives::{
    DateTime, DateTimeParseFormat, Measurement, RasterQueryRectangle, TimeGranularity,
    TimeInstance, TimeInterval, TimeStep, VectorQueryRectangle,
};
use geoengine_datatypes::raster::{GdalGeoTransform, RasterDataType};
use geoengine_datatypes::spatial_reference::SpatialReference;
use geoengine_datatypes::util::gdal::ResamplingMethod;
use geoengine_operators::engine::RasterOperator;
use geoengine_operators::engine::TypedOperator;
use geoengine_operators::source::GdalSource;
use geoengine_operators::source::GdalSourceParameters;
use geoengine_operators::source::{
    FileNotFoundHandling, GdalDatasetGeoTransform, GdalDatasetParameters,
    GdalLoadingInfoTemporalSlice, GdalMetaDataList, GdalMetadataNetCdfCf,
};
use geoengine_operators::util::gdal::gdal_open_dataset_ex;
use geoengine_operators::{
    engine::{MetaData, MetaDataProvider, RasterResultDescriptor, VectorResultDescriptor},
    mock::MockDatasetDataSourceLoadingInfo,
    source::{GdalLoadingInfo, OgrSourceDataset},
};
use log::debug;
use serde::{Deserialize, Serialize};
use serde_json::json;
use snafu::{OptionExt, ResultExt};
use std::collections::VecDeque;
use std::io::BufReader;
use std::path::{Path, PathBuf};
use std::str::FromStr;
use walkdir::{DirEntry, WalkDir};

mod ebvportal_api;
mod ebvportal_provider;
pub mod error;
pub mod gdalmd;
mod overviews;

type Result<T, E = NetCdfCf4DProviderError> = std::result::Result<T, E>;

/// Singleton Provider with id `1690c483-b17f-4d98-95c8-00a64849cd0b`
pub const NETCDF_CF_PROVIDER_ID: DataProviderId =
    DataProviderId::from_u128(0x1690_c483_b17f_4d98_95c8_00a6_4849_cd0b);

#[derive(Clone, Debug, Serialize, Deserialize)]
pub struct NetCdfCfDataProviderDefinition {
    pub name: String,
    pub path: PathBuf,
    pub overviews: PathBuf,
}

#[derive(Debug)]
pub struct NetCdfCfDataProvider {
    pub path: PathBuf,
    pub overviews: PathBuf,
}

#[typetag::serde]
#[async_trait]
impl DataProviderDefinition for NetCdfCfDataProviderDefinition {
    async fn initialize(self: Box<Self>) -> crate::error::Result<Box<dyn DataProvider>> {
        Ok(Box::new(NetCdfCfDataProvider {
            path: self.path,
            overviews: self.overviews,
        }))
    }

    fn type_name(&self) -> String {
        "NetCdfCfProviderDefinition".to_owned()
    }

    fn name(&self) -> String {
        self.name.clone()
    }

    fn id(&self) -> DataProviderId {
        NETCDF_CF_PROVIDER_ID
    }
}

#[derive(Debug, Clone, Serialize, Deserialize, PartialEq)]
#[serde(rename_all = "camelCase")]
pub struct NetCdfOverview {
    pub file_name: String,
    pub title: String,
    pub summary: String,
    pub spatial_reference: SpatialReference,
    pub groups: Vec<NetCdfGroup>,
    pub entities: Vec<NetCdfEntity>,
    pub time_coverage: TimeCoverage,
    pub colorizer: Colorizer,
    pub creator_name: Option<String>,
    pub creator_email: Option<String>,
    pub creator_institution: Option<String>,
}

#[derive(Debug, Clone, Serialize, Deserialize, PartialEq)]
#[serde(rename_all = "camelCase")]
pub struct NetCdfGroup {
    pub name: String,
    pub title: String,
    pub description: String,
    // TODO: would actually be nice if it were inside dataset/entity
    pub data_type: Option<RasterDataType>,
    pub data_range: Option<(f64, f64)>,
    // TODO: would actually be nice if it were inside dataset/entity
    pub unit: String,
    pub groups: Vec<NetCdfGroup>,
}

#[derive(Debug, Clone, Serialize, Deserialize, PartialEq, Eq)]
#[serde(rename_all = "camelCase")]
pub struct NetCdfEntity {
    pub id: usize,
    pub name: String,
}

trait ToNetCdfSubgroup {
    fn to_net_cdf_subgroup(&self, compute_stats: bool) -> Result<NetCdfGroup>;
}

impl<'a> ToNetCdfSubgroup for MdGroup<'a> {
    fn to_net_cdf_subgroup(&self, compute_stats: bool) -> Result<NetCdfGroup> {
        let name = self.name.clone();
        debug!("to_net_cdf_subgroup for {name} with stats={compute_stats}");

        let title = self
            .attribute_as_string("standard_name")
            .unwrap_or_default();
        let description = self.attribute_as_string("long_name").unwrap_or_default();
        let unit = self.attribute_as_string("units").unwrap_or_default();

        let group_names = self.group_names();

        if group_names.is_empty() {
            let data_type = Some(self.datatype_of_numeric_array("ebv_cube")?);

            let data_range = if compute_stats {
                let array = self.open_array("ebv_cube")?;
                Some(array.min_max().context(error::CannotComputeMinMax)?)
            } else {
                None
            };

            return Ok(NetCdfGroup {
                name,
                title,
                description,
                data_type,
                data_range,
                unit,
                groups: Vec::new(),
            });
        }

        let mut groups = Vec::with_capacity(group_names.len());

        for subgroup in group_names {
            groups.push(
                self.open_group(&subgroup)?
                    .to_net_cdf_subgroup(compute_stats)?,
            );
        }

        Ok(NetCdfGroup {
            name,
            title,
            description,
            data_type: None,
            data_range: None,
            unit,
            groups,
        })
    }
}

#[derive(Debug, Clone, Deserialize, Serialize)]
#[serde(rename_all = "camelCase")]
pub(crate) struct NetCdfCf4DDatasetId {
    pub entity: usize,
    pub file_name: String,
    pub group_names: Vec<String>,
}

impl NetCdfCfDataProvider {
    fn netcdf_tree_from_overviews(
        overview_path: &Path,
        dataset_path: &Path,
    ) -> Option<NetCdfOverview> {
        let overview_dataset_path = overview_path.join(dataset_path);

        if InProgressFlag::is_in_progress(&overview_dataset_path) {
            return None;
        }

        let tree_file_path = overview_dataset_path.join(METADATA_FILE_NAME);
        let file = std::fs::File::open(&tree_file_path).ok()?;
        let buf_reader = BufReader::new(file);
        serde_json::from_reader::<_, NetCdfOverview>(buf_reader).ok()
    }

    pub fn build_netcdf_tree(
        provider_path: &Path,
        overview_path: Option<&Path>,
        dataset_path: &Path,
        compute_stats: bool,
    ) -> Result<NetCdfOverview> {
        if let Some(netcdf_tree) = overview_path.and_then(|overview_path| {
            NetCdfCfDataProvider::netcdf_tree_from_overviews(overview_path, dataset_path)
        }) {
            return Ok(netcdf_tree);
        }

        let path = provider_path.join(dataset_path);

        let ds = gdal_open_dataset_ex(
            &path,
            DatasetOptions {
                open_flags: GdalOpenFlags::GDAL_OF_MULTIDIM_RASTER,
                allowed_drivers: Some(&["netCDF"]),
                open_options: None,
                sibling_files: None,
            },
        )
        .context(error::InvalidDatasetIdFile)?;

        let root_group = MdGroup::from_dataset(&ds)?;

        let title = root_group
            .attribute_as_string("title")
            .context(error::MissingTitle)?;

        let summary = root_group
            .attribute_as_string("summary")
            .context(error::MissingSummary)?;

        let spatial_reference = root_group
            .attribute_as_string("geospatial_bounds_crs")
            .context(error::MissingCrs)?;
        let spatial_reference: SpatialReference =
            SpatialReference::from_str(&spatial_reference).context(error::CannotParseCrs)?;

        let entities = root_group
            .dimension_as_string_array("entity")
            .context(error::MissingEntities)?
            .into_iter()
            .enumerate()
            .map(|(id, name)| NetCdfEntity { id, name })
            .collect::<Vec<_>>();

        let groups = root_group
            .group_names()
            .iter()
            .map(|name| {
                root_group
                    .open_group(name)?
                    .to_net_cdf_subgroup(compute_stats)
            })
            .collect::<Result<Vec<_>>>()?;

        let time_coverage = time_coverage(&root_group)?;

        let colorizer = load_colorizer(&path).or_else(|error| {
            debug!("Use fallback colorizer: {:?}", error);
            fallback_colorizer()
        })?;

        let creator_name = root_group.attribute_as_string("creator_name").ok();

        let creator_email = root_group.attribute_as_string("creator_email").ok();

        let creator_institution = root_group.attribute_as_string("creator_institution").ok();

        Ok(NetCdfOverview {
            file_name: path
                .strip_prefix(provider_path)
                .context(error::DatasetIsNotInProviderPath)?
                .to_string_lossy()
                .to_string(),
            title,
            summary,
            spatial_reference,
            groups,
            entities,
            time_coverage,
            colorizer,
            creator_name,
            creator_email,
            creator_institution,
        })
    }

    #[allow(dead_code)]
    pub(crate) fn listing_from_netcdf(
        id: DataProviderId,
        provider_path: &Path,
        overview_path: Option<&Path>,
        dataset_path: &Path,
        compute_stats: bool,
    ) -> Result<Vec<LayerListing>> {
        let tree =
            Self::build_netcdf_tree(provider_path, overview_path, dataset_path, compute_stats)?;

        let mut paths: VecDeque<Vec<&NetCdfGroup>> = tree.groups.iter().map(|s| vec![s]).collect();

        let mut listings = Vec::new();

        while let Some(path) = paths.pop_front() {
            let tail = path.last().context(error::PathToDataIsEmpty)?;

            if !tail.groups.is_empty() {
                for subgroup in &tail.groups {
                    let mut updated_path = path.clone();
                    updated_path.push(subgroup);
                    paths.push_back(updated_path);
                }

                continue;
            }

            // emit datasets

            let group_title_path = path
                .iter()
                .map(|s| s.title.as_str())
                .collect::<Vec<&str>>()
                .join(" > ");

            let group_names = path.iter().map(|s| s.name.clone()).collect::<Vec<String>>();

            for entity in &tree.entities {
                let dataset_id = NetCdfCf4DDatasetId {
                    file_name: tree.file_name.clone(),
                    group_names: group_names.clone(),
                    entity: entity.id,
                };

                listings.push(LayerListing {
                    id: ProviderLayerId {
                        provider_id: id,
                        layer_id: LayerId(serde_json::to_string(&dataset_id).unwrap_or_default()),
                    },
                    name: format!(
                        "{title}: {group_title_path} > {entity_name}",
                        title = tree.title,
                        entity_name = entity.name
                    ),
                    description: tree.summary.clone(),
                    properties: vec![],
                });
            }
        }

        Ok(listings)
    }

    #[allow(clippy::too_many_lines)] // TODO: refactor method
    fn meta_data(
        path: &Path,
        overviews: &Path,
        id: &DataId,
    ) -> Result<Box<dyn MetaData<GdalLoadingInfo, RasterResultDescriptor, RasterQueryRectangle>>>
    {
        let dataset = id
            .external()
            .ok_or(NetCdfCf4DProviderError::InvalidExternalDataId {
                provider: NETCDF_CF_PROVIDER_ID,
            })?;

        let dataset_id: NetCdfCf4DDatasetId =
            serde_json::from_str(&dataset.layer_id.0).context(error::CannotParseDatasetId)?;

        // try to load from overviews
        if let Some(loading_info) = Self::meta_data_from_overviews(overviews, &dataset_id) {
            return match loading_info {
                Metadata::NetCDF(loading_info) => Ok(Box::new(loading_info)),
                Metadata::List(loading_info) => Ok(Box::new(loading_info)),
            };
        }

        let dataset_id: NetCdfCf4DDatasetId =
            serde_json::from_str(&dataset.layer_id.0).context(error::CannotParseDatasetId)?;

        let path = canonicalize_subpath(path, Path::new(&dataset_id.file_name)).map_err(|_| {
            NetCdfCf4DProviderError::FileIsNotInProviderPath {
                file: dataset_id.file_name.clone(),
            }
        })?;

        let group_path = dataset_id.group_names.join("/");
        let gdal_path = format!(
            "NETCDF:{path}:/{group_path}/ebv_cube",
            path = path.to_string_lossy()
        );

        let dataset = gdal_open_dataset_ex(
            &path,
            DatasetOptions {
                open_flags: GdalOpenFlags::GDAL_OF_MULTIDIM_RASTER,
                allowed_drivers: Some(&["netCDF"]),
                open_options: None,
                sibling_files: None,
            },
        )
        .context(error::InvalidDatasetIdFile)?;

        let root_group = MdGroup::from_dataset(&dataset)?;

        let time_coverage = time_coverage(&root_group)?;

        let geo_transform = {
            let crs_array = root_group.open_array("crs")?;
            let geo_transform = crs_array
                .attribute_as_string("GeoTransform")
                .context(error::CannotGetGeoTransform)?;
            parse_geo_transform(&geo_transform)?
        };

        // traverse groups
        let mut group_stack = vec![root_group];

        // let mut group = root_group;
        for group_name in &dataset_id.group_names {
            group_stack.push(
                group_stack
                    .last()
                    .expect("at least root group in here")
                    .open_group(group_name)?,
            );
            // group = group.open_group(group_name)?;
        }

        let data_array = group_stack
            .last()
            .expect("at least root group in here")
            .open_array("ebv_cube")?;

        let dimensions = data_array.dimensions()?;

        let result_descriptor = RasterResultDescriptor {
            data_type: data_array.data_type()?,
            spatial_reference: data_array.spatial_reference()?,
            measurement: derive_measurement(data_array.unit().context(error::CannotRetrieveUnit)?),

            time: None,
            bbox: None,
        };

        let params = GdalDatasetParameters {
            file_path: gdal_path.into(),
            rasterband_channel: 0, // we calculate offsets below
            geo_transform,
            file_not_found_handling: FileNotFoundHandling::Error,
            no_data_value: data_array.no_data_value(), // we could also leave this empty. The gdal source will try to get the correct one.
            properties_mapping: None,
            width: dimensions.lon,
            height: dimensions.lat,
            gdal_open_options: None,
            gdal_config_options: None,
            allow_alphaband_as_mask: true,
        };

        Ok(match time_coverage {
            TimeCoverage::Regular { start, end, step } => Box::new(GdalMetadataNetCdfCf {
                params,
                result_descriptor,
                start,
                end, // TODO: Use this or time dimension size (number of steps)?
                step,
                band_offset: dataset_id.entity as usize * dimensions.time,
            }),
            TimeCoverage::List { time_stamps } => {
                let mut params_list = Vec::with_capacity(time_stamps.len());
                for (i, time_instance) in time_stamps.iter().enumerate() {
                    let mut params = params.clone();

                    params.rasterband_channel =
                        dataset_id.entity as usize * dimensions.time + i + 1;

                    params_list.push(GdalLoadingInfoTemporalSlice {
                        time: TimeInterval::new_instant(*time_instance)
                            .context(error::InvalidTimeCoverageInterval)?,
                        params: Some(params),
                    });
                }

                Box::new(GdalMetaDataList {
                    result_descriptor,
                    params: params_list,
                })
            }
        })
    }

    fn meta_data_from_overviews(
        overview_path: &Path,
        dataset_id: &NetCdfCf4DDatasetId,
    ) -> Option<Metadata> {
        let loading_info_path = overview_path
            .join(&dataset_id.file_name)
            .join(&dataset_id.group_names.join("/"))
            .join("ebv_cube.json");

        let loading_info_file = match std::fs::File::open(&loading_info_path) {
            Ok(file) => file,
            Err(_) => {
                debug!("No overview for {dataset_id:?}");
                return None;
            }
        };

        debug!("Using overview for {dataset_id:?}. Overview path is {overview_path:?}.");

        let loading_info: Metadata =
            serde_json::from_reader(BufReader::new(loading_info_file)).ok()?;

        match loading_info {
            Metadata::NetCDF(mut loading_info) => {
                let time_steps_per_entity = loading_info
                    .step
                    .num_steps_in_interval(
                        TimeInterval::new(loading_info.start, loading_info.end).ok()?,
                    )
                    .ok()?;

                // change start band wrt. entity
                loading_info.band_offset = dataset_id.entity * time_steps_per_entity as usize;

                Some(Metadata::NetCDF(loading_info))
            }
            Metadata::List(mut loading_info) => {
                let time_steps_per_entity = loading_info.params.len();

                // change start band wrt. entity
                for temporal_slice in &mut loading_info.params {
                    if let Some(params) = &mut temporal_slice.params {
                        params.rasterband_channel +=
                            dataset_id.entity * time_steps_per_entity as usize;
                    }
                }

                Some(Metadata::List(loading_info))
            }
        }
    }

    pub fn list_files(&self) -> Result<Vec<PathBuf>> {
        let is_overview_dir = |e: &DirEntry| -> bool { e.path() == self.overviews };

        let mut files = vec![];

        for entry in WalkDir::new(&self.path)
            .into_iter()
            .filter_entry(|e| !is_overview_dir(e))
        {
            let entry = entry.map_err(|e| NetCdfCf4DProviderError::InvalidDirectory {
                source: Box::new(e),
            })?;
            let path = entry.path();

            if !path.is_file() {
                continue;
            }
            if path.extension().map_or(true, |extension| extension != "nc") {
                continue;
            }

            match path.strip_prefix(&self.path) {
                Ok(path) => files.push(path.to_owned()),
                Err(_) => {
                    // we can safely ignore it since it must be a file in the provider path
                    continue;
                }
            };
        }

        Ok(files)
    }

    pub fn create_overviews(
        &self,
        dataset_path: &Path,
        resampling_method: Option<ResamplingMethod>,
    ) -> Result<OverviewGeneration> {
        create_overviews(&self.path, dataset_path, &self.overviews, resampling_method)
    }

<<<<<<< HEAD
    fn is_netcdf_file(&self, path: &Path) -> bool {
        let real_path = self.path.join(path);
        real_path.is_file() && real_path.extension() == Some("nc".as_ref())
=======
    pub fn remove_overviews(&self, dataset_path: &Path, force: bool) -> Result<()> {
        remove_overviews(dataset_path, &self.overviews, force)
>>>>>>> 7adbda3b
    }
}

fn derive_measurement(unit: String) -> Measurement {
    if unit.trim().is_empty() || unit == "no unit" {
        return Measurement::Unitless;
    }

    // TODO: other types of measurements

    Measurement::continuous(String::default(), Some(unit))
}

/// Load a colorizer from a path that is `path` with suffix `.colorizer.json`.
fn load_colorizer(path: &Path) -> Result<Colorizer> {
    use std::io::Read;

    let colorizer_path = path.with_extension("colorizer.json");

    let mut file = std::fs::File::open(colorizer_path).context(error::CannotOpenColorizerFile)?;

    let mut contents = String::new();
    file.read_to_string(&mut contents)
        .context(error::CannotReadColorizerFile)?;

    let colorizer: Colorizer =
        serde_json::from_str(&contents).context(error::CannotParseColorizer)?;

    Ok(colorizer)
}

/// A simple viridis colorizer between 0 and 255
fn fallback_colorizer() -> Result<Colorizer> {
    Colorizer::linear_gradient(
        vec![
            (
                0.0.try_into().expect("not nan"),
                RgbaColor::new(68, 1, 84, 255),
            )
                .into(),
            (
                36.428_571_428_571_42.try_into().expect("not nan"),
                RgbaColor::new(70, 50, 126, 255),
            )
                .into(),
            (
                72.857_142_857_142_85.try_into().expect("not nan"),
                RgbaColor::new(54, 92, 141, 255),
            )
                .into(),
            (
                109.285_714_285_714_28.try_into().expect("not nan"),
                RgbaColor::new(39, 127, 142, 255),
            )
                .into(),
            (
                109.285_714_285_714_28.try_into().expect("not nan"),
                RgbaColor::new(31, 161, 135, 255),
            )
                .into(),
            (
                182.142_857_142_857_1.try_into().expect("not nan"),
                RgbaColor::new(74, 193, 109, 255),
            )
                .into(),
            (
                218.571_428_571_428_53.try_into().expect("not nan"),
                RgbaColor::new(160, 218, 57, 255),
            )
                .into(),
            (
                255.0.try_into().expect("not nan"),
                RgbaColor::new(253, 231, 37, 255),
            )
                .into(),
        ],
        RgbaColor::transparent(),
        RgbaColor::transparent(),
    )
    .context(error::CannotCreateFallbackColorizer)
}

fn parse_geo_transform(input: &str) -> Result<GdalDatasetGeoTransform> {
    let numbers: Vec<f64> = input
        .split_whitespace()
        .map(|s| s.parse().context(error::InvalidGeoTransformNumbers))
        .collect::<Result<Vec<_>>>()?;

    if numbers.len() != 6 {
        return Err(NetCdfCf4DProviderError::InvalidGeoTransformLength {
            length: numbers.len(),
        });
    }

    let gdal_geo_transform: GdalGeoTransform = [
        numbers[0], numbers[1], numbers[2], numbers[3], numbers[4], numbers[5],
    ];

    Ok(gdal_geo_transform.into())
}

fn parse_date(input: &str) -> Result<DateTime> {
    if let Ok(year) = input.parse::<i32>() {
        return DateTime::new_utc_checked(year, 1, 1, 0, 0, 0)
            .context(error::TimeCoverageYearOverflows { year });
    }

    DateTime::parse_from_str(input, &DateTimeParseFormat::ymd()).map_err(|e| {
        NetCdfCf4DProviderError::CannotParseTimeCoverageDate {
            source: Box::new(e),
        }
    })
}

fn parse_time_step(input: &str) -> Result<Option<TimeStep>> {
    let duration_str = if let Some(duration_str) = input.strip_prefix('P') {
        duration_str
    } else {
        return Err(NetCdfCf4DProviderError::TimeCoverageResolutionMustStartWithP);
    };

    let parts = duration_str
        .split('-')
        .map(str::parse)
        .collect::<Result<Vec<u32>, std::num::ParseIntError>>()
        .context(error::TimeCoverageResolutionMustConsistsOnlyOfIntParts)?;

    // check if the time step string contains only zeros.
    if parts.iter().all(num_traits::Zero::is_zero) {
        return Ok(None);
    }

    if parts.is_empty() {
        return Err(NetCdfCf4DProviderError::TimeCoverageResolutionPartsMustNotBeEmpty);
    }

    Ok(Some(match parts.as_slice() {
        [year, 0, 0, ..] => TimeStep {
            granularity: TimeGranularity::Years,
            step: *year,
        },
        [0, month, 0, ..] => TimeStep {
            granularity: TimeGranularity::Months,
            step: *month,
        },
        [0, 0, day, ..] => TimeStep {
            granularity: TimeGranularity::Days,
            step: *day,
        },
        // TODO: fix format and parse other options
        _ => return Err(NetCdfCf4DProviderError::NotYetImplemented),
    }))
}

fn parse_time_coverage(start: &str, end: &str, resolution: &str) -> Result<TimeCoverage> {
    // TODO: parse datetimes

    let start: TimeInstance = parse_date(start)?.into();
    let end: TimeInstance = parse_date(end)?.into();
    let step_option = parse_time_step(resolution)?;

    if let Some(step) = step_option {
        // add one step to provide a right side boundary for the close-open interval
        let end = (end + step).context(error::CannotDefineTimeCoverageEnd)?;
        return Ok(TimeCoverage::Regular { start, end, step });
    }

    // there is no step. Data must be valid for start. TODO: Should this be a TimeInterval?
    Ok(TimeCoverage::List {
        time_stamps: vec![start],
    })
}

#[derive(Debug, Clone, Serialize, Deserialize, PartialEq, Eq)]
#[serde(tag = "type", rename_all = "camelCase")]
pub enum TimeCoverage {
    #[serde(rename_all = "camelCase")]
    Regular {
        start: TimeInstance,
        end: TimeInstance,
        step: TimeStep,
    },
    #[serde(rename_all = "camelCase")]
    List { time_stamps: Vec<TimeInstance> },
}

fn time_coverage(root_group: &MdGroup) -> Result<TimeCoverage> {
    let start = root_group
        .attribute_as_string("time_coverage_start")
        .context(error::MissingTimeCoverageStart)?;
    let end = root_group
        .attribute_as_string("time_coverage_end")
        .context(error::MissingTimeCoverageEnd)?;
    let step = root_group
        .attribute_as_string("time_coverage_resolution")
        .context(error::MissingTimeCoverageResolution)?;

    // we can parse coverages starting with `P`,
    let time_p_res = parse_time_coverage(&start, &end, &step);
    if time_p_res.is_ok() {
        debug!(
            "Using time parsed from: start: {start}, end:{end}, step: {step} -> {:?} ",
            time_p_res.as_ref().expect("was just checked with ok")
        );
        return time_p_res;
    }

    // something went wrong parsing a regular time as defined in the NetCDF CF standard.
    debug!("Could not parse time from: start: {start}, end:{end}, step: {step}");

    // try to read time from dimension:
    time_coverage_from_dimension(root_group)
}

fn time_coverage_from_dimension(root_group: &MdGroup) -> Result<TimeCoverage> {
    // TODO: are there other variants for the time unit?
    // `:units = "days since 1860-01-01 00:00:00.0";`

    let days_since_1860 = root_group
        .dimension_as_double_array("time")
        .context(error::MissingTimeDimension)?;

    let unix_offset_millis = TimeInstance::from(DateTime::new_utc(1860, 1, 1, 0, 0, 0)).inner();

    let mut time_stamps = Vec::with_capacity(days_since_1860.len());
    for days in days_since_1860 {
        let days = days;
        let hours = days * 24.;
        let seconds = hours * 60. * 60.;
        let milliseconds = seconds * 1_000.;

        time_stamps.push(
            TimeInstance::from_millis(milliseconds as i64 + unix_offset_millis)
                .context(error::InvalidTimeCoverageInstant)?,
        );
    }

    Ok(TimeCoverage::List { time_stamps })
}

#[derive(Debug, Clone, PartialEq, Serialize, Deserialize)]
#[serde(tag = "type", rename_all = "camelCase")]
enum Metadata {
    NetCDF(GdalMetadataNetCdfCf),
    List(GdalMetaDataList),
}

#[async_trait]
impl DataProvider for NetCdfCfDataProvider {
    async fn provenance(&self, id: &DataId) -> crate::error::Result<ProvenanceOutput> {
        Ok(ProvenanceOutput {
            data: id.clone(),
            provenance: None,
        })
    }
}

#[derive(Deserialize, Serialize, Debug, Clone)]
enum NetCdfLayerCollectionId {
    Path {
        path: PathBuf,
    },
    Group {
        path: PathBuf,
        groups: Vec<String>,
    },
    Entity {
        path: PathBuf,
        groups: Vec<String>,
        entity: usize,
    },
}

impl TryFrom<NetCdfLayerCollectionId> for LayerCollectionId {
    type Error = crate::error::Error;

    fn try_from(id: NetCdfLayerCollectionId) -> crate::error::Result<Self> {
        Ok(LayerCollectionId(serde_json::to_string(&id)?))
    }
}

impl TryFrom<NetCdfLayerCollectionId> for LayerId {
    type Error = crate::error::Error;

    fn try_from(id: NetCdfLayerCollectionId) -> crate::error::Result<Self> {
        Ok(LayerId(serde_json::to_string(&id)?))
    }
}

async fn listing_from_dir(base: &Path, path: &Path) -> crate::error::Result<Vec<CollectionItem>> {
    let mut dir = tokio::fs::read_dir(base.join(&path)).await?;

    let mut items = vec![];
    while let Some(entry) = dir.next_entry().await? {
        if entry.path().is_dir() {
            items.push(CollectionItem::Collection(LayerCollectionListing {
                id: ProviderLayerCollectionId {
                    provider_id: NETCDF_CF_PROVIDER_ID,
                    collection_id: NetCdfLayerCollectionId::Path {
                        path: entry
                            .path()
                            .strip_prefix(base)
                            .map_err(|_| Error::InvalidLayerCollectionId)?
                            .to_owned(),
                    }
                    .try_into()?,
                },
                name: entry.file_name().to_string_lossy().to_string(),
                description: "".to_string(),
                entry_label: None,
                properties: vec![],
            }));
        } else if entry.path().extension() == Some("nc".as_ref()) {
            let fp = entry
                .path()
                .strip_prefix(base)
                .map_err(|_| crate::error::Error::SubPathMustNotEscapeBasePath {
                    base: base.to_owned(),
                    sub_path: entry.path(),
                })?
                .to_owned();
            let b = base.to_owned();
            let tree = tokio::task::spawn_blocking(move || {
                NetCdfCfDataProvider::build_netcdf_tree(&b, None, &fp, false)
                    .map_err(|_| Error::InvalidLayerCollectionId)
            })
            .await??;

            items.push(CollectionItem::Collection(LayerCollectionListing {
                id: ProviderLayerCollectionId {
                    provider_id: NETCDF_CF_PROVIDER_ID,
                    collection_id: NetCdfLayerCollectionId::Path {
                        path: entry
                            .path()
                            .strip_prefix(base)
                            .map_err(|_| Error::InvalidLayerCollectionId)?
                            .to_owned(),
                    }
                    .try_into()?,
                },
                name: tree.title,
                description: tree.summary,
                entry_label: None,
                properties: [(
                    "author".to_string(),
                    format!(
                        "{}, {}, {}",
                        tree.creator_name.unwrap_or_else(|| "unknown".to_string()),
                        tree.creator_email.unwrap_or_else(|| "unknown".to_string()),
                        tree.creator_institution
                            .unwrap_or_else(|| "unknown".to_string())
                    ),
                )]
                .into_iter()
                .collect(),
            }));
        }
    }

    Ok(items)
}

/// find the group given by the path `groups`.
pub fn find_group(
    netcdf_groups: Vec<NetCdfGroup>,
    groups: &[String],
) -> crate::error::Result<Option<NetCdfGroup>> {
    if groups.is_empty() {
        return Ok(None);
    }

    let mut group_stack = groups.iter().collect::<Vec<_>>();
    let target = group_stack.remove(0);
    let mut group = netcdf_groups
        .into_iter()
        .find(|g| g.name == *target)
        .ok_or(Error::InvalidLayerCollectionId)?;

    while !group_stack.is_empty() {
        let target = group_stack.remove(0);
        group = group
            .groups
            .into_iter()
            .find(|g| g.name == *target)
            .ok_or(Error::InvalidLayerCollectionId)?;
    }

    Ok(Some(group))
}

pub fn layer_from_netcdf_overview(
    provider_id: DataProviderId,
    layer_id: &LayerId,
    overview: NetCdfOverview,
    groups: &[String],
    entity: usize,
) -> crate::error::Result<Layer> {
    let netcdf_entity = overview
        .entities
        .into_iter()
        .find(|e| e.id == entity)
        .ok_or(Error::UnknownLayerId {
            id: layer_id.clone(),
        })?;

    let time_steps = match overview.time_coverage {
        TimeCoverage::Regular { start, end, step } => {
            if step.step == 0 {
                vec![start]
            } else {
                let mut steps = vec![start];
                let mut current = start;
                while current < end {
                    current = (current + step)?;
                    steps.push(current);
                }
                steps
            }
        }
        TimeCoverage::List { time_stamps } => time_stamps,
    };

    let group = find_group(overview.groups, groups)?.ok_or(Error::InvalidLayerId)?;

    let (data_range, colorizer) = if let Some(data_range) = group.data_range {
        (
            data_range,
            overview.colorizer.rescale(data_range.0, data_range.1)?,
        )
    } else {
        let colorizer = overview.colorizer;
        ((colorizer.min_value(), colorizer.max_value()), colorizer)
    };

    Ok(Layer {
        id: ProviderLayerId {
            provider_id,
            layer_id: layer_id.clone(),
        },
        name: netcdf_entity.name.clone(),
        description: netcdf_entity.name,
        workflow: Workflow {
            operator: TypedOperator::Raster(
                GdalSource {
                    params:
                        GdalSourceParameters {
                            data:
                                DataId::External(
                                    ExternalDataId {
                                        provider_id,
                                        layer_id:
                                            LayerId(
                                                json!({
                                                    "fileName": overview.file_name,
                                                    "groupNames": groups,
                                                    "entity": entity
                                                })
                                                .to_string(),
                                            ),
                                    },
                                ),
                        },
                }
                .boxed(),
            ),
        },
        symbology: Some(Symbology::Raster(RasterSymbology {
            opacity: 1.0,
            colorizer,
        })),
        properties: [(
            "author".to_string(),
            format!(
                "{}, {}, {}",
                overview
                    .creator_name
                    .unwrap_or_else(|| "unknown".to_string()),
                overview
                    .creator_email
                    .unwrap_or_else(|| "unknown".to_string()),
                overview
                    .creator_institution
                    .unwrap_or_else(|| "unknown".to_string())
            ),
        )]
        .into_iter()
        .collect(),
        metadata: [
            ("timeSteps".to_string(), serde_json::to_string(&time_steps)?),
            ("dataRange".to_string(), serde_json::to_string(&data_range)?),
        ]
        .into_iter()
        .collect(),
    })
}

async fn listing_from_netcdf_file(
    relative_file_path: PathBuf,
    groups: &[String],
    provider_path: PathBuf,
    overview_path: PathBuf,
    options: &LayerCollectionListOptions,
) -> crate::error::Result<Vec<CollectionItem>> {
    let fp = relative_file_path.clone();
    let tree = tokio::task::spawn_blocking(move || {
        NetCdfCfDataProvider::build_netcdf_tree(&provider_path, Some(&overview_path), &fp, false)
            .map_err(|_| Error::InvalidLayerCollectionId)
    })
    .await??;

    let groups_list = find_group(tree.groups.clone(), groups)?.map_or(tree.groups, |g| g.groups);

    if groups_list.is_empty() {
        tree.entities
            .into_iter()
            .skip(options.offset as usize)
            .take(options.limit as usize)
            .map(|entity| {
                Ok(CollectionItem::Layer(LayerListing {
                    id: ProviderLayerId {
                        provider_id: NETCDF_CF_PROVIDER_ID,
                        layer_id: NetCdfLayerCollectionId::Entity {
                            path: relative_file_path.clone(),
                            groups: groups.to_owned(),
                            entity: entity.id,
                        }
                        .try_into()?,
                    },
                    name: entity.name,
                    description: "".to_string(),
                    properties: vec![],
                }))
            })
            .collect()
    } else {
        let out_groups = groups.to_owned();

        groups_list
            .into_iter()
            .skip(options.offset as usize)
            .take(options.limit as usize)
            .map(|group| {
                let mut out_groups = out_groups.clone();
                out_groups.push(group.name.clone());
                Ok(CollectionItem::Collection(LayerCollectionListing {
                    id: ProviderLayerCollectionId {
                        provider_id: NETCDF_CF_PROVIDER_ID,
                        collection_id: NetCdfLayerCollectionId::Group {
                            path: relative_file_path.clone(),
                            groups: out_groups,
                        }
                        .try_into()?,
                    },
                    name: group.title.clone(),
                    description: group.description,
                    entry_label: None,
                    properties: vec![],
                }))
            })
            .collect()
    }
}

#[async_trait]
impl LayerCollectionProvider for NetCdfCfDataProvider {
    async fn collection_items(
        &self,
        collection: &LayerCollectionId,
        options: Validated<LayerCollectionListOptions>,
    ) -> crate::error::Result<Vec<CollectionItem>> {
        let id: NetCdfLayerCollectionId = serde_json::from_str(&collection.0)?;

        let mut listing = match id {
            NetCdfLayerCollectionId::Path { path }
                if canonicalize_subpath(&self.path, &path).is_ok()
                    && self.path.join(&path).is_dir() =>
            {
                listing_from_dir(&self.path, &path).await?
            }
            NetCdfLayerCollectionId::Path { path }
                if canonicalize_subpath(&self.path, &path).is_ok()
                    && self.is_netcdf_file(&path) =>
            {
                listing_from_netcdf_file(
                    path,
                    &[],
                    self.path.clone(),
                    self.overviews.clone(),
                    &options.user_input,
                )
                .await?
            }
            NetCdfLayerCollectionId::Group { path, groups }
                if canonicalize_subpath(&self.path, &path).is_ok()
                    && self.is_netcdf_file(&path) =>
            {
                listing_from_netcdf_file(
                    path,
                    &groups,
                    self.path.clone(),
                    self.overviews.clone(),
                    &options.user_input,
                )
                .await?
            }
            _ => return Err(Error::InvalidLayerCollectionId),
        };

        listing.sort_by(|a, b| a.name().cmp(b.name()));
        let listing = listing
            .into_iter()
            .skip(options.offset as usize)
            .take(options.limit as usize)
            .collect();

        Ok(listing)
    }

    async fn root_collection_id(&self) -> crate::error::Result<LayerCollectionId> {
        Ok(NetCdfLayerCollectionId::Path { path: ".".into() }.try_into()?)
    }

    async fn get_layer(&self, id: &LayerId) -> crate::error::Result<Layer> {
        let netcdf_id = serde_json::from_str(&id.0)?;

        match netcdf_id {
            NetCdfLayerCollectionId::Entity {
                path,
                groups,
                entity,
            } => {
                let rp = path.clone();

                let provider_path = self.path.clone();
                let overviews_path = self.overviews.clone();

                let tree = tokio::task::spawn_blocking(move || {
                    NetCdfCfDataProvider::build_netcdf_tree(
                        &provider_path,
                        Some(&overviews_path),
                        &rp,
                        false,
                    )
                    .map_err(|_| Error::InvalidLayerCollectionId)
                })
                .await??;

                layer_from_netcdf_overview(NETCDF_CF_PROVIDER_ID, id, tree, &groups, entity)
            }
            _ => return Err(Error::InvalidLayerId),
        }
    }
}

#[async_trait]
impl MetaDataProvider<GdalLoadingInfo, RasterResultDescriptor, RasterQueryRectangle>
    for NetCdfCfDataProvider
{
    async fn meta_data(
        &self,
        id: &DataId,
    ) -> Result<
        Box<dyn MetaData<GdalLoadingInfo, RasterResultDescriptor, RasterQueryRectangle>>,
        geoengine_operators::error::Error,
    > {
        let dataset = id.clone();
        let path = self.path.clone();
        let overviews = self.overviews.clone();
        crate::util::spawn_blocking(move || {
            Self::meta_data(&path, &overviews, &dataset).map_err(|error| {
                geoengine_operators::error::Error::LoadingInfo {
                    source: Box::new(error),
                }
            })
        })
        .await?
    }
}

#[async_trait]
impl
    MetaDataProvider<MockDatasetDataSourceLoadingInfo, VectorResultDescriptor, VectorQueryRectangle>
    for NetCdfCfDataProvider
{
    async fn meta_data(
        &self,
        _id: &DataId,
    ) -> Result<
        Box<
            dyn MetaData<
                MockDatasetDataSourceLoadingInfo,
                VectorResultDescriptor,
                VectorQueryRectangle,
            >,
        >,
        geoengine_operators::error::Error,
    > {
        Err(geoengine_operators::error::Error::NotYetImplemented)
    }
}

#[async_trait]
impl MetaDataProvider<OgrSourceDataset, VectorResultDescriptor, VectorQueryRectangle>
    for NetCdfCfDataProvider
{
    async fn meta_data(
        &self,
        _id: &DataId,
    ) -> Result<
        Box<dyn MetaData<OgrSourceDataset, VectorResultDescriptor, VectorQueryRectangle>>,
        geoengine_operators::error::Error,
    > {
        Err(geoengine_operators::error::Error::NotYetImplemented)
    }
}

#[cfg(test)]
mod tests {
    use geoengine_datatypes::{
        dataset::LayerId,
        primitives::{SpatialPartition2D, SpatialResolution, TimeInterval},
        spatial_reference::SpatialReferenceAuthority,
        test_data,
        util::gdal::hide_gdal_errors,
    };
    use geoengine_operators::source::{
        FileNotFoundHandling, GdalDatasetGeoTransform, GdalDatasetParameters,
        GdalLoadingInfoTemporalSlice,
    };

    use super::*;

    #[test]
    fn test_parse_time_coverage() {
        let result = parse_time_coverage("2010", "2020", "P0001-00-00").unwrap();
        let expected = TimeCoverage::Regular {
            start: TimeInstance::from(DateTime::new_utc(2010, 1, 1, 0, 0, 0)),
            end: TimeInstance::from(DateTime::new_utc(2021, 1, 1, 0, 0, 0)),
            step: TimeStep {
                granularity: TimeGranularity::Years,
                step: 1,
            },
        };
        assert_eq!(result, expected);
    }

    #[test]
    fn test_parse_zero_time_coverage() {
        let result = parse_time_coverage("2010", "2020", "P0000-00-00").unwrap();
        assert_eq!(
            result,
            TimeCoverage::List {
                time_stamps: vec![DateTime::new_utc(2010, 1, 1, 0, 0, 0).into()]
            }
        );
    }

    #[test]
    fn test_parse_date() {
        assert_eq!(
            parse_date("2010").unwrap(),
            DateTime::new_utc(2010, 1, 1, 0, 0, 0)
        );
        assert_eq!(
            parse_date("-1000").unwrap(),
            DateTime::new_utc(-1000, 1, 1, 0, 0, 0)
        );
        assert_eq!(
            parse_date("2010-04-02").unwrap(),
            DateTime::new_utc(2010, 4, 2, 0, 0, 0)
        );
        assert_eq!(
            parse_date("-1000-04-02").unwrap(),
            DateTime::new_utc(-1000, 4, 2, 0, 0, 0)
        );
    }

    #[test]
    fn test_parse_time_step() {
        assert_eq!(
            parse_time_step("P0001-00-00").unwrap(),
            Some(TimeStep {
                granularity: TimeGranularity::Years,
                step: 1,
            })
        );
        assert_eq!(
            parse_time_step("P0005-00-00").unwrap(),
            Some(TimeStep {
                granularity: TimeGranularity::Years,
                step: 5,
            })
        );
        assert_eq!(
            parse_time_step("P0010-00-00").unwrap(),
            Some(TimeStep {
                granularity: TimeGranularity::Years,
                step: 10,
            })
        );
        assert_eq!(
            parse_time_step("P0000-06-00").unwrap(),
            Some(TimeStep {
                granularity: TimeGranularity::Months,
                step: 6,
            })
        );
    }

    #[tokio::test]
    #[allow(clippy::too_many_lines)]
    async fn test_listing_from_netcdf_m() {
        let provider_id = DataProviderId::from_str("bf6bb6ea-5d5d-467d-bad1-267bf3a54470").unwrap();

        let listing = NetCdfCfDataProvider::listing_from_netcdf(
            provider_id,
            test_data!("netcdf4d"),
            None,
            Path::new("dataset_m.nc"),
            false,
        )
        .unwrap();

        assert_eq!(listing.len(), 6);

        assert_eq!(
            listing[0],
            LayerListing {
                id: ProviderLayerId {
                    provider_id,
                    layer_id: LayerId(
                        serde_json::json!({
                            "fileName": "dataset_m.nc",
                            "groupNames": ["metric_1"],
                            "entity": 0
                        })
                        .to_string()
                    ),
                },
                name: "Test dataset metric: Random metric 1 > entity01".into(),
                description: "CFake description of test dataset with metric.".into(),
                properties: vec![],
            }
        );
        assert_eq!(
            listing[1],
            LayerListing {
                id: ProviderLayerId {
                    provider_id,
                    layer_id: LayerId(
                        serde_json::json!({
                            "fileName": "dataset_m.nc",
                            "groupNames": ["metric_1"],
                            "entity": 1
                        })
                        .to_string()
                    ),
                },
                name: "Test dataset metric: Random metric 1 > entity02".into(),
                description: "CFake description of test dataset with metric.".into(),
                properties: vec![],
            }
        );
        assert_eq!(
            listing[2],
            LayerListing {
                id: ProviderLayerId {
                    provider_id,
                    layer_id: LayerId(
                        serde_json::json!({
                            "fileName": "dataset_m.nc",
                            "groupNames": ["metric_1"],
                            "entity": 2
                        })
                        .to_string()
                    ),
                },
                name: "Test dataset metric: Random metric 1 > entity03".into(),
                description: "CFake description of test dataset with metric.".into(),
                properties: vec![],
            }
        );
        assert_eq!(
            listing[3],
            LayerListing {
                id: ProviderLayerId {
                    provider_id,
                    layer_id: LayerId(
                        serde_json::json!({
                            "fileName": "dataset_m.nc",
                            "groupNames": ["metric_2"],
                            "entity": 0
                        })
                        .to_string()
                    ),
                },
                name: "Test dataset metric: Random metric 2 > entity01".into(),
                description: "CFake description of test dataset with metric.".into(),
                properties: vec![],
            }
        );
        assert_eq!(
            listing[4],
            LayerListing {
                id: ProviderLayerId {
                    provider_id,
                    layer_id: LayerId(
                        serde_json::json!({
                            "fileName": "dataset_m.nc",
                            "groupNames": ["metric_2"],
                            "entity": 1
                        })
                        .to_string()
                    ),
                },
                name: "Test dataset metric: Random metric 2 > entity02".into(),
                description: "CFake description of test dataset with metric.".into(),
                properties: vec![],
            }
        );
        assert_eq!(
            listing[5],
            LayerListing {
                id: ProviderLayerId {
                    provider_id,
                    layer_id: LayerId(
                        serde_json::json!({
                            "fileName": "dataset_m.nc",
                            "groupNames": ["metric_2"],
                            "entity": 2
                        })
                        .to_string()
                    ),
                },
                name: "Test dataset metric: Random metric 2 > entity03".into(),
                description: "CFake description of test dataset with metric.".into(),
                properties: vec![],
            }
        );
    }

    #[tokio::test]
    async fn test_listing_from_netcdf_sm() {
        let provider_id = DataProviderId::from_str("bf6bb6ea-5d5d-467d-bad1-267bf3a54470").unwrap();

        let listing = NetCdfCfDataProvider::listing_from_netcdf(
            provider_id,
            test_data!("netcdf4d"),
            None,
            Path::new("dataset_sm.nc"),
            false,
        )
        .unwrap();

        assert_eq!(listing.len(), 20);

        assert_eq!(
            listing[0],
            LayerListing {
                id: ProviderLayerId {
                    provider_id,
                    layer_id: LayerId(
                        serde_json::json!({
                            "fileName": "dataset_sm.nc",
                            "groupNames": ["scenario_1", "metric_1"],
                            "entity": 0
                        })
                        .to_string()
                    ),
                },
                name:
                    "Test dataset metric and scenario: Sustainability > Random metric 1 > entity01"
                        .into(),
                description: "Fake description of test dataset with metric and scenario.".into(),
                properties: vec![],
            }
        );
        assert_eq!(
            listing[19],
            LayerListing {
                id: ProviderLayerId {
                    provider_id,
                    layer_id: LayerId(serde_json::json!({
                        "fileName": "dataset_sm.nc",
                        "groupNames": ["scenario_5", "metric_2"],
                        "entity": 1
                    })
                    .to_string()),
                },
                name: "Test dataset metric and scenario: Fossil-fueled Development > Random metric 2 > entity02".into(),
                description: "Fake description of test dataset with metric and scenario.".into(),
                properties: vec![],
            }
        );
    }

    #[tokio::test]
    async fn test_metadata_from_netcdf_sm() {
        let provider = NetCdfCfDataProvider {
            path: test_data!("netcdf4d/").to_path_buf(),
            overviews: test_data!("netcdf4d/overviews").to_path_buf(),
        };

        let metadata = provider
            .meta_data(&DataId::External(ExternalDataId {
                provider_id: NETCDF_CF_PROVIDER_ID,
                layer_id: LayerId(
                    serde_json::json!({
                        "fileName": "dataset_sm.nc",
                        "groupNames": ["scenario_5", "metric_2"],
                        "entity": 1
                    })
                    .to_string(),
                ),
            }))
            .await
            .unwrap();

        assert_eq!(
            metadata.result_descriptor().await.unwrap(),
            RasterResultDescriptor {
                data_type: RasterDataType::I16,
                spatial_reference: SpatialReference::new(SpatialReferenceAuthority::Epsg, 3035)
                    .into(),
                measurement: Measurement::Unitless,
                time: None,
                bbox: None,
            }
        );

        let loading_info = metadata
            .loading_info(RasterQueryRectangle {
                spatial_bounds: SpatialPartition2D::new(
                    (43.945_312_5, 0.791_015_625_25).into(),
                    (44.033_203_125, 0.703_125_25).into(),
                )
                .unwrap(),
                time_interval: TimeInstance::from(DateTime::new_utc(2001, 4, 1, 0, 0, 0)).into(),
                spatial_resolution: SpatialResolution::new_unchecked(
                    0.000_343_322_7, // 256 pixel
                    0.000_343_322_7, // 256 pixel
                ),
            })
            .await
            .unwrap();

        let mut loading_info_parts = Vec::<GdalLoadingInfoTemporalSlice>::new();
        for part in loading_info.info {
            loading_info_parts.push(part.unwrap());
        }

        assert_eq!(loading_info_parts.len(), 1);

        let file_path = format!(
            "NETCDF:{absolute_file_path}:/scenario_5/metric_2/ebv_cube",
            absolute_file_path = test_data!("netcdf4d/dataset_sm.nc")
                .canonicalize()
                .unwrap()
                .to_string_lossy()
        )
        .into();

        assert_eq!(
            loading_info_parts[0],
            GdalLoadingInfoTemporalSlice {
                time: TimeInterval::new_unchecked(946_684_800_000, 1_262_304_000_000),
                params: Some(GdalDatasetParameters {
                    file_path,
                    rasterband_channel: 4,
                    geo_transform: GdalDatasetGeoTransform {
                        origin_coordinate: (3_580_000.0, 2_370_000.0).into(),
                        x_pixel_size: 1000.0,
                        y_pixel_size: -1000.0,
                    },
                    width: 10,
                    height: 10,
                    file_not_found_handling: FileNotFoundHandling::Error,
                    no_data_value: Some(-9999.),
                    properties_mapping: None,
                    gdal_open_options: None,
                    gdal_config_options: None,
                    allow_alphaband_as_mask: true,
                })
            }
        );
    }

    #[test]
    fn list_files() {
        let provider = NetCdfCfDataProvider {
            path: test_data!("netcdf4d/").to_path_buf(),
            overviews: test_data!("netcdf4d/overviews").to_path_buf(),
        };

        let expected_files: Vec<PathBuf> = vec!["dataset_m.nc".into(), "dataset_sm.nc".into()];
        let mut files = provider.list_files().unwrap();
        files.sort();

        assert_eq!(files, expected_files);
    }

    #[tokio::test]
    async fn test_loading_info_from_index() {
        hide_gdal_errors();

        let overview_folder = tempfile::tempdir().unwrap();

        let provider = NetCdfCfDataProvider {
            path: test_data!("netcdf4d/").to_path_buf(),
            overviews: overview_folder.path().to_path_buf(),
        };

        provider
            .create_overviews(Path::new("dataset_sm.nc"), None)
            .unwrap();

        let metadata = provider
            .meta_data(&DataId::External(ExternalDataId {
                provider_id: NETCDF_CF_PROVIDER_ID,
                layer_id: LayerId(
                    serde_json::json!({
                        "fileName": "dataset_sm.nc",
                        "groupNames": ["scenario_5", "metric_2"],
                        "entity": 1
                    })
                    .to_string(),
                ),
            }))
            .await
            .unwrap();

        assert_eq!(
            metadata.result_descriptor().await.unwrap(),
            RasterResultDescriptor {
                data_type: RasterDataType::I16,
                spatial_reference: SpatialReference::new(SpatialReferenceAuthority::Epsg, 3035)
                    .into(),
                measurement: Measurement::Unitless,
                time: None,
                bbox: None,
            }
        );

        let loading_info = metadata
            .loading_info(RasterQueryRectangle {
                spatial_bounds: SpatialPartition2D::new(
                    (43.945_312_5, 0.791_015_625_25).into(),
                    (44.033_203_125, 0.703_125_25).into(),
                )
                .unwrap(),
                time_interval: TimeInstance::from(DateTime::new_utc(2001, 4, 1, 0, 0, 0)).into(),
                spatial_resolution: SpatialResolution::new_unchecked(
                    0.000_343_322_7, // 256 pixel
                    0.000_343_322_7, // 256 pixel
                ),
            })
            .await
            .unwrap();

        let mut loading_info_parts = Vec::<GdalLoadingInfoTemporalSlice>::new();
        for part in loading_info.info {
            loading_info_parts.push(part.unwrap());
        }

        assert_eq!(loading_info_parts.len(), 1);

        let file_path = overview_folder
            .path()
            .join("dataset_sm.nc/scenario_5/metric_2/ebv_cube.tiff");

        assert_eq!(
            loading_info_parts[0],
            GdalLoadingInfoTemporalSlice {
                time: TimeInterval::new_unchecked(946_684_800_000, 1_262_304_000_000),
                params: Some(GdalDatasetParameters {
                    file_path,
                    rasterband_channel: 4,
                    geo_transform: GdalDatasetGeoTransform {
                        origin_coordinate: (3_580_000.0, 2_370_000.0).into(),
                        x_pixel_size: 1000.0,
                        y_pixel_size: -1000.0,
                    },
                    width: 10,
                    height: 10,
                    file_not_found_handling: FileNotFoundHandling::Error,
                    no_data_value: Some(-9999.),
                    properties_mapping: None,
                    gdal_open_options: None,
                    gdal_config_options: None,
                    allow_alphaband_as_mask: true,
                })
            }
        );
    }

    #[tokio::test]
    async fn test_listing_from_netcdf_sm_from_index() {
        hide_gdal_errors();

        let overview_folder = tempfile::tempdir().unwrap();

        let provider = NetCdfCfDataProvider {
            path: test_data!("netcdf4d/").to_path_buf(),
            overviews: overview_folder.path().to_path_buf(),
        };

        provider
            .create_overviews(Path::new("dataset_sm.nc"), None)
            .unwrap();

        let provider_id = DataProviderId::from_str("bf6bb6ea-5d5d-467d-bad1-267bf3a54470").unwrap();

        let listing = NetCdfCfDataProvider::listing_from_netcdf(
            provider_id,
            test_data!("netcdf4d"),
            Some(overview_folder.path()),
            Path::new("dataset_sm.nc"),
            false,
        )
        .unwrap();

        assert_eq!(listing.len(), 20);

        assert_eq!(
            listing[0],
            LayerListing {
                id: ProviderLayerId {
                    provider_id,
                    layer_id: LayerId(
                        serde_json::json!({
                            "fileName": "dataset_sm.nc",
                            "groupNames": ["scenario_1", "metric_1"],
                            "entity": 0
                        })
                        .to_string()
                    ),
                },
                name:
                    "Test dataset metric and scenario: Sustainability > Random metric 1 > entity01"
                        .into(),
                description: "Fake description of test dataset with metric and scenario.".into(),
                properties: vec![],
            }
        );
        assert_eq!(
            listing[19],
            LayerListing {
                id: ProviderLayerId {
                    provider_id,
                    layer_id: LayerId(serde_json::json!({
                        "entity": 1,
                        "fileName": "dataset_sm.nc",
                        "groupNames": ["scenario_5", "metric_2"]
                    })
                    .to_string()),
                },
                name: "Test dataset metric and scenario: Fossil-fueled Development > Random metric 2 > entity02".into(),
                description: "Fake description of test dataset with metric and scenario.".into(),
                properties: vec![],
            }
        );
    }
}<|MERGE_RESOLUTION|>--- conflicted
+++ resolved
@@ -615,14 +615,13 @@
         create_overviews(&self.path, dataset_path, &self.overviews, resampling_method)
     }
 
-<<<<<<< HEAD
+    pub fn remove_overviews(&self, dataset_path: &Path, force: bool) -> Result<()> {
+        remove_overviews(dataset_path, &self.overviews, force)
+    }
+
     fn is_netcdf_file(&self, path: &Path) -> bool {
         let real_path = self.path.join(path);
         real_path.is_file() && real_path.extension() == Some("nc".as_ref())
-=======
-    pub fn remove_overviews(&self, dataset_path: &Path, force: bool) -> Result<()> {
-        remove_overviews(dataset_path, &self.overviews, force)
->>>>>>> 7adbda3b
     }
 }
 
@@ -1067,24 +1066,19 @@
         workflow: Workflow {
             operator: TypedOperator::Raster(
                 GdalSource {
-                    params:
-                        GdalSourceParameters {
-                            data:
-                                DataId::External(
-                                    ExternalDataId {
-                                        provider_id,
-                                        layer_id:
-                                            LayerId(
-                                                json!({
-                                                    "fileName": overview.file_name,
-                                                    "groupNames": groups,
-                                                    "entity": entity
-                                                })
-                                                .to_string(),
-                                            ),
-                                    },
-                                ),
-                        },
+                    params: GdalSourceParameters {
+                        data: DataId::External(ExternalDataId {
+                            provider_id,
+                            layer_id: LayerId(
+                                json!({
+                                    "fileName": overview.file_name,
+                                    "groupNames": groups,
+                                    "entity": entity
+                                })
+                                .to_string(),
+                            ),
+                        }),
+                    },
                 }
                 .boxed(),
             ),
