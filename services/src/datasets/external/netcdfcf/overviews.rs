use super::{
    build_netcdf_tree, database::InProgressFlag, error, gdal_netcdf_open, metadata::DataRange,
    NetCdfCf4DProviderError, NetCdfCfProviderDb, NetCdfOverview, TimeCoverage,
};
use crate::{
    config::get_config_element,
    datasets::external::netcdfcf::loading::{create_loading_info, ParamModification},
    tasks::{TaskContext, TaskStatusInfo},
    util::path_with_base_path,
};
use gdal::{
    cpl::CslStringList,
    errors::GdalError,
    programs::raster::{
        multi_dim_translate, MultiDimTranslateDestination, MultiDimTranslateOptions,
    },
    raster::{Group, RasterCreationOptions},
    Dataset,
};
use geoengine_datatypes::{
    dataset::DataProviderId, error::BoxedResultExt, primitives::TimeInstance,
    util::gdal::ResamplingMethod,
};
use geoengine_datatypes::{
    primitives::CacheTtlSeconds, spatial_reference::SpatialReference, util::canonicalize_subpath,
};
use geoengine_operators::{
    source::GdalMetaDataList,
    util::gdal::{gdal_parameters_from_dataset, raster_descriptor_from_dataset_and_sref},
};
use log::debug;
use serde::{Deserialize, Serialize};
use snafu::ResultExt;
use std::{
    collections::{HashMap, HashSet},
    path::{Path, PathBuf},
    sync::Arc,
};
use tokio::fs;

type Result<T, E = NetCdfCf4DProviderError> = std::result::Result<T, E>;

const OVERVIEW_GENERATION_OF_TOTAL_PCT: f64 = 0.9; // just say the last 10% are metadata

#[derive(Debug, Clone)]
struct NetCdfGroup {
    name: String,
    groups: Vec<NetCdfGroup>,
    arrays: Vec<NetCdfArray>,
}

#[derive(Debug, Clone)]
struct NetCdfArray {
    name: String,
    pub number_of_entities: usize,
}

/// Basic infos for converting a `NetCDF` cube to a COG
#[derive(Debug, Clone)]
struct ConversionMetadata {
    pub dataset_in: String,
    pub dataset_out_base: PathBuf,
    pub array_path: String,
    pub number_of_entities: usize,
    // for database only
    pub file_path: PathBuf,
    pub data_path: Vec<String>,
}

/// Metadata for converting a `NetCDF` cube entity to a COG
#[derive(Debug, Clone)]
struct ConversionMetadataEntity {
    pub base: Arc<ConversionMetadata>,
    pub time_coverage: Arc<TimeCoverage>,
    pub entity: usize,
    pub raster_creation_options: Arc<CogRasterCreationOptionss>,
}

/// Metadata for converting a `NetCDF` cube slice to a COG
#[derive(Debug, Clone)]
struct ConversionMetadataEntityPart {
    pub entity: ConversionMetadataEntity,
    pub time_instance: TimeInstance,
    pub time_idx: usize,
}

impl ConversionMetadataEntityPart {
    fn destination(&self) -> PathBuf {
        self.entity
            .base
            .dataset_out_base
            .join(self.entity.entity.to_string())
            .join(self.time_instance.as_datetime_string_with_millis() + ".tiff")
    }
}

#[derive(Debug, Clone, Serialize, Deserialize, PartialEq)]
#[serde(rename_all = "snake_case", tag = "status")]
#[allow(clippy::large_enum_variant)]
pub enum OverviewGeneration {
    Created { details: NetCdfOverview },
    Skipped,
}

impl NetCdfGroup {
    fn flatten(&self) -> Vec<(Vec<String>, NetCdfArray)> {
        let mut out_paths = Vec::new();

        for group in &self.groups {
            out_paths.extend(group.flatten_mut(Vec::new()));
        }

        for array in &self.arrays {
            out_paths.push((vec![], array.clone()));
        }

        out_paths
    }

    fn flatten_mut(&self, mut path_vec: Vec<String>) -> Vec<(Vec<String>, NetCdfArray)> {
        let mut out_paths = Vec::new();

        path_vec.push(self.name.clone());

        for group in &self.groups {
            out_paths.extend(group.flatten_mut(path_vec.clone()));
        }

        for array in &self.arrays {
            out_paths.push((path_vec.clone(), array.clone()));
        }

        out_paths
    }

    fn conversion_metadata(
        &self,
        dataset_path: &Path,
        file_path: &Path,
        out_root_path: &Path,
    ) -> Vec<Arc<ConversionMetadata>> {
        let in_path = file_path.to_string_lossy();
        let mut metadata = Vec::new();

        for (mut data_path, array) in self.flatten() {
            let dataset_out_base = out_root_path.join(data_path.join("/"));

            data_path.push(array.name);
            let array_path = data_path.join("/");

            metadata.push(Arc::new(ConversionMetadata {
                dataset_in: format!("NETCDF:\"{in_path}\""),
                dataset_out_base,
                array_path,
                number_of_entities: array.number_of_entities,
                file_path: dataset_path.to_owned(),
                data_path: {
                    // remove `ebv_cube` suffix
                    data_path.pop();
                    data_path
                },
            }));
        }

        metadata
    }
}

trait NetCdfVisitor {
    fn group_tree(&self) -> Result<NetCdfGroup>;

    fn array_names_options() -> CslStringList {
        let mut options = CslStringList::new();
        options
            .set_name_value("SHOW_ZERO_DIM", "NO")
            .unwrap_or_else(|e| debug!("{}", e));
        options
            .set_name_value("SHOW_COORDINATES", "NO")
            .unwrap_or_else(|e| debug!("{}", e));
        options
            .set_name_value("SHOW_INDEXING", "NO")
            .unwrap_or_else(|e| debug!("{}", e));
        options
            .set_name_value("SHOW_BOUNDS", "NO")
            .unwrap_or_else(|e| debug!("{}", e));
        options
            .set_name_value("SHOW_TIME", "NO")
            .unwrap_or_else(|e| debug!("{}", e));
        options
            .set_name_value("GROUP_BY", "SAME_DIMENSION")
            .unwrap_or_else(|e| debug!("{}", e));
        options
    }
}

impl NetCdfVisitor for Group<'_> {
    fn group_tree(&self) -> Result<NetCdfGroup> {
        let mut groups = Vec::new();
        for subgroup_name in self.group_names(Default::default()) {
            let subgroup = self
                .open_group(&subgroup_name, Default::default())
                .context(error::GdalMd)?;
            groups.push(subgroup.group_tree()?);
        }

        let dimension_names: HashSet<String> = self
            .dimensions(Self::array_names_options())
            .map_err(|source| NetCdfCf4DProviderError::CannotReadDimensions { source })?
            .into_iter()
            .map(|dim| dim.name())
            .collect();

        let mut arrays = Vec::new();
        for array_name in self.array_names(Self::array_names_options()) {
            // filter out arrays that are actually dimensions
            if dimension_names.contains(&array_name) {
                continue;
            }

            let md_array = self
                .open_md_array(&array_name, Default::default())
                .context(error::GdalMd)?;

            let mut number_of_entities = 0;

            for dimension in md_array.dimensions().context(error::GdalMd)? {
                if &dimension.name() == "entity" {
                    number_of_entities = dimension.size();
                }
            }

            arrays.push(NetCdfArray {
                name: array_name.to_string(),
                number_of_entities,
            });
        }

        Ok(NetCdfGroup {
            name: self.name(),
            groups,
            arrays,
        })
    }
}

pub struct OverviewCreationOptions<'a> {
    pub provider_id: DataProviderId,
    pub provider_path: &'a Path,
    pub overview_path: &'a Path,
    pub dataset_path: &'a Path,
    pub resampling_method: Option<ResamplingMethod>,
    /// If true, does not create overviews, only checks if they exist
    pub check_file_only: bool,
}

pub async fn create_overviews<
    C: TaskContext + 'static,
    D: NetCdfCfProviderDb + 'static + std::fmt::Debug,
>(
    task_context: C,
    db: Arc<D>,
    options: OverviewCreationOptions<'_>,
) -> Result<NetCdfOverview> {
    let file_path = canonicalize_subpath(options.provider_path, options.dataset_path)
        .boxed_context(error::DatasetIsNotInProviderPath)?;
    let out_folder_path = path_with_base_path(options.overview_path, options.dataset_path)
        .boxed_context(error::DatasetIsNotInProviderPath)?;

    fs::create_dir_all(&out_folder_path)
        .await
        .boxed_context(error::InvalidDirectory)?;

    // must have this flag before any write operations
    let in_progress_flag = InProgressFlag::create(
        db.clone(),
        options.provider_id,
        options.dataset_path.to_string_lossy().into(),
    )
    .await?;

    let (time_coverage, conversion_metadata) = create_time_coverage_and_conversion_metadata(
        file_path.clone(),
        out_folder_path.clone(),
        options.dataset_path.to_owned(),
    )
    .await?;

    let number_of_conversions = conversion_metadata.len();
    let mut stats_for_group = HashMap::<String, DataRange>::new();
    let raster_creation_options =
        Arc::new(CogRasterCreationOptionss::new(options.resampling_method)?);
    let mut loading_info_metadatas = Vec::with_capacity(number_of_conversions);

    for (conversion_index, conversion) in conversion_metadata.into_iter().enumerate() {
        debug!(
            "Indexing conversion: {}",
            conversion.dataset_out_base.display()
        );

        let mut subdataset = gdal_netcdf_open(None, Path::new(&conversion.dataset_in))
            .boxed_context(error::CannotOpenNetCdfSubdataset)?;

        debug!(
            "Overview creation GDAL options: {:?}",
            &raster_creation_options
        );

        for entity in 0..conversion.number_of_entities {
            emit_subtask_status(
                conversion_index,
                number_of_conversions,
                entity as u32,
                conversion.number_of_entities as u32,
                &task_context,
            )
            .await;

            let (returned_subdataset, loading_info_metadata) = index_subdataset_entity(
                subdataset,
                ConversionMetadataEntity {
                    base: conversion.clone(),
                    time_coverage: time_coverage.clone(),
                    entity,
                    raster_creation_options: raster_creation_options.clone(),
                },
                &mut stats_for_group,
                options.check_file_only,
            )
            .await?;

            subdataset = returned_subdataset;
            loading_info_metadatas.push(loading_info_metadata);
        }
    }

    emit_status(
        &task_context,
        OVERVIEW_GENERATION_OF_TOTAL_PCT,
        "Collecting metadata".to_string(),
    )
    .await;

    let metadata = build_netcdf_tree(
        options.provider_path,
        options.dataset_path,
        &stats_for_group,
    )?;

    db.store_overview_metadata(options.provider_id, &metadata, loading_info_metadatas)
        .await?;

    in_progress_flag.remove().await?;

    Ok(metadata)
}

async fn create_time_coverage_and_conversion_metadata(
    file_path: PathBuf,
    out_folder_path: PathBuf,
    dataset_path: PathBuf,
) -> Result<(Arc<TimeCoverage>, Vec<Arc<ConversionMetadata>>)> {
    crate::util::spawn_blocking(move || {
        let dataset =
            gdal_netcdf_open(None, &file_path).boxed_context(error::CannotOpenNetCdfDataset)?;

        let root_group = dataset.root_group().context(error::GdalMd)?;
        let group_tree = root_group.group_tree()?;
        let time_coverage = Arc::new(TimeCoverage::from_dimension(&root_group)?);
        let conversion_metadata =
            group_tree.conversion_metadata(&dataset_path, &file_path, &out_folder_path);

        Ok((time_coverage, conversion_metadata))
    })
    .await
    .boxed_context(error::UnexpectedExecution)?
}

async fn emit_status<C: TaskContext>(task_context: &C, pct: f64, status: String) {
    task_context.set_completion(pct, status.boxed()).await;
}

async fn emit_subtask_status<C: TaskContext>(
    conversion_index: usize,
    number_of_conversions: usize,
    entity: u32,
    number_of_other_entities: u32,
    task_context: &C,
) {
    let min_pct = conversion_index as f64 / number_of_conversions as f64;
    let max_pct = (conversion_index + 1) as f64 / number_of_conversions as f64;
    let dimension_pct = f64::from(entity) / f64::from(number_of_other_entities);
    let pct = min_pct + dimension_pct * (max_pct - min_pct);

    emit_status(
        task_context,
        pct * OVERVIEW_GENERATION_OF_TOTAL_PCT,
        format!("Processing {} of {number_of_conversions} subdatasets; Entity {entity} of {number_of_other_entities}", conversion_index + 1),
    ).await;
}

async fn index_subdataset_entity(
    mut subdataset: gdal::Dataset,
    conversion: ConversionMetadataEntity,
    stats_for_group: &mut HashMap<String, DataRange>,
    check_file_only: bool,
) -> Result<(gdal::Dataset, LoadingInfoMetadata)> {
    let entity_directory = conversion
        .base
        .dataset_out_base
        .join(conversion.entity.to_string());
    fs::create_dir_all(entity_directory)
        .await
        .boxed_context(error::CannotCreateOverviews)?;

    let mut first_overview_dataset = None;
    let mut data_range = DataRange::uninitialized();

    for (time_idx, time_instance) in conversion.time_coverage.time_steps().iter().enumerate() {
        let conversion_entity_part = ConversionMetadataEntityPart {
            entity: conversion.clone(),
            time_instance: *time_instance,
            time_idx,
        };
        let mut result = if check_file_only {
            open_subdataset_tiff(&conversion.base.file_path, conversion_entity_part).await?
        } else {
            let (result, returned_subdataset) =
                create_subdataset_tiff(subdataset, conversion_entity_part).await?;

            subdataset = returned_subdataset; // move and return because of not being `Sync`

            result
        };

        let (returned_subdataset, min_max) = subdataset_min_max(result.overview_dataset).await?;
        result.overview_dataset = returned_subdataset; // move and return because of not being `Sync`

        if let Some((min, max)) = min_max {
            data_range.update_min(min);
            data_range.update_max(max);
        }

        if time_idx == 0 {
            first_overview_dataset = Some((
                result.overview_dataset,
                result.overview_destination,
                result.sref,
            ));
        }
    }

    let Some((overview_dataset, overview_destination, sref)) = first_overview_dataset else {
        return Err(NetCdfCf4DProviderError::NoOverviewsGeneratedForSource {
            path: conversion
                .base
                .dataset_out_base
                .to_string_lossy()
                .to_string(),
        });
    };

    let loading_info = {
        let time_coverage = conversion.time_coverage.clone();

        crate::util::spawn_blocking(move || {
            generate_loading_info(
                &overview_dataset,
                &overview_destination,
                &time_coverage,
                sref,
            )
        })
        .await
        .boxed_context(error::UnexpectedExecution)??
    };

    let loading_info_metadata = LoadingInfoMetadata {
        group_path: conversion.base.data_path.clone(),
        entity_id: conversion.entity,
        meta_data: loading_info,
    };

    stats_for_group
        .entry(conversion.base.data_path.join("/"))
        .or_insert(data_range)
        .update(data_range);

    Ok((subdataset, loading_info_metadata))
}

pub struct LoadingInfoMetadata {
    pub group_path: Vec<String>,
    pub entity_id: usize,
    pub meta_data: GdalMetaDataList,
}

struct CreateSubdatasetTiffResult {
    overview_dataset: Dataset,
    overview_destination: PathBuf,
    sref: SpatialReference,
}

async fn open_subdataset_tiff(
    dataset: &Path,
    conversion_entity_part: ConversionMetadataEntityPart,
) -> Result<CreateSubdatasetTiffResult> {
    let overview_destination = conversion_entity_part.destination();

    let (dataset_result, overview_destination) = crate::util::spawn_blocking(move || {
        (Dataset::open(&overview_destination), overview_destination)
    })
    .await
    .boxed_context(error::UnexpectedExecution)?;

    if let Ok(dataset) = dataset_result {
        Ok(CreateSubdatasetTiffResult {
            sref: subdataset_sref(&dataset, &conversion_entity_part)?,
            overview_dataset: dataset,
            overview_destination,
        })
    } else {
        Err(NetCdfCf4DProviderError::OverviewMissingForRefresh {
            dataset: dataset.to_owned(),
            missing: overview_destination,
        })
    }
}

async fn subdataset_min_max(dataset: Dataset) -> Result<(Dataset, Option<(f64, f64)>)> {
    let (min_max, dataset) = crate::util::spawn_blocking(move || {
        let Ok(band) = dataset.rasterband(1) else {
            return (None, dataset);
        };
        let Ok(stats) = band.compute_raster_min_max(false) else {
            return (None, dataset);
        };
        (Some((stats.min, stats.max)), dataset)
    })
    .await
    .boxed_context(error::UnexpectedExecution)?;

    Ok((dataset, min_max))
}

async fn create_subdataset_tiff(
    subdataset: Dataset,
    conversion: ConversionMetadataEntityPart,
) -> Result<(CreateSubdatasetTiffResult, Dataset)> {
    crate::util::spawn_blocking(move || {
        #[allow(clippy::used_underscore_items)] // TODO: maybe rename?
        _create_subdataset_tiff(&subdataset, &conversion).map(|result| (result, subdataset))
    })
    .await
    .boxed_context(error::UnexpectedExecution)?
}

fn _create_subdataset_tiff(
    subdataset: &Dataset,
    conversion: &ConversionMetadataEntityPart,
) -> Result<CreateSubdatasetTiffResult> {
    let destination = conversion.destination();
    let name = format!("/{}", conversion.entity.base.array_path);
    let view = format!(
        "[{entity},{time_idx},:,:]",
        entity = conversion.entity.entity,
        time_idx = conversion.time_idx
    );
    let mut options = vec![
        "-array".to_string(),
        format!("name={name},view={view}"),
        "-of".to_string(),
        "COG".to_string(),
    ];

    let input_sref = subdataset_sref(subdataset, conversion)?;

    for raster_creation_option in &conversion.entity.raster_creation_options.options()? {
        options.push("-co".to_string());
        options.push(raster_creation_option.to_string());
    }
    let overview_dataset = multi_dim_translate(
        &[subdataset],
        MultiDimTranslateDestination::path(&destination).context(error::GdalMd)?,
        Some(MultiDimTranslateOptions::new(options).context(error::GdalMd)?),
    )
    .context(error::GdalMd)?;

    Ok(CreateSubdatasetTiffResult {
        overview_dataset,
        overview_destination: destination,
        sref: input_sref,
    })
}

fn subdataset_sref(
    subdataset: &Dataset,
    conversion: &ConversionMetadataEntityPart,
) -> Result<SpatialReference> {
    // try to get the spatial reference directly from the dataset
    if let Ok(Ok(spatial_ref)) = subdataset
        .spatial_ref()
        .map(TryInto::<SpatialReference>::try_into)
    {
        return Ok(spatial_ref);
    }

    // open the concrete dataset to get the spatial reference
    let temp_ds = geoengine_operators::util::gdal::gdal_open_dataset(Path::new(&format!(
        "{}:{}",
        conversion.entity.base.dataset_in, conversion.entity.base.array_path
    )))
    .boxed_context(error::CannotOpenNetCdfSubdataset)?;

    temp_ds
        .spatial_ref()
        .context(error::MissingCrs)?
        .try_into()
        .context(error::CannotConvertSRefFromGdal)
}

#[derive(Debug, Clone)]
struct CogRasterCreationOptionss {
    compression_format: String,
    compression_level: String,
    num_threads: String,
    resampling_method: String,
}

impl CogRasterCreationOptionss {
    fn new(resampling_method: Option<ResamplingMethod>) -> Result<Self> {
        const COMPRESSION_FORMAT: &str = "LZW"; // this is the GDAL default
        const DEFAULT_COMPRESSION_LEVEL: u8 = 6; // this is the GDAL default
        const DEFAULT_RESAMPLING_METHOD: ResamplingMethod = ResamplingMethod::Nearest;

        let gdal_options = get_config_element::<crate::config::Gdal>()
            .boxed_context(error::CannotCreateOverviews)?;
        let num_threads = gdal_options.compression_num_threads.to_string();
        let compression_format = gdal_options
            .compression_algorithm
            .as_deref()
            .unwrap_or(COMPRESSION_FORMAT)
            .to_string();
        let compression_level = gdal_options
            .compression_z_level
            .unwrap_or(DEFAULT_COMPRESSION_LEVEL)
            .to_string();
        let resampling_method = resampling_method
            .unwrap_or(DEFAULT_RESAMPLING_METHOD)
            .to_string();

        Ok(Self {
            compression_format,
            compression_level,
            num_threads,
            resampling_method,
        })
    }
}

impl CogRasterCreationOptionss {
    fn options(&self) -> Result<RasterCreationOptions> {
        const COG_BLOCK_SIZE: &str = "512";

        fn inner(this: &CogRasterCreationOptionss) -> Result<RasterCreationOptions, GdalError> {
            let mut options = RasterCreationOptions::new();
            options.add_name_value("COMPRESS", &this.compression_format)?;
            options.add_name_value("TILED", "YES")?;
            options.add_name_value("LEVEL", &this.compression_level)?;
            options.add_name_value("NUM_THREADS", &this.num_threads)?;
            options.add_name_value("BLOCKSIZE", COG_BLOCK_SIZE)?;
            options.add_name_value("BIGTIFF", "IF_SAFER")?;
            options.add_name_value("RESAMPLING", &this.resampling_method)?; // TODO: test if this suffices

            Ok(options)
        }

        inner(self).context(error::OpeningDatasetForWriting)
    }
}

fn generate_loading_info(
    dataset: &Dataset,
    overview_dataset_path: &Path,
    time_coverage: &TimeCoverage,
    sref: SpatialReference,
) -> Result<GdalMetaDataList> {
    const TIFF_BAND_INDEX: usize = 1;

    let result_descriptor = raster_descriptor_from_dataset_and_sref(dataset, 1, sref)
        .boxed_context(error::CannotGenerateLoadingInfo)?;

    let params = gdal_parameters_from_dataset(
        dataset,
        TIFF_BAND_INDEX,
        overview_dataset_path,
        Some(TIFF_BAND_INDEX),
        None,
    )
    .boxed_context(error::CannotGenerateLoadingInfo)?;

    // we change the cache ttl when returning the overview metadata in the provider
    let cache_ttl = CacheTtlSeconds::default();

    Ok(create_loading_info(
        result_descriptor,
        &params,
        time_coverage
            .time_steps()
            .iter()
            .map(|time_instance| ParamModification::File {
                file_path: params.file_path.clone(),
                time_instance: *time_instance,
            }),
        cache_ttl,
    ))
}

pub async fn remove_overviews<D: NetCdfCfProviderDb + 'static + std::fmt::Debug>(
    provider_id: DataProviderId,
    dataset_path: &Path,
    overview_path: &Path,
    db: Arc<D>,
    force: bool,
) -> Result<()> {
    let out_folder_path = path_with_base_path(overview_path, dataset_path)
        .boxed_context(error::DatasetIsNotInProviderPath)?;

    let in_progress_flag = InProgressFlag::create(
        db.clone(),
        provider_id,
        dataset_path.to_string_lossy().into(),
    )
    .await;

    if !force && in_progress_flag.is_err() {
        return Err(NetCdfCf4DProviderError::CannotRemoveOverviewsWhileCreationIsInProgress);
    }

    // entries from other tables will be deleted by the foreign key constraint `ON DELETE CASCADE`
    db.remove_overviews(provider_id, &dataset_path.to_string_lossy())
        .await?;

    if tokio::fs::try_exists(&out_folder_path)
        .await
        .unwrap_or(false)
    {
        tokio::fs::remove_dir_all(&out_folder_path)
            .await
            .boxed_context(error::CannotRemoveOverviews)?;
    }

    if let Ok(in_progress_flag) = in_progress_flag {
        in_progress_flag.remove().await?;
    } else {
        // we will remove the flag in force-mode
        db.unlock_overview(provider_id, &dataset_path.to_string_lossy())
            .await?;
    }

    Ok(())
}

#[cfg(test)]
mod tests {
    use super::*;
    use crate::contexts::{PostgresContext, PostgresDb, PostgresSessionContext};
    use crate::datasets::external::netcdfcf::database::NetCdfCfProviderDb;
    use crate::datasets::external::netcdfcf::NETCDF_CF_PROVIDER_ID;
<<<<<<< HEAD
=======
    use crate::pro::contexts::{PostgresDb, PostgresSessionContext};
>>>>>>> df8c694c
    use crate::{contexts::SessionContext, ge_context, tasks::util::NopTaskContext};
    use gdal::{DatasetOptions, GdalOpenFlags};
    use geoengine_datatypes::{
        primitives::{DateTime, SpatialResolution, TimeInterval},
        raster::RasterDataType,
        spatial_reference::SpatialReference,
        test_data,
        util::gdal::hide_gdal_errors,
    };
    use geoengine_operators::{
        engine::{RasterBandDescriptors, RasterResultDescriptor},
        source::{
            FileNotFoundHandling, GdalDatasetGeoTransform, GdalDatasetParameters,
            GdalLoadingInfoTemporalSlice, GdalMetaDataList,
        },
        util::gdal::gdal_open_dataset_ex,
    };
    use tokio_postgres::NoTls;

    #[test]
    fn test_generate_loading_info() {
        hide_gdal_errors();

        let netcdf_path_str = format!(
            "NETCDF:\"{}\":/metric_1/ebv_cube",
            test_data!("netcdf4d/dataset_m.nc").display()
        );
        let netcdf_path = Path::new(&netcdf_path_str);

        let dataset = gdal_open_dataset_ex(
            netcdf_path,
            DatasetOptions {
                open_flags: GdalOpenFlags::GDAL_OF_READONLY,
                allowed_drivers: Some(&["netCDF"]),
                open_options: None,
                sibling_files: None,
            },
        )
        .unwrap();

        let loading_info = generate_loading_info(
            &dataset,
            Path::new("foo/bar.tif"),
            &TimeCoverage {
                time_stamps: vec![
                    DateTime::new_utc(2020, 1, 1, 0, 0, 0).into(),
                    DateTime::new_utc(2020, 2, 1, 0, 0, 0).into(),
                ],
            },
            dataset.spatial_ref().unwrap().try_into().unwrap(),
        )
        .unwrap();

        assert_eq!(
            loading_info,
            GdalMetaDataList {
                result_descriptor: RasterResultDescriptor {
                    data_type: RasterDataType::I16,
                    spatial_reference: SpatialReference::epsg_4326().into(),
                    time: None,
                    bbox: None,
                    resolution: Some(SpatialResolution::new_unchecked(1.0, 1.0)),
                    bands: RasterBandDescriptors::new_single_band(),
                },
                params: vec![
                    GdalLoadingInfoTemporalSlice {
                        time: TimeInterval::new(
                            DateTime::new_utc(2020, 1, 1, 0, 0, 0),
                            DateTime::new_utc(2020, 1, 1, 0, 0, 0)
                        )
                        .unwrap(),
                        params: Some(GdalDatasetParameters {
                            file_path: Path::new("foo/2020-01-01T00:00:00.000Z.tiff").into(),
                            rasterband_channel: 1,
                            geo_transform: GdalDatasetGeoTransform {
                                origin_coordinate: (50., 55.).into(),
                                x_pixel_size: 1.,
                                y_pixel_size: -1.,
                            },
                            width: 5,
                            height: 5,
                            file_not_found_handling: FileNotFoundHandling::Error,
                            no_data_value: Some(-9999.0),
                            properties_mapping: None,
                            gdal_open_options: None,
                            gdal_config_options: None,
                            allow_alphaband_as_mask: true,
                            retry: None,
                        }),
                        cache_ttl: CacheTtlSeconds::default(),
                    },
                    GdalLoadingInfoTemporalSlice {
                        time: TimeInterval::new(
                            DateTime::new_utc(2020, 2, 1, 0, 0, 0),
                            DateTime::new_utc(2020, 2, 1, 0, 0, 0)
                        )
                        .unwrap(),
                        params: Some(GdalDatasetParameters {
                            file_path: Path::new("foo/2020-02-01T00:00:00.000Z.tiff").into(),
                            rasterband_channel: 1,
                            geo_transform: GdalDatasetGeoTransform {
                                origin_coordinate: (50., 55.).into(),
                                x_pixel_size: 1.,
                                y_pixel_size: -1.,
                            },
                            width: 5,
                            height: 5,
                            file_not_found_handling: FileNotFoundHandling::Error,
                            no_data_value: Some(-9999.0),
                            properties_mapping: None,
                            gdal_open_options: None,
                            gdal_config_options: None,
                            allow_alphaband_as_mask: true,
                            retry: None,
                        }),
                        cache_ttl: CacheTtlSeconds::default(),
                    },
                ],
            }
        );
    }

    #[ge_context::test]
    async fn test_create_overviews(ctx: PostgresSessionContext<NoTls>) {
        hide_gdal_errors();

        let overview_folder = tempfile::tempdir().unwrap();

        let db = Arc::new(ctx.db());

        create_overviews(
            NopTaskContext,
            db,
            OverviewCreationOptions {
                provider_id: NETCDF_CF_PROVIDER_ID,
                provider_path: test_data!("netcdf4d"),
                overview_path: overview_folder.path(),
                dataset_path: Path::new("dataset_m.nc"),
                resampling_method: None,
                check_file_only: false,
            },
        )
        .await
        .unwrap();

        let dataset_folder = overview_folder.path().join("dataset_m.nc");

        assert!(dataset_folder.is_dir());

        for metric in ["metric_1", "metric_2"] {
            for entity in 0..3 {
                assert!(dataset_folder
                    .join(format!("{metric}/{entity}/2000-01-01T00:00:00.000Z.tiff"))
                    .exists());
                assert!(dataset_folder
                    .join(format!("{metric}/{entity}/2001-01-01T00:00:00.000Z.tiff"))
                    .exists());
                assert!(dataset_folder
                    .join(format!("{metric}/{entity}/2002-01-01T00:00:00.000Z.tiff"))
                    .exists());
            }
        }
    }

    #[ge_context::test]
    #[allow(clippy::too_many_lines)]
    async fn test_create_overviews_irregular(ctx: PostgresSessionContext<NoTls>) {
        hide_gdal_errors();

        let overview_folder = tempfile::tempdir().unwrap();

        let db: Arc<PostgresDb<NoTls>> = Arc::new(ctx.db());

        create_overviews(
            NopTaskContext,
            db.clone(),
            OverviewCreationOptions {
                provider_id: NETCDF_CF_PROVIDER_ID,
                provider_path: test_data!("netcdf4d"),
                overview_path: overview_folder.path(),
                dataset_path: Path::new("dataset_irr_ts.nc"),
                resampling_method: None,
                check_file_only: false,
            },
        )
        .await
        .unwrap();

        let dataset_folder = overview_folder.path().join("dataset_irr_ts.nc");

        assert!(dataset_folder.is_dir());

        for metric in ["metric_1", "metric_2"] {
            for entity in 0..3 {
                assert!(dataset_folder
                    .join(format!("{metric}/{entity}/1900-01-01T00:00:00.000Z.tiff"))
                    .exists());
                assert!(dataset_folder
                    .join(format!("{metric}/{entity}/2015-01-01T00:00:00.000Z.tiff"))
                    .exists());
                assert!(dataset_folder
                    .join(format!("{metric}/{entity}/2055-01-01T00:00:00.000Z.tiff"))
                    .exists());
            }
        }

        let sample_loading_info: GdalMetaDataList = db
            .loading_info(
                NETCDF_CF_PROVIDER_ID,
                "dataset_irr_ts.nc",
                &["metric_2".to_string()],
                0,
            )
            .await
            .unwrap()
            .unwrap();
        pretty_assertions::assert_eq!(
            sample_loading_info,
            GdalMetaDataList {
                result_descriptor: RasterResultDescriptor {
                    data_type: RasterDataType::I16,
                    spatial_reference: SpatialReference::epsg_4326().into(),
                    time: None,
                    bbox: None,
                    resolution: Some(SpatialResolution::new_unchecked(1.0, 1.0)),
                    bands: RasterBandDescriptors::new_single_band(),
                },
                params: vec![
                    GdalLoadingInfoTemporalSlice {
                        time: TimeInterval::new(
                            DateTime::new_utc(1900, 1, 1, 0, 0, 0),
                            DateTime::new_utc(1900, 1, 1, 0, 0, 0)
                        )
                        .unwrap(),
                        params: Some(GdalDatasetParameters {
                            file_path: dataset_folder
                                .join("metric_2/0/1900-01-01T00:00:00.000Z.tiff"),
                            rasterband_channel: 1,
                            geo_transform: GdalDatasetGeoTransform {
                                origin_coordinate: (50., 55.).into(),
                                x_pixel_size: 1.,
                                y_pixel_size: -1.,
                            },
                            width: 5,
                            height: 5,
                            file_not_found_handling: FileNotFoundHandling::Error,
                            no_data_value: Some(-9999.0),
                            properties_mapping: None,
                            gdal_open_options: None,
                            gdal_config_options: None,
                            allow_alphaband_as_mask: true,
                            retry: None,
                        }),
                        cache_ttl: CacheTtlSeconds::default(),
                    },
                    GdalLoadingInfoTemporalSlice {
                        time: TimeInterval::new(
                            DateTime::new_utc(2015, 1, 1, 0, 0, 0),
                            DateTime::new_utc(2015, 1, 1, 0, 0, 0)
                        )
                        .unwrap(),
                        params: Some(GdalDatasetParameters {
                            file_path: dataset_folder
                                .join("metric_2/0/2015-01-01T00:00:00.000Z.tiff"),
                            rasterband_channel: 1,
                            geo_transform: GdalDatasetGeoTransform {
                                origin_coordinate: (50., 55.).into(),
                                x_pixel_size: 1.,
                                y_pixel_size: -1.,
                            },
                            width: 5,
                            height: 5,
                            file_not_found_handling: FileNotFoundHandling::Error,
                            no_data_value: Some(-9999.0),
                            properties_mapping: None,
                            gdal_open_options: None,
                            gdal_config_options: None,
                            allow_alphaband_as_mask: true,
                            retry: None,
                        }),
                        cache_ttl: CacheTtlSeconds::default(),
                    },
                    GdalLoadingInfoTemporalSlice {
                        time: TimeInterval::new(
                            DateTime::new_utc(2055, 1, 1, 0, 0, 0),
                            DateTime::new_utc(2055, 1, 1, 0, 0, 0)
                        )
                        .unwrap(),
                        params: Some(GdalDatasetParameters {
                            file_path: dataset_folder
                                .join("metric_2/0/2055-01-01T00:00:00.000Z.tiff"),
                            rasterband_channel: 1,
                            geo_transform: GdalDatasetGeoTransform {
                                origin_coordinate: (50., 55.).into(),
                                x_pixel_size: 1.,
                                y_pixel_size: -1.,
                            },
                            width: 5,
                            height: 5,
                            file_not_found_handling: FileNotFoundHandling::Error,
                            no_data_value: Some(-9999.0),
                            properties_mapping: None,
                            gdal_open_options: None,
                            gdal_config_options: None,
                            allow_alphaband_as_mask: true,
                            retry: None,
                        }),
                        cache_ttl: CacheTtlSeconds::default(),
                    }
                ],
            }
        );
    }

    #[ge_context::test]
    async fn test_remove_overviews(ctx: PostgresSessionContext<NoTls>) {
        fn is_empty(directory: &Path) -> bool {
            directory.read_dir().unwrap().next().is_none()
        }

        hide_gdal_errors();

        let overview_folder = tempfile::tempdir().unwrap();

        let dataset_path = Path::new("dataset_m.nc");

        let db = Arc::new(ctx.db());

        assert!(!db
            .overviews_exist(
                NETCDF_CF_PROVIDER_ID,
                dataset_path.to_string_lossy().as_ref()
            )
            .await
            .unwrap());

        create_overviews(
            NopTaskContext,
            db.clone(),
            OverviewCreationOptions {
                provider_id: NETCDF_CF_PROVIDER_ID,
                provider_path: test_data!("netcdf4d"),
                overview_path: overview_folder.path(),
                dataset_path,
                resampling_method: None,
                check_file_only: false,
            },
        )
        .await
        .unwrap();

        assert!(!is_empty(overview_folder.path()));

        remove_overviews(
            NETCDF_CF_PROVIDER_ID,
            dataset_path,
            overview_folder.path(),
            db.clone(),
            false,
        )
        .await
        .unwrap();

        assert!(is_empty(overview_folder.path()));

        assert!(!db
            .overviews_exist(
                NETCDF_CF_PROVIDER_ID,
                dataset_path.to_string_lossy().as_ref()
            )
            .await
            .unwrap());
    }
}<|MERGE_RESOLUTION|>--- conflicted
+++ resolved
@@ -763,13 +763,9 @@
 #[cfg(test)]
 mod tests {
     use super::*;
-    use crate::contexts::{PostgresContext, PostgresDb, PostgresSessionContext};
+    use crate::contexts::{PostgresDb, PostgresSessionContext};
     use crate::datasets::external::netcdfcf::database::NetCdfCfProviderDb;
     use crate::datasets::external::netcdfcf::NETCDF_CF_PROVIDER_ID;
-<<<<<<< HEAD
-=======
-    use crate::pro::contexts::{PostgresDb, PostgresSessionContext};
->>>>>>> df8c694c
     use crate::{contexts::SessionContext, ge_context, tasks::util::NopTaskContext};
     use gdal::{DatasetOptions, GdalOpenFlags};
     use geoengine_datatypes::{
