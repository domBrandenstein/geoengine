use crate::{
    api::model::datatypes::RasterDataType,
    config::{get_config_element, MachineLearning},
    datasets::upload::{UploadId, UploadRootPath},
    identifier,
    util::path_with_base_path,
};
use async_trait::async_trait;
use error::{error::CouldNotFindMlModelFileMachineLearningError, MachineLearningError};
use name::MlModelName;
use postgres_types::{FromSql, ToSql};
use serde::{Deserialize, Serialize};
use snafu::ResultExt;
use std::borrow::Cow;
use utoipa::{IntoParams, ToSchema};
use validator::{Validate, ValidationError};

pub mod error;
pub mod name;
mod postgres;

identifier!(MlModelId);

#[derive(Debug, Serialize, Deserialize, Clone, PartialEq, ToSchema, FromSql, ToSql)]
#[serde(rename_all = "camelCase")]
pub struct MlModelIdAndName {
    pub id: MlModelId,
    pub name: MlModelName,
}

#[derive(Debug, Serialize, Deserialize, Clone, PartialEq, ToSchema, FromSql, ToSql)]
#[serde(rename_all = "camelCase")]
pub struct MlModel {
    pub name: MlModelName,
    pub display_name: String,
    pub description: String,
    pub upload: UploadId,
    pub metadata: MlModelMetadata,
}

#[derive(Debug, Serialize, Deserialize, Clone, PartialEq, ToSchema, FromSql, ToSql)]
#[serde(rename_all = "camelCase")]
pub struct MlModelMetadata {
    pub file_name: String,
    pub input_type: RasterDataType,
    pub num_input_bands: u32, // number of features per sample (bands per pixel)
    pub output_type: RasterDataType, // TODO: support multiple outputs, e.g. one band for the probability of prediction
                                     // TODO: output measurement, e.g. classification or regression, label names for classification. This would have to be provided by the model creator along the model file as it cannot be extracted from the model file(?)
}

impl MlModel {
    pub fn metadata_for_operator(
        &self,
    ) -> Result<geoengine_datatypes::machine_learning::MlModelMetadata, MachineLearningError> {
        Ok(geoengine_datatypes::machine_learning::MlModelMetadata {
            file_path: path_with_base_path(
                &self
                    .upload
                    .root_path()
                    .context(CouldNotFindMlModelFileMachineLearningError)?,
                self.metadata.file_name.as_ref(),
            )
            .context(CouldNotFindMlModelFileMachineLearningError)?,
            input_type: self.metadata.input_type.into(),
            num_input_bands: self.metadata.num_input_bands,
            output_type: self.metadata.output_type.into(),
        })
    }
}

#[derive(Debug, Deserialize, Serialize, Clone, IntoParams, Validate)]
#[into_params(parameter_in = Query)]
pub struct MlModelListOptions {
    #[param(example = 0)]
    pub offset: u32,
    #[param(example = 2)]
    #[validate(custom(function = "validate_list_limit"))]
    pub limit: u32,
}

fn validate_list_limit(value: u32) -> Result<(), ValidationError> {
    let limit = get_config_element::<MachineLearning>()
        .expect("should exist because it is defined in the default config")
        .list_limit;
    if value <= limit {
        return Ok(());
    }

    let mut err = ValidationError::new("limit (too large)");
    err.add_param::<u32>(Cow::Borrowed("max limit"), &limit);
    Err(err)
}

#[async_trait]
pub trait MlModelDb {
    async fn list_models(
        &self,
        options: &MlModelListOptions,
    ) -> Result<Vec<MlModel>, MachineLearningError>;

    async fn load_model(&self, name: &MlModelName) -> Result<MlModel, MachineLearningError>;

    async fn load_model_metadata(
        &self,
        name: &MlModelName,
    ) -> Result<MlModelMetadata, MachineLearningError>;

<<<<<<< HEAD
    async fn add_model(&self, model: MlModel) -> Result<MlModelIdAndName, MachineLearningError>;

    async fn resolve_model_name_to_id(
        &self,
        name: &MlModelName,
    ) -> Result<Option<MlModelId>, MachineLearningError>;
}

#[async_trait]
impl<Tls> MlModelDb for PostgresDb<Tls>
where
    Tls: MakeTlsConnect<Socket> + Clone + Send + Sync + 'static + std::fmt::Debug,
    <Tls as MakeTlsConnect<Socket>>::Stream: Send + Sync,
    <Tls as MakeTlsConnect<Socket>>::TlsConnect: Send,
    <<Tls as MakeTlsConnect<Socket>>::TlsConnect as TlsConnect<Socket>>::Future: Send,
{
    async fn list_models(
        &self,
        _options: &MlModelListOptions,
    ) -> Result<Vec<MlModel>, MachineLearningError> {
        unimplemented!()
    }

    async fn load_model(&self, _name: &MlModelName) -> Result<MlModel, MachineLearningError> {
        unimplemented!()
    }

    async fn load_model_metadata(
        &self,
        _name: &MlModelName,
    ) -> Result<MlModelMetadata, MachineLearningError> {
        unimplemented!()
    }

    async fn add_model(&self, _model: MlModel) -> Result<MlModelIdAndName, MachineLearningError> {
        unimplemented!()
    }

    async fn resolve_model_name_to_id(
        &self,
        _name: &MlModelName,
    ) -> Result<Option<MlModelId>, MachineLearningError> {
        unimplemented!()
    }
=======
    async fn add_model(&self, model: MlModel) -> Result<(), MachineLearningError>;
>>>>>>> df8c694c
}<|MERGE_RESOLUTION|>--- conflicted
+++ resolved
@@ -105,52 +105,10 @@
         name: &MlModelName,
     ) -> Result<MlModelMetadata, MachineLearningError>;
 
-<<<<<<< HEAD
     async fn add_model(&self, model: MlModel) -> Result<MlModelIdAndName, MachineLearningError>;
 
     async fn resolve_model_name_to_id(
         &self,
         name: &MlModelName,
     ) -> Result<Option<MlModelId>, MachineLearningError>;
-}
-
-#[async_trait]
-impl<Tls> MlModelDb for PostgresDb<Tls>
-where
-    Tls: MakeTlsConnect<Socket> + Clone + Send + Sync + 'static + std::fmt::Debug,
-    <Tls as MakeTlsConnect<Socket>>::Stream: Send + Sync,
-    <Tls as MakeTlsConnect<Socket>>::TlsConnect: Send,
-    <<Tls as MakeTlsConnect<Socket>>::TlsConnect as TlsConnect<Socket>>::Future: Send,
-{
-    async fn list_models(
-        &self,
-        _options: &MlModelListOptions,
-    ) -> Result<Vec<MlModel>, MachineLearningError> {
-        unimplemented!()
-    }
-
-    async fn load_model(&self, _name: &MlModelName) -> Result<MlModel, MachineLearningError> {
-        unimplemented!()
-    }
-
-    async fn load_model_metadata(
-        &self,
-        _name: &MlModelName,
-    ) -> Result<MlModelMetadata, MachineLearningError> {
-        unimplemented!()
-    }
-
-    async fn add_model(&self, _model: MlModel) -> Result<MlModelIdAndName, MachineLearningError> {
-        unimplemented!()
-    }
-
-    async fn resolve_model_name_to_id(
-        &self,
-        _name: &MlModelName,
-    ) -> Result<Option<MlModelId>, MachineLearningError> {
-        unimplemented!()
-    }
-=======
-    async fn add_model(&self, model: MlModel) -> Result<(), MachineLearningError>;
->>>>>>> df8c694c
 }