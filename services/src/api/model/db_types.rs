use std::collections::HashMap;

use ordered_float::NotNan;
use postgres_types::{FromSql, ToSql};

use crate::{
    error::Error,
    projects::{
        ColorParam, DerivedColor, DerivedNumber, LineSymbology, NumberParam, PointSymbology,
        PolygonSymbology, RasterSymbology, Symbology,
    },
};

use super::{
    datatypes::{
        BoundingBox2D, Breakpoint, ClassificationMeasurement, Colorizer, ContinuousMeasurement,
        DefaultColors, FeatureDataType, LinearGradient, LogarithmicGradient, Measurement,
        OverUnderColors, Palette, RgbaColor, SpatialReferenceOption, TimeInterval, VectorDataType,
    },
    operators::{
        PlotResultDescriptor, RasterResultDescriptor, TypedResultDescriptor, VectorColumnInfo,
        VectorResultDescriptor,
    },
};

#[derive(Debug, ToSql, FromSql)]
#[postgres(name = "DefaultColors")]
pub struct DefaultColorsDbType {
    pub default_color: Option<RgbaColor>,
    pub over_color: Option<RgbaColor>,
    pub under_color: Option<RgbaColor>,
}

impl From<&DefaultColors> for DefaultColorsDbType {
    fn from(value: &DefaultColors) -> Self {
        match value {
            DefaultColors::DefaultColor { default_color } => Self {
                default_color: Some(*default_color),
                over_color: None,
                under_color: None,
            },
            DefaultColors::OverUnder(over_under) => Self {
                default_color: None,
                over_color: Some(over_under.over_color),
                under_color: Some(over_under.under_color),
            },
        }
    }
}

impl TryFrom<DefaultColorsDbType> for DefaultColors {
    type Error = Error;

    fn try_from(value: DefaultColorsDbType) -> Result<Self, Self::Error> {
        match (value.default_color, value.over_color, value.under_color) {
            (Some(default_color), None, None) => Ok(Self::DefaultColor { default_color }),
            (None, Some(over_color), Some(under_color)) => Ok(Self::OverUnder(OverUnderColors {
                over_color,
                under_color,
            })),
            _ => Err(Error::UnexpectedInvalidDbTypeConversion),
        }
    }
}

#[derive(Debug, ToSql, FromSql)]
#[postgres(name = "Colorizer")]
pub struct ColorizerDbType {
    r#type: ColorizerTypeDbType,
    breakpoints: Option<Vec<Breakpoint>>,
    no_data_color: Option<RgbaColor>,
    color_fields: Option<DefaultColorsDbType>,
    default_color: Option<RgbaColor>,
}

#[derive(Debug, PartialEq, ToSql, FromSql)]
// TODO: use #[postgres(rename_all = "camelCase")]
#[postgres(name = "ColorizerType")]
pub enum ColorizerTypeDbType {
    LinearGradient,
    LogarithmicGradient,
    Palette,
    Rgba,
}

impl From<&Colorizer> for ColorizerDbType {
    fn from(value: &Colorizer) -> Self {
        match value {
            Colorizer::LinearGradient(gradient) => ColorizerDbType {
                r#type: ColorizerTypeDbType::LinearGradient,
                breakpoints: Some(gradient.breakpoints.clone()),
                no_data_color: Some(gradient.no_data_color),
                color_fields: Some((&gradient.color_fields).into()),
                default_color: None,
            },
            Colorizer::LogarithmicGradient(gradient) => ColorizerDbType {
                r#type: ColorizerTypeDbType::LogarithmicGradient,
                breakpoints: Some(gradient.breakpoints.clone()),
                no_data_color: Some(gradient.no_data_color),
                color_fields: Some((&gradient.color_fields).into()),
                default_color: None,
            },
            Colorizer::Palette {
                colors,
                no_data_color,
                default_color,
            } => ColorizerDbType {
                r#type: ColorizerTypeDbType::Palette,
                breakpoints: Some(
                    colors
                        .0
                        .iter()
                        .map(|(k, v)| Breakpoint {
                            value: (*k).into(),
                            color: *v,
                        })
                        .collect(),
                ),
                no_data_color: Some(*no_data_color),
                color_fields: None,
                default_color: Some(*default_color),
            },
            Colorizer::Rgba => ColorizerDbType {
                r#type: ColorizerTypeDbType::Rgba,
                breakpoints: None,
                no_data_color: None,
                color_fields: None,
                default_color: None,
            },
        }
    }
}

impl TryFrom<ColorizerDbType> for Colorizer {
    type Error = Error;

    fn try_from(value: ColorizerDbType) -> Result<Self, Self::Error> {
        match value {
            ColorizerDbType {
                r#type: ColorizerTypeDbType::LinearGradient,
                breakpoints: Some(breakpoints),
                no_data_color: Some(no_data_color),
                color_fields: Some(color_fields),
                default_color: None,
            } => Ok(Self::LinearGradient(LinearGradient {
                breakpoints,
                no_data_color,
                color_fields: color_fields.try_into()?,
            })),
            ColorizerDbType {
                r#type: ColorizerTypeDbType::LogarithmicGradient,
                breakpoints: Some(breakpoints),
                no_data_color: Some(no_data_color),
                color_fields: Some(color_fields),
                default_color: None,
            } => Ok(Self::LogarithmicGradient(LogarithmicGradient {
                breakpoints,
                no_data_color,
                color_fields: color_fields.try_into()?,
            })),
            ColorizerDbType {
                r#type: ColorizerTypeDbType::Palette,
                breakpoints: Some(breakpoints),
                no_data_color: Some(no_data_color),
                color_fields: None,
                default_color: Some(default_color),
            } => Ok(Self::Palette {
                colors: Palette(
                    breakpoints
                        .into_iter()
                        .map(|b| (NotNan::<f64>::from(b.value), b.color))
                        .collect(),
                ),
                no_data_color,
                default_color,
            }),
            ColorizerDbType {
                r#type: ColorizerTypeDbType::Rgba,
                breakpoints: None,
                no_data_color: None,
                color_fields: None,
                default_color: None,
            } => Ok(Self::Rgba),
            _ => Err(Error::UnexpectedInvalidDbTypeConversion),
        }
    }
}

#[derive(Debug, ToSql, FromSql)]
#[postgres(name = "ColorParam")]
pub struct ColorParamDbType {
    color: Option<RgbaColor>,
    attribute: Option<String>,
    colorizer: Option<Colorizer>,
}

impl From<&ColorParam> for ColorParamDbType {
    fn from(value: &ColorParam) -> Self {
        match value {
            ColorParam::Static { color } => Self {
                color: Some((*color).into()),
                attribute: None,
                colorizer: None,
            },
            ColorParam::Derived(DerivedColor {
                attribute,
                colorizer,
            }) => Self {
                color: None,
                attribute: Some(attribute.clone()),
                colorizer: Some(colorizer.clone()),
            },
        }
    }
}

impl TryFrom<ColorParamDbType> for ColorParam {
    type Error = Error;

    fn try_from(value: ColorParamDbType) -> Result<Self, Self::Error> {
        match value {
            ColorParamDbType {
                color: Some(color),
                attribute: None,
                colorizer: None,
            } => Ok(Self::Static {
                color: color.into(),
            }),
            ColorParamDbType {
                color: None,
                attribute: Some(attribute),
                colorizer: Some(colorizer),
            } => Ok(Self::Derived(DerivedColor {
                attribute,
                colorizer,
            })),
            _ => Err(Error::UnexpectedInvalidDbTypeConversion),
        }
    }
}

#[derive(Debug, ToSql, FromSql)]
#[postgres(name = "NumberParam")]
pub struct NumberParamDbType {
    value: Option<i64>,
    attribute: Option<String>,
    factor: Option<f64>,
    default_value: Option<f64>,
}

impl From<&NumberParam> for NumberParamDbType {
    fn from(value: &NumberParam) -> Self {
        match value {
            NumberParam::Static { value } => Self {
                value: Some(*value as i64),
                attribute: None,
                factor: None,
                default_value: None,
            },
            NumberParam::Derived(DerivedNumber {
                attribute,
                factor,
                default_value,
            }) => Self {
                value: None,
                attribute: Some(attribute.clone()),
                factor: Some(*factor),
                default_value: Some(*default_value),
            },
        }
    }
}

impl TryFrom<NumberParamDbType> for NumberParam {
    type Error = Error;

    fn try_from(value: NumberParamDbType) -> Result<Self, Self::Error> {
        match value {
            NumberParamDbType {
                value: Some(value),
                attribute: None,
                factor: None,
                default_value: None,
            } => Ok(Self::Static {
                value: value as usize,
            }),
            NumberParamDbType {
                value: None,
                attribute: Some(attribute),
                factor: Some(factor),
                default_value: Some(default_value),
            } => Ok(Self::Derived(DerivedNumber {
                attribute,
                factor,
                default_value,
            })),
            _ => Err(Error::UnexpectedInvalidDbTypeConversion),
        }
    }
}

#[derive(Debug, ToSql, FromSql)]
#[postgres(name = "Symbology")]
pub struct SymbologyDbType {
    raster: Option<RasterSymbology>,
    point: Option<PointSymbology>,
    line: Option<LineSymbology>,
    polygon: Option<PolygonSymbology>,
}

impl From<&Symbology> for SymbologyDbType {
    fn from(symbology: &Symbology) -> Self {
        match symbology {
            Symbology::Raster(raster) => SymbologyDbType {
                raster: Some(raster.clone()),
                point: None,
                line: None,
                polygon: None,
            },
            Symbology::Point(point) => SymbologyDbType {
                raster: None,
                point: Some(point.clone()),
                line: None,
                polygon: None,
            },
            Symbology::Line(line) => SymbologyDbType {
                raster: None,
                point: None,
                line: Some(line.clone()),
                polygon: None,
            },
            Symbology::Polygon(polygon) => SymbologyDbType {
                raster: None,
                point: None,
                line: None,
                polygon: Some(polygon.clone()),
            },
        }
    }
}

impl TryFrom<SymbologyDbType> for Symbology {
    type Error = Error;

    fn try_from(symbology: SymbologyDbType) -> Result<Self, Self::Error> {
        match symbology {
            SymbologyDbType {
                raster: Some(raster),
                point: None,
                line: None,
                polygon: None,
            } => Ok(Self::Raster(raster)),
            SymbologyDbType {
                raster: None,
                point: Some(point),
                line: None,
                polygon: None,
            } => Ok(Self::Point(point)),
            SymbologyDbType {
                raster: None,
                point: None,
                line: Some(line),
                polygon: None,
            } => Ok(Self::Line(line)),
            SymbologyDbType {
                raster: None,
                point: None,
                line: None,
                polygon: Some(polygon),
            } => Ok(Self::Polygon(polygon)),
            _ => Err(Error::UnexpectedInvalidDbTypeConversion),
        }
    }
}

<<<<<<< HEAD
#[derive(Debug, ToSql, FromSql)]
#[postgres(name = "Measurement")]
pub struct MeasurementDbType {
    continuous: Option<ContinuousMeasurement>,
    classification: Option<ClassificationMeasurementDbType>,
}

#[derive(Debug, ToSql, FromSql)]
struct SmallintTextKeyValue {
    key: i16,
    value: String,
}

#[derive(Debug, ToSql, FromSql)]
#[postgres(name = "ClassificationMeasurement")]
pub struct ClassificationMeasurementDbType {
    measurement: String,
    classes: Vec<SmallintTextKeyValue>,
}

impl From<Measurement> for MeasurementDbType {
    fn from(measurement: Measurement) -> Self {
        match measurement {
            Measurement::Unitless => Self {
                continuous: None,
                classification: None,
            },
            Measurement::Continuous(measurement) => Self {
                continuous: Some(measurement),
                classification: None,
            },
            Measurement::Classification(measurement) => Self {
                continuous: None,
                classification: Some(ClassificationMeasurementDbType {
                    measurement: measurement.measurement,
                    classes: measurement
                        .classes
                        .into_iter()
                        .map(|(key, value)| SmallintTextKeyValue {
                            key: i16::from(key),
                            value,
                        })
                        .collect(),
                }),
            },
        }
    }
}

impl TryFrom<MeasurementDbType> for Measurement {
    type Error = Error;

    fn try_from(measurement: MeasurementDbType) -> Result<Self, Self::Error> {
        match measurement {
            MeasurementDbType {
                continuous: None,
                classification: None,
            } => Ok(Self::Unitless),
            MeasurementDbType {
                continuous: Some(continuous),
                classification: None,
            } => Ok(Self::Continuous(continuous)),
            MeasurementDbType {
                continuous: None,
                classification: Some(classification),
            } => {
                let mut classes = HashMap::with_capacity(classification.classes.len());
                for SmallintTextKeyValue { key, value } in classification.classes {
                    classes.insert(
                        u8::try_from(key).map_err(|_| Error::UnexpectedInvalidDbTypeConversion)?,
                        value,
                    );
                }

                Ok(Self::Classification(ClassificationMeasurement {
                    measurement: classification.measurement,
                    classes,
                }))
            }
            _ => Err(Error::UnexpectedInvalidDbTypeConversion),
        }
    }
}

#[derive(Debug, FromSql, ToSql)]
#[postgres(name = "VectorColumnInfo")]
pub struct VectorColumnInfoDbType {
    pub column: String,
    pub data_type: FeatureDataType,
    pub measurement: Measurement,
}

#[derive(Debug, FromSql, ToSql)]
#[postgres(name = "VectorResultDescriptor")]
pub struct VectorResultDescriptorDbType {
    pub data_type: VectorDataType,
    pub spatial_reference: SpatialReferenceOption,
    pub columns: Vec<VectorColumnInfoDbType>,
    pub time: Option<TimeInterval>,
    pub bbox: Option<BoundingBox2D>,
}

impl From<VectorResultDescriptor> for VectorResultDescriptorDbType {
    fn from(result_descriptor: VectorResultDescriptor) -> Self {
        Self {
            data_type: result_descriptor.data_type,
            spatial_reference: result_descriptor.spatial_reference,
            columns: result_descriptor
                .columns
                .into_iter()
                .map(|(column, info)| VectorColumnInfoDbType {
                    column,
                    data_type: info.data_type,
                    measurement: info.measurement,
                })
                .collect(),
            time: result_descriptor.time,
            bbox: result_descriptor.bbox,
        }
    }
}

impl TryFrom<VectorResultDescriptorDbType> for VectorResultDescriptor {
    type Error = Error;

    fn try_from(result_descriptor: VectorResultDescriptorDbType) -> Result<Self, Self::Error> {
        Ok(Self {
            data_type: result_descriptor.data_type,
            spatial_reference: result_descriptor.spatial_reference,
            columns: result_descriptor
                .columns
                .into_iter()
                .map(|info| {
                    (
                        info.column,
                        VectorColumnInfo {
                            data_type: info.data_type,
                            measurement: info.measurement,
                        },
                    )
                })
                .collect(),
            time: result_descriptor.time,
            bbox: result_descriptor.bbox,
        })
    }
}

#[derive(Debug, ToSql, FromSql)]
#[postgres(name = "ResultDescriptor")]
pub struct TypedResultDescriptorDbType {
    raster: Option<RasterResultDescriptor>,
    vector: Option<VectorResultDescriptor>,
    plot: Option<PlotResultDescriptor>,
}

impl From<TypedResultDescriptor> for TypedResultDescriptorDbType {
    fn from(result_descriptor: TypedResultDescriptor) -> Self {
        match result_descriptor {
            TypedResultDescriptor::Raster(raster) => Self {
                raster: Some(raster),
                vector: None,
                plot: None,
            },
            TypedResultDescriptor::Vector(vector) => Self {
                raster: None,
                vector: Some(vector),
                plot: None,
            },
            TypedResultDescriptor::Plot(plot) => Self {
                raster: None,
                vector: None,
                plot: Some(plot),
            },
        }
    }
}

impl TryFrom<TypedResultDescriptorDbType> for TypedResultDescriptor {
    type Error = Error;

    fn try_from(result_descriptor: TypedResultDescriptorDbType) -> Result<Self, Self::Error> {
        match result_descriptor {
            TypedResultDescriptorDbType {
                raster: Some(raster),
                vector: None,
                plot: None,
            } => Ok(Self::Raster(raster)),
            TypedResultDescriptorDbType {
                raster: None,
                vector: Some(vector),
                plot: None,
            } => Ok(Self::Vector(vector)),
            TypedResultDescriptorDbType {
                raster: None,
                vector: None,
                plot: Some(plot),
            } => Ok(Self::Plot(plot)),
            _ => Err(Error::UnexpectedInvalidDbTypeConversion),
        }
    }
}

macro_rules! delegate_from_to_sql {
    ( $normal:ty, $dbtype:ty ) => {
        impl ToSql for $normal {
=======
/// A macro for quickly implementing `FromSql` and `ToSql` for `$RustType` if there is a `From` and `Into`
/// implementation for another type `$DbType` that already implements it.
///
/// # Usage
///
/// ```rust,ignore
/// delegate_from_to_sql!($RustType, $DbType)
/// ```
///
macro_rules! delegate_from_to_sql {
    ( $RustType:ty, $DbType:ty ) => {
        impl ToSql for $RustType {
>>>>>>> abdaf6d6
            fn to_sql(
                &self,
                ty: &postgres_types::Type,
                w: &mut bytes::BytesMut,
            ) -> Result<postgres_types::IsNull, Box<dyn std::error::Error + Sync + Send>> {
                <$DbType as ToSql>::to_sql(&self.into(), ty, w)
            }

            fn accepts(ty: &postgres_types::Type) -> bool {
                <$DbType as FromSql>::accepts(ty)
            }

            postgres_types::to_sql_checked!();
        }

        impl<'a> FromSql<'a> for $RustType {
            fn from_sql(
                ty: &postgres_types::Type,
                raw: &'a [u8],
            ) -> Result<$RustType, Box<dyn std::error::Error + Sync + Send>> {
                Ok(<$DbType as FromSql>::from_sql(ty, raw)?.try_into()?)
            }

            fn accepts(ty: &postgres_types::Type) -> bool {
                <$DbType as FromSql>::accepts(ty)
            }
        }
    };
}

delegate_from_to_sql!(Colorizer, ColorizerDbType);
delegate_from_to_sql!(ColorParam, ColorParamDbType);
delegate_from_to_sql!(DefaultColors, DefaultColorsDbType);
delegate_from_to_sql!(Measurement, MeasurementDbType);
delegate_from_to_sql!(NumberParam, NumberParamDbType);
delegate_from_to_sql!(Symbology, SymbologyDbType);
delegate_from_to_sql!(TypedResultDescriptor, TypedResultDescriptorDbType);
delegate_from_to_sql!(VectorResultDescriptor, VectorResultDescriptorDbType);<|MERGE_RESOLUTION|>--- conflicted
+++ resolved
@@ -373,7 +373,6 @@
     }
 }
 
-<<<<<<< HEAD
 #[derive(Debug, ToSql, FromSql)]
 #[postgres(name = "Measurement")]
 pub struct MeasurementDbType {
@@ -577,10 +576,6 @@
     }
 }
 
-macro_rules! delegate_from_to_sql {
-    ( $normal:ty, $dbtype:ty ) => {
-        impl ToSql for $normal {
-=======
 /// A macro for quickly implementing `FromSql` and `ToSql` for `$RustType` if there is a `From` and `Into`
 /// implementation for another type `$DbType` that already implements it.
 ///
@@ -593,7 +588,6 @@
 macro_rules! delegate_from_to_sql {
     ( $RustType:ty, $DbType:ty ) => {
         impl ToSql for $RustType {
->>>>>>> abdaf6d6
             fn to_sql(
                 &self,
                 ty: &postgres_types::Type,
