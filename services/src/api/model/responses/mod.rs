pub mod datasets;

use actix_http::StatusCode;
use actix_web::{dev::ServiceResponse, HttpResponse};
use convert_case::{Converter, Pattern};
use serde::{Deserialize, Serialize};
use std::fmt;
use utoipa::{ToResponse, ToSchema};

#[derive(Debug, Serialize, Deserialize, Clone, Copy)]
pub struct IdResponse<T> {
    pub id: T,
}

impl<T> From<T> for IdResponse<T> {
    fn from(id: T) -> Self {
        Self { id }
    }
}

// ToResponse needs to be manually implemented, because
// otherwiese type of T can't be set to string/uuid.
impl<'a, T> ToResponse<'a> for IdResponse<T> {
    fn response() -> (
        &'a str,
        utoipa::openapi::RefOr<utoipa::openapi::response::Response>,
    ) {
        use utoipa::openapi::*;
        (
            "IdResponse",
            ResponseBuilder::new()
                .description("Id of generated resource")
                .content(
                    "application/json",
                    ContentBuilder::new()
                        .schema(
                            ObjectBuilder::new()
                                .property(
                                    "id",
                                    ObjectBuilder::new()
                                        .schema_type(SchemaType::String)
                                        .format(Some(SchemaFormat::KnownFormat(KnownFormat::Uuid))),
                                )
                                .required("id"),
                        )
                        .example(Some(serde_json::json!({
                            "id": "36574dc3-560a-4b09-9d22-d5945f2b8093"
                        })))
                        .into(),
                )
                .into(),
        )
    }
}

#[derive(Clone, Debug, Serialize, Deserialize, PartialEq, Eq, ToSchema)]
pub struct ErrorResponse {
    pub error: String,
    pub message: String,
}

impl ErrorResponse {
    /// Assert that a `Response` has a certain `status` and `error` message.
    ///
    /// # Panics
    /// Panics if `status` or `error` do not match.
    ///
    pub async fn assert(res: ServiceResponse, status: u16, error: &str, message: &str) {
        assert_eq!(res.status(), status);

        let body: Self = actix_web::test::read_body_json(res).await;
        assert_eq!(
            body,
            Self {
                error: error.to_string(),
                message: message.to_string(),
            }
        );
    }

<<<<<<< HEAD
    /// Extracts the inner variant from a service error and
    /// generates a response based on that.
    /// This leads to more specific error codes for `Operator`
    /// and `DataType` errors.
    pub fn from_service_error(error: &crate::error::Error) -> Self {
        match error {
            crate::error::Error::DataType { source } => Self::from(source),
            crate::error::Error::Operator { source } => match source {
                geoengine_operators::error::Error::DataType { source } => Self::from(source),
                _ => Self::from(source),
            },
            _ => Self::from(error),
        }
=======
    /// Assert that a `Response` has a certain `status` and `error` message starts with a given prefix.
    ///
    /// # Panics
    /// Panics if `status` or `error` do not match.
    ///
    pub async fn assert_eq_message_starts_with(
        res: ServiceResponse,
        status: u16,
        error: &str,
        message: &str,
    ) {
        assert_eq!(res.status(), status);

        let body: Self = actix_web::test::read_body_json(res).await;
        assert_eq!(&body.error, error);
        assert!(&body.message.starts_with(message));
>>>>>>> e1c2c5e3
    }
}

impl<'a, T> From<&'a T> for ErrorResponse
where
    T: snafu::Error,
    &'a T: Into<&'static str>, // from strum::IntoStaticStr
{
    /// Generates a response based on a general error.
    ///
    /// If you have a [service error](crate::error::Error), please use the more specific
    /// function [`ErrorResponse::from_service_error`] to have better error codes.
    fn from(value: &'a T) -> Self {
        let variant_name: &str = value.into();
        let mut message = value.to_string();

        if message == variant_name {
            // error variant was not tagged with custom display
            // => derive more sensible default than snafu
            let conv = Converter::new()
                .set_pattern(Pattern::Sentence)
                .set_delim(' ');
            message = conv.convert(variant_name);
        }
        ErrorResponse {
            error: variant_name.to_string(),
            message,
        }
    }
}

impl actix_web::ResponseError for ErrorResponse {
    fn error_response(&self) -> HttpResponse {
        HttpResponse::build(self.status_code()).json(self)
    }

    fn status_code(&self) -> StatusCode {
        StatusCode::BAD_REQUEST
    }
}

impl fmt::Display for ErrorResponse {
    fn fmt(&self, f: &mut fmt::Formatter) -> fmt::Result {
        write!(f, "{}: {}", self.error, self.message)
    }
}

#[derive(ToResponse)]
#[response(description = "Media type of application/json is expected", example = json!({
    "error": "UnsupportedMediaType",
    "message": "Unsupported content type header."
}))]
#[allow(dead_code)]
pub struct UnsupportedMediaTypeForJsonResponse(ErrorResponse);

#[derive(ToResponse)]
#[response(description = "Payload too large", examples(
    ("Unknown payload size" = (value = json!({
        "error": "Overflow",
        "message": "JSON payload has exceeded limit (2097152 bytes)."
    }))),
    ("Known payload size" = (value = json!({
        "error": "Overflow",
        "message": "JSON payload (XXX bytes) is larger than allowed (limit: 2097152 bytes)."
    })))
))]
#[allow(dead_code)]
pub struct PayloadTooLargeResponse(ErrorResponse);

#[derive(ToResponse)]
#[response(description = "Authorization failed", examples(
    ("Authorization Header is missing" = (value = json!({
        "error": "Unauthorized",
        "message": "Authorization error: Header with authorization token not provided."
    }))),
    ("Authorization Scheme other than Bearer is used" = (value = json!({
        "error": "Unauthorized",
        "message": "Authorization error: Authentication scheme must be Bearer."
    }))),
    ("Provided auth token has an invalid format" = (value = json!({
        "error": "Unauthorized",
        "message": "Authorization error: Identifier does not have the right format."
    }))),
    ("Session id is invalid" = (value = json!({
        "error": "Unauthorized",
        "message": "Authorization error: The session id is invalid."
    }))),
    ("Auth token does not correspond to an admin" = (value = json!({
        "error": "Unauthorized",
        "message": "Authorization error: Invalid admin token"
    })))
))]
#[allow(dead_code)]
pub struct UnauthorizedAdminResponse(ErrorResponse);

#[derive(ToResponse)]
#[response(description = "Authorization failed", examples(
    ("Authorization Header is missing" = (value = json!({
        "error": "Unauthorized",
        "message": "Authorization error: Header with authorization token not provided."
    }))),
    ("Authorization Scheme other than Bearer is used" = (value = json!({
        "error": "Unauthorized",
        "message": "Authorization error: Authentication scheme must be Bearer."
    }))),
    ("Provided auth token has an invalid format" = (value = json!({
        "error": "Unauthorized",
        "message": "Authorization error: Identifier does not have the right format."
    }))),
    ("Session id is invalid" = (value = json!({
        "error": "Unauthorized",
        "message": "Authorization error: The session id is invalid."
    })))
))]
#[allow(dead_code)]
pub struct UnauthorizedUserResponse(ErrorResponse);

#[derive(ToResponse)]
#[response(description = "Bad request", examples(
    ("Missing field in query string" = (value = json!({
        "error": "UnableToParseQueryString",
        "message": "Unable to parse query string: missing field `offset`"
    }))),
    ("Number in query string contains letters" = (value = json!({
        "error": "UnableToParseQueryString",
        "message": "Unable to parse query string: invalid digit found in string"
    })))
))]
#[allow(dead_code)]
pub struct BadRequestQueryResponse(ErrorResponse);

#[derive(ToResponse)]
#[response(description = "ZIP Archive", content_type = "application/zip", example = json!("zip bytes"))]
#[allow(dead_code)]
pub struct ZipResponse(Vec<u8>);

#[derive(ToResponse)]
#[response(description = "PNG Image", content_type = "image/png", example = json!("image bytes"))]
<<<<<<< HEAD
pub struct PngResponse(Vec<u8>);

#[cfg(test)]
mod tests {
    use super::*;

    #[tokio::test]
    async fn it_extracts_inner_variant_and_derives_message() {
        let inner_error = geoengine_datatypes::error::Error::InvalidUuid;
        assert_eq!(
            inner_error.to_string(),
            "InvalidUuid",
            "Precondition failed. InvalidUuid error should not have display annotation."
        );
        let wrapped_error = crate::error::Error::Operator {
            source: geoengine_operators::error::Error::DataType {
                source: inner_error,
            },
        };

        let json_default = ErrorResponse::from(&wrapped_error);
        assert_eq!(
            json_default,
            ErrorResponse {
                error: "Operator".to_owned(),
                message: "InvalidUuid".to_owned()
            }
        );

        let json_pretty = ErrorResponse::from_service_error(&wrapped_error);
        assert_eq!(
            json_pretty,
            ErrorResponse {
                error: "InvalidUuid".to_owned(),
                message: "Invalid uuid".to_owned()
            }
        );
    }
}
=======
#[allow(dead_code)]
pub struct PngResponse(Vec<u8>);
>>>>>>> e1c2c5e3
<|MERGE_RESOLUTION|>--- conflicted
+++ resolved
@@ -78,7 +78,24 @@
         );
     }
 
-<<<<<<< HEAD
+    /// Assert that a `Response` has a certain `status` and `error` message starts with a given prefix.
+    ///
+    /// # Panics
+    /// Panics if `status` or `error` do not match.
+    ///
+    pub async fn assert_eq_message_starts_with(
+        res: ServiceResponse,
+        status: u16,
+        error: &str,
+        message: &str,
+    ) {
+        assert_eq!(res.status(), status);
+
+        let body: Self = actix_web::test::read_body_json(res).await;
+        assert_eq!(&body.error, error);
+        assert!(&body.message.starts_with(message));
+    }
+
     /// Extracts the inner variant from a service error and
     /// generates a response based on that.
     /// This leads to more specific error codes for `Operator`
@@ -92,24 +109,6 @@
             },
             _ => Self::from(error),
         }
-=======
-    /// Assert that a `Response` has a certain `status` and `error` message starts with a given prefix.
-    ///
-    /// # Panics
-    /// Panics if `status` or `error` do not match.
-    ///
-    pub async fn assert_eq_message_starts_with(
-        res: ServiceResponse,
-        status: u16,
-        error: &str,
-        message: &str,
-    ) {
-        assert_eq!(res.status(), status);
-
-        let body: Self = actix_web::test::read_body_json(res).await;
-        assert_eq!(&body.error, error);
-        assert!(&body.message.starts_with(message));
->>>>>>> e1c2c5e3
     }
 }
 
@@ -248,7 +247,7 @@
 
 #[derive(ToResponse)]
 #[response(description = "PNG Image", content_type = "image/png", example = json!("image bytes"))]
-<<<<<<< HEAD
+#[allow(dead_code)]
 pub struct PngResponse(Vec<u8>);
 
 #[cfg(test)]
@@ -287,8 +286,4 @@
             }
         );
     }
-}
-=======
-#[allow(dead_code)]
-pub struct PngResponse(Vec<u8>);
->>>>>>> e1c2c5e3
+}