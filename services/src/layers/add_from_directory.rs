use crate::datasets::storage::{DatasetDb, DatasetDefinition};
use crate::layers::storage::LayerDb;
use crate::{
    error::Result,
    layers::{
        external::TypedDataProviderDefinition,
        layer::{AddLayer, AddLayerCollection, LayerCollectionDefinition, LayerDefinition},
        listing::{LayerCollectionId, LayerCollectionProvider},
    },
    permissions::{Permission, PermissionDb, Role},
};
use geoengine_datatypes::dataset::DatasetId;
use geoengine_datatypes::error::BoxedResultExt;
<<<<<<< HEAD
use geoengine_datatypes::util::helpers::ge_report;
use log::{debug, error, info, warn};
=======
use log::{error, info, warn};
>>>>>>> df8c694c
use std::{
    collections::HashMap,
    ffi::OsStr,
    fs::{self, DirEntry, File},
    io::BufReader,
    path::PathBuf,
};
use uuid::Uuid;

use super::storage::LayerProviderDb;

pub const UNSORTED_COLLECTION_ID: Uuid = Uuid::from_u128(0xffb2_dd9e_f5ad_427c_b7f1_c9a0_c7a0_ae3f);

pub async fn add_layers_from_directory<L: LayerDb + PermissionDb>(db: &mut L, file_path: PathBuf) {
    async fn add_layer_from_dir_entry<L: LayerDb + PermissionDb>(
        db: &mut L,
        entry: &DirEntry,
    ) -> Result<()> {
        let def: LayerDefinition =
            serde_json::from_reader(BufReader::new(File::open(entry.path())?))?;

        db.add_layer_with_id(
            &def.id,
            AddLayer {
                name: def.name,
                description: def.description,
                workflow: def.workflow,
                symbology: def.symbology,
                metadata: def.metadata,
                properties: def.properties,
            },
            &LayerCollectionId(UNSORTED_COLLECTION_ID.to_string()),
        )
        .await?;

        // share with users
        db.add_permission(
            Role::registered_user_role_id(),
            def.id.clone(),
            Permission::Read,
        )
        .await
        .boxed_context(crate::error::PermissionDb)?;
        db.add_permission(Role::anonymous_role_id(), def.id.clone(), Permission::Read)
            .await
            .boxed_context(crate::error::PermissionDb)?;

        Ok(())
    }

    let Ok(dir) = fs::read_dir(file_path) else {
        warn!("Skipped adding layers from directory because it can't be read");
        return;
    };

    for entry in dir {
        match entry {
            Ok(entry) if entry.path().extension() == Some(OsStr::new("json")) => {
                match add_layer_from_dir_entry(db, &entry).await {
                    Ok(()) => info!("Added layer from directory entry: {:?}", entry),
                    Err(e) => warn!(
                        "Skipped adding layer from directory entry: {:?} error: {}",
                        entry,
                        e.to_string()
                    ),
                }
            }
            _ => {
                warn!("Skipped adding layer from directory entry: {:?}", entry);
            }
        }
    }
}

///
/// # Panics
///
/// Panics if root collection cannot be resolved
///
pub async fn add_layer_collections_from_directory<
    L: LayerDb + LayerCollectionProvider + PermissionDb,
>(
    db: &mut L,
    file_path: PathBuf,
) {
    fn get_layer_collection_from_dir_entry(entry: &DirEntry) -> Result<LayerCollectionDefinition> {
        Ok(serde_json::from_reader(BufReader::new(File::open(
            entry.path(),
        )?))?)
    }

    async fn add_collection_to_db<L: LayerDb + PermissionDb>(
        db: &mut L,
        def: &LayerCollectionDefinition,
    ) -> Result<()> {
        let collection = AddLayerCollection {
            name: def.name.clone(),
            description: def.description.clone(),
            properties: def.properties.clone(),
        };

        db.add_layer_collection_with_id(
            &def.id,
            collection,
            &LayerCollectionId(UNSORTED_COLLECTION_ID.to_string()),
        )
        .await?;

        // share with users
        db.add_permission(
            Role::registered_user_role_id(),
            def.id.clone(),
            Permission::Read,
        )
        .await
        .boxed_context(crate::error::PermissionDb)?;
        db.add_permission(Role::anonymous_role_id(), def.id.clone(), Permission::Read)
            .await
            .boxed_context(crate::error::PermissionDb)?;

        for layer in &def.layers {
            db.add_layer_to_collection(layer, &def.id).await?;
        }

        Ok(())
    }

    let Ok(dir) = fs::read_dir(file_path) else {
        warn!("Skipped adding layer collections from directory because it can't be read");
        return;
    };

    let mut collection_defs = vec![];

    for entry in dir {
        match entry {
            Ok(entry) if entry.path().extension() == Some(OsStr::new("json")) => {
                match get_layer_collection_from_dir_entry(&entry) {
                    Ok(def) => collection_defs.push(def),
                    Err(e) => {
                        warn!(
                            "Skipped adding layer collection from directory entry: {:?} error: {}",
                            entry,
                            e.to_string()
                        );
                    }
                }
            }
            _ => {
                warn!(
                    "Skipped adding layer collection from directory entry: {:?}",
                    entry
                );
            }
        }
    }

    let root_id = db
        .get_root_layer_collection_id()
        .await
        .expect("root id must be resolved");
    let mut collection_children: HashMap<LayerCollectionId, Vec<LayerCollectionId>> =
        HashMap::new();

    for def in collection_defs {
        let ok = if def.id == root_id {
            Ok(())
        } else {
            add_collection_to_db(db, &def).await
        };

        match ok {
            Ok(()) => {
                collection_children.insert(def.id, def.collections);
            }
            Err(e) => {
                warn!("Skipped adding layer collection to db: {}", e);
            }
        }
    }

    for (parent, children) in collection_children {
        for child in children {
            let op = db.add_collection_to_parent(&child, &parent).await;

            if let Err(e) = op {
                warn!("Skipped adding child collection to db: {}", e);
            }
        }
    }
}

pub async fn add_providers_from_directory<D: LayerProviderDb>(db: &mut D, base_path: PathBuf) {
    async fn add_provider_definition_from_dir_entry<D: LayerProviderDb>(
        db: &mut D,
        entry: &DirEntry,
    ) -> Result<()> {
        let def: TypedDataProviderDefinition =
            serde_json::from_reader(BufReader::new(File::open(entry.path())?))?;

        db.add_layer_provider(def).await?; // TODO: add as system user
        Ok(())
    }

    let Ok(dir) = fs::read_dir(&base_path) else {
        error!(
            "Skipped adding providers from directory `{:?}` because it can't be read",
            base_path
        );
        return;
    };

    for entry in dir {
        match entry {
            Ok(entry)
                if entry.path().is_file()
                    && entry.path().extension().map_or(false, |ext| ext == "json") =>
            {
                match add_provider_definition_from_dir_entry(db, &entry).await {
                    Ok(()) => info!("Added provider from file `{:?}`", entry.path()),
                    Err(e) => {
                        warn!(
                            "Skipped adding provider from file `{:?}` error: `{:?}`",
                            entry.path(),
                            e
                        );
                    }
                }
            }
            Err(e) => {
                warn!("Skipped adding provider from directory entry `{:?}`", e);
            }
            _ => {
                // ignore directories, etc.
            }
        }
    }
}

pub async fn add_datasets_from_directory<D: DatasetDb + PermissionDb>(
    dataset_db: &mut D,
    file_path: PathBuf,
) {
    async fn add_dataset_definition_from_dir_entry<D: DatasetDb + PermissionDb>(
        db: &mut D,
        entry: &DirEntry,
    ) -> Result<()> {
        let def: DatasetDefinition =
            serde_json::from_reader(BufReader::new(File::open(entry.path())?))?;

        let dataset_id: DatasetId = db
            .add_dataset(def.properties.clone(), def.meta_data.clone())
            .await?
            .id;

        db.add_permission(
            Role::registered_user_role_id(),
            dataset_id,
            Permission::Read,
        )
        .await
        .boxed_context(crate::error::PermissionDb)?;

        db.add_permission(Role::anonymous_role_id(), dataset_id, Permission::Read)
            .await
            .boxed_context(crate::error::PermissionDb)?;

        Ok(())
    }

    let Ok(dir) = fs::read_dir(file_path) else {
        warn!("Skipped adding datasets from directory because it can't be read");
        return;
    };

    for entry in dir {
        if let Ok(entry) = entry {
            if let Err(e) = add_dataset_definition_from_dir_entry(dataset_db, &entry).await {
                warn!(
                    "Skipped adding dataset from directory entry: {:?} error: {}",
                    entry,
                    ge_report(e)
                );
            }
        } else {
            warn!("Skipped adding dataset from directory entry: {:?}", entry);
        }
    }
}<|MERGE_RESOLUTION|>--- conflicted
+++ resolved
@@ -11,12 +11,8 @@
 };
 use geoengine_datatypes::dataset::DatasetId;
 use geoengine_datatypes::error::BoxedResultExt;
-<<<<<<< HEAD
 use geoengine_datatypes::util::helpers::ge_report;
-use log::{debug, error, info, warn};
-=======
 use log::{error, info, warn};
->>>>>>> df8c694c
 use std::{
     collections::HashMap,
     ffi::OsStr,
