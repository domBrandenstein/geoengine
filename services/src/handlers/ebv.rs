//! GEO BON EBV Portal catalog lookup service
//!
//! Connects to <https://portal.geobon.org/api/v1/>.

use super::tasks::TaskResponse;
use crate::contexts::AdminSession;
use crate::datasets::external::netcdfcf::{
    NetCdfOverview, OverviewGeneration, NETCDF_CF_PROVIDER_ID,
};
use crate::error::Result;
use crate::layers::external::DataProvider;
use crate::layers::storage::LayerProviderDb;
use crate::tasks::{Task, TaskContext, TaskManager, TaskStatus, TaskStatusInfo};
use crate::{contexts::Context, datasets::external::netcdfcf::NetCdfCfDataProvider};
use actix_web::{
    web::{self, ServiceConfig},
    FromRequest, Responder,
};
use futures::channel::oneshot;
use geoengine_datatypes::dataset::DataProviderId;
use geoengine_datatypes::error::{BoxedResultExt, ErrorSource};
<<<<<<< HEAD
use geoengine_datatypes::util::gdal::ResamplingMethod;
use log::{debug, warn};
=======
use log::{debug, log_enabled, warn, Level::Debug};
>>>>>>> 0148f01f
use serde::{Deserialize, Serialize};
use snafu::{ResultExt, Snafu};
use std::path::PathBuf;
use std::sync::Arc;
use url::Url;

/// Initialize ebv routes
///
/// # Panics
/// This route initializer panics if `base_url` is `None` and the `ebv` config is not defined.
///
pub(crate) fn init_ebv_routes<C>(base_url: Option<Url>) -> Box<dyn FnOnce(&mut ServiceConfig)>
where
    C: Context,
    C::Session: FromRequest,
{
    Box::new(move |cfg: &mut web::ServiceConfig| {
        cfg.app_data(web::Data::new(BaseUrl(base_url.unwrap_or_else(|| {
            let ebv_config = crate::util::config::get_config_element::<crate::util::config::Ebv>()
                .expect("ebv config must exist for this route");
            ebv_config.api_base_url
        }))))
        .service(web::resource("/classes").route(web::get().to(get_classes::<C>)))
        .service(web::resource("/datasets/{ebv_name}").route(web::get().to(get_ebv_datasets::<C>)))
        .service(web::resource("/dataset/{id}").route(web::get().to(get_ebv_dataset::<C>)))
        .service(
            web::resource("/dataset/{id}/subdatasets")
                .route(web::get().to(get_ebv_subdatasets::<C>)),
        )
        .service(web::resource("/create_overviews").route(web::post().to(create_overviews::<C>)))
        .service(web::resource("/create_overview").route(web::post().to(create_overview::<C>)));
    })
}

struct BaseUrl(Url);

impl AsRef<Url> for BaseUrl {
    fn as_ref(&self) -> &Url {
        &self.0
    }
}

mod portal_responses {
    use serde::Deserialize;

    #[derive(Debug, Deserialize)]
    pub struct EbvClassesResponse {
        pub data: Vec<EbvClassesResponseClass>,
    }

    #[derive(Debug, Deserialize)]
    pub struct EbvClassesResponseClass {
        pub ebv_class: String,
        pub ebv_name: Vec<String>,
    }

    #[derive(Debug, Deserialize)]
    pub struct EbvDatasetsResponse {
        pub data: Vec<EbvDatasetsResponseData>,
    }

    #[derive(Debug, Deserialize)]
    pub struct EbvDatasetsResponseData {
        pub id: String,
        pub title: String,
        pub summary: String,
        pub creator: EbvDatasetsResponseCreator,
        pub license: String,
        pub dataset: EbvDatasetsResponseDataset,
        pub ebv: EbvDatasetsResponseEbv,
    }

    #[derive(Debug, Deserialize)]
    pub struct EbvDatasetsResponseCreator {
        pub creator_name: String,
        pub creator_institution: String,
    }

    #[derive(Debug, Deserialize)]
    pub struct EbvDatasetsResponseDataset {
        pub pathname: String,
    }

    #[derive(Debug, Deserialize)]
    pub struct EbvDatasetsResponseEbv {
        pub ebv_class: String,
        pub ebv_name: String,
    }
}

#[derive(Debug, Snafu)]
#[snafu(visibility(pub(crate)))]
#[snafu(module(error), context(suffix(false)))] // disables default `Snafu` suffix
pub enum EbvError {
    #[snafu(display("Cannot parse NetCDF file metadata: {source}"))]
    CannotParseNetCdfFile { source: Box<dyn ErrorSource> },
    #[snafu(display("Cannot lookup dataset with id {id}"))]
    CannotLookupDataset { id: usize },
    #[snafu(display("Cannot find NetCdfCf provider with id {id}"))]
    NoNetCdfCfProviderForId { id: DataProviderId },
    #[snafu(display("NetCdfCf provider with id {id} cannot list files"))]
    CdfCfProviderCannotListFiles { id: DataProviderId },
    #[snafu(display("Internal server error"))]
    Internal { source: Box<dyn ErrorSource> },
}

#[derive(Debug, Serialize)]
#[serde(rename_all = "camelCase")]
struct EbvClass {
    name: String,
    ebv_names: Vec<String>,
}

#[derive(Debug, Serialize)]
#[serde(rename_all = "camelCase")]
struct EbvClasses {
    classes: Vec<EbvClass>,
}

async fn get_classes<C: Context>(
    _params: web::Query<()>,
    base_url: web::Data<BaseUrl>,
    _session: C::Session,
    _ctx: web::Data<C>,
) -> Result<impl Responder> {
    let base_url = base_url.get_ref().as_ref();
    let url = format!("{base_url}/ebv");

    debug!("Calling {url}");

    let response = reqwest::get(url)
        .await?
        .json::<portal_responses::EbvClassesResponse>()
        .await?;

    let classes: Vec<EbvClass> = response
        .data
        .into_iter()
        .map(|c| EbvClass {
            name: c.ebv_class,
            ebv_names: c.ebv_name,
        })
        .collect();

    Ok(web::Json(classes))
}

#[derive(Debug, Serialize)]
#[serde(rename_all = "camelCase")]
struct EbvDataset {
    id: String,
    name: String,
    author_name: String,
    author_institution: String,
    description: String,
    license: String,
    dataset_path: String,
    ebv_class: String,
    ebv_name: String,
}

async fn get_ebv_datasets<C: Context>(
    ebv_name: web::Path<String>,
    _params: web::Query<()>,
    base_url: web::Data<BaseUrl>,
    _session: C::Session,
    _ctx: web::Data<C>,
) -> Result<impl Responder> {
    let base_url = base_url.get_ref().as_ref();
    let url = format!("{base_url}/datasets/filter");

    debug!("Calling {url}");

    let response = reqwest::Client::new()
        .get(url)
        .query(&[("ebvName", &ebv_name.into_inner())])
        .send()
        .await?
        .json::<portal_responses::EbvDatasetsResponse>()
        .await?;

    let datasets: Vec<EbvDataset> = response
        .data
        .into_iter()
        .map(|data| EbvDataset {
            id: data.id,
            name: data.title,
            author_name: data.creator.creator_name,
            author_institution: data.creator.creator_institution,
            description: data.summary,
            license: data.license,
            dataset_path: data.dataset.pathname,
            ebv_class: data.ebv.ebv_class,
            ebv_name: data.ebv.ebv_name,
        })
        .collect();

    Ok(web::Json(datasets))
}

async fn get_ebv_dataset<C: Context>(
    id: web::Path<usize>,
    _params: web::Query<()>,
    base_url: web::Data<BaseUrl>,
    _session: C::Session,
    _ctx: web::Data<C>,
) -> Result<impl Responder> {
    let dataset = get_dataset_metadata(base_url.get_ref(), id.into_inner()).await?;

    Ok(web::Json(dataset))
}

async fn get_dataset_metadata(base_url: &BaseUrl, id: usize) -> Result<EbvDataset> {
    let base_url = base_url.as_ref();
    let url = format!("{base_url}/datasets/{id}");

    debug!("Calling {url}");

    let response = reqwest::get(url)
        .await?
        .json::<portal_responses::EbvDatasetsResponse>()
        .await?;

    let dataset: Option<EbvDataset> = response
        .data
        .into_iter()
        .map(|data| EbvDataset {
            id: data.id,
            name: data.title,
            author_name: data.creator.creator_name,
            author_institution: data.creator.creator_institution,
            description: data.summary,
            license: data.license,
            dataset_path: data.dataset.pathname,
            ebv_class: data.ebv.ebv_class,
            ebv_name: data.ebv.ebv_name,
        })
        .next();

    match dataset {
        Some(dataset) => Ok(dataset),
        None => Err(EbvError::CannotLookupDataset { id }.into()),
    }
}

#[derive(Debug, Serialize)]
#[serde(rename_all = "camelCase")]
struct EbvHierarchy {
    provider_id: DataProviderId,
    tree: NetCdfOverview,
}

async fn get_ebv_subdatasets<C: Context>(
    id: web::Path<usize>,
    _params: web::Query<()>,
    base_url: web::Data<BaseUrl>,
    session: C::Session,
    ctx: web::Data<C>,
) -> Result<impl Responder> {
    let dataset = get_dataset_metadata(base_url.get_ref(), id.into_inner()).await?;

    let listing = {
        let dataset_path = PathBuf::from(dataset.dataset_path.trim_start_matches('/'));

        debug!("Accessing dataset {}", dataset_path.display());

        let provider_paths = netcdfcf_provider_path(ctx.as_ref(), &session).await?;

        crate::util::spawn_blocking(move || {
            NetCdfCfDataProvider::build_netcdf_tree(
                &provider_paths.provider_path,
                Some(&provider_paths.overview_path),
                &dataset_path,
                false,
            )
        })
        .await?
        .map_err(|e| Box::new(e) as _)
        .context(error::CannotParseNetCdfFile)?
    };

    Ok(web::Json(EbvHierarchy {
        provider_id: NETCDF_CF_PROVIDER_ID,
        tree: listing,
    }))
}

struct NetCdfCfDataProviderPaths {
    pub provider_path: PathBuf,
    pub overview_path: PathBuf,
}

async fn netcdfcf_provider_path<C: Context>(
    ctx: &C,
    session: &C::Session,
) -> Result<NetCdfCfDataProviderPaths, EbvError> {
    with_netcdfcf_provider(ctx, session, |concrete_provider| {
        Ok(NetCdfCfDataProviderPaths {
            provider_path: concrete_provider.path.clone(),
            overview_path: concrete_provider.overviews.clone(),
        })
    })
    .await
}

async fn with_netcdfcf_provider<C: Context, T, F>(
    ctx: &C,
    _session: &C::Session,
    f: F,
) -> Result<T, EbvError>
where
    T: Send + 'static,
    F: FnOnce(&NetCdfCfDataProvider) -> Result<T, EbvError> + Send + 'static,
{
    let provider: Box<dyn DataProvider> = ctx
        .layer_provider_db_ref()
        .layer_provider(NETCDF_CF_PROVIDER_ID)
        .await
        .map_err(|_| EbvError::NoNetCdfCfProviderForId {
            id: NETCDF_CF_PROVIDER_ID,
        })?;

    crate::util::spawn_blocking(move || {
        if let Some(concrete_provider) = provider.as_any().downcast_ref::<NetCdfCfDataProvider>() {
            f(concrete_provider)
        } else {
            Err(EbvError::NoNetCdfCfProviderForId {
                id: NETCDF_CF_PROVIDER_ID,
            })
        }
    })
    .await
    .boxed_context(error::Internal)?
}

#[derive(Debug, Clone, Serialize, Deserialize, PartialEq, Eq)]
struct NetCdfCfOverviewResponse {
    success: Vec<PathBuf>,
    skip: Vec<PathBuf>,
    error: Vec<PathBuf>,
}

#[derive(Debug, Deserialize)]
struct CreateOverviewsParams {
    resampling_method: Option<ResamplingMethod>,
}

/// Create overviews for a all `NetCDF` files of the provider
async fn create_overviews<C: Context>(
    session: AdminSession,
    ctx: web::Data<C>,
    params: web::Json<CreateOverviewsParams>,
) -> Result<impl Responder> {
    let ctx = ctx.into_inner();

    let task: Box<dyn Task<C::TaskContext>> = EvbMultiOverviewTask::<C> {
        session,
        ctx: ctx.clone(),
        resampling_method: params.resampling_method,
    }
    .boxed();

    let task_id = ctx.tasks_ref().schedule(task, None).await?;

    Ok(web::Json(TaskResponse::new(task_id)))
}

struct EvbMultiOverviewTask<C: Context> {
    session: AdminSession,
    ctx: Arc<C>,
    resampling_method: Option<ResamplingMethod>,
}

impl<C: Context> EvbMultiOverviewTask<C> {
    fn update_pct(task_ctx: Arc<C::TaskContext>, pct: u8, status: NetCdfCfOverviewResponse) {
        crate::util::spawn(async move {
            task_ctx.set_completion(pct, status.boxed()).await;
        });
    }
}

#[async_trait::async_trait]
impl<C: Context> Task<C::TaskContext> for EvbMultiOverviewTask<C> {
    async fn run(
        self: Box<Self>,
        task_ctx: C::TaskContext,
    ) -> Result<Box<dyn crate::tasks::TaskStatusInfo>, Box<dyn ErrorSource>> {
        let task_ctx = Arc::new(task_ctx);
        let resampling_method = self.resampling_method;

<<<<<<< HEAD
        let response =
            with_netcdfcf_provider(self.ctx.as_ref(), &self.session.into(), move |provider| {
                let mut status = NetCdfCfOverviewResponse {
                    success: vec![],
                    skip: vec![],
                    error: vec![],
                };

                let files =
                    provider
                        .list_files()
                        .map_err(|_| EbvError::CdfCfProviderCannotListFiles {
                            id: NETCDF_CF_PROVIDER_ID,
                        })?;

                let num_files = files.len();

                for (i, file) in files.into_iter().enumerate() {
                    // TODO: provide some more detailed pct status

                    match provider.create_overviews(&file, resampling_method) {
                        Ok(OverviewGeneration::Created) => status.success.push(file),
                        Ok(OverviewGeneration::Skipped) => status.skip.push(file),
                        Err(e) => {
                            warn!("Failed to create overviews for {}: {e}", file.display());
                            status.error.push(file);
=======
        let files = with_netcdfcf_provider(
            self.ctx.as_ref(),
            &self.session.clone().into(),
            move |provider| {
                provider
                    .list_files()
                    .map_err(|_| EbvError::CdfCfProviderCannotListFiles {
                        id: NETCDF_CF_PROVIDER_ID,
                    })
            },
        )
        .await
        .map_err(ErrorSource::boxed)?;
        let num_files = files.len();

        let mut status = NetCdfCfOverviewResponse {
            success: vec![],
            skip: vec![],
            error: vec![],
        };

        for (i, file) in files.into_iter().enumerate() {
            let subtask: Box<dyn Task<C::TaskContext>> = EvbOverviewTask::<C> {
                session: self.session.clone(),
                ctx: self.ctx.clone(),
                params: CreateOverviewParams { file: file.clone() },
            }
            .boxed();

            let (notification_tx, notification_rx) = oneshot::channel();

            let _subtask_id = self
                .ctx
                .tasks_ref()
                .schedule(subtask, Some(notification_tx))
                .await
                .map_err(ErrorSource::boxed)?;

            if let Ok(subtask_status) = notification_rx.await {
                match subtask_status {
                    TaskStatus::Completed { info } => {
                        if let Some(response) =
                            info.as_any().downcast_ref::<NetCdfCfOverviewResponse>()
                        {
                            status.success.extend(response.success.clone());
                            status.skip.extend(response.skip.clone());
                            status.error.extend(response.error.clone());
                        } else {
                            // must not happen, since we spawned a task that only returns a `NetCdfCfOverviewResponse`
>>>>>>> 0148f01f
                        }
                    }
                    TaskStatus::Failed { error } => {
                        if log_enabled!(Debug) {
                            debug!("{:?}", error);
                        }
                        status.error.push(file);
                    }
                    TaskStatus::Running(_) => {
                        // must not happen, since we used the callback
                    }
                }
            } else {
                // TODO: can we ignore this?
            };

            Self::update_pct(
                task_ctx.clone(),
                ((i + 1) / num_files) as u8,
                status.clone(),
            );
        }

        Ok(status.boxed())
    }

    fn task_type(&self) -> &'static str {
        "evb-multi-overview"
    }
}

#[derive(Debug, Deserialize)]
struct CreateOverviewParams {
    file: PathBuf,
    resampling_method: Option<ResamplingMethod>,
}

/// Create overviews for a single `NetCDF` file
async fn create_overview<C: Context>(
    session: AdminSession,
    ctx: web::Data<C>,
    params: web::Json<CreateOverviewParams>,
) -> Result<impl Responder> {
    let ctx = ctx.into_inner();

    let task: Box<dyn Task<C::TaskContext>> = EvbOverviewTask::<C> {
        session,
        ctx: ctx.clone(),
        params: params.into_inner(),
    }
    .boxed();

    let task_id = ctx.tasks_ref().schedule(task, None).await?;

    Ok(web::Json(TaskResponse::new(task_id)))
}

struct EvbOverviewTask<C: Context> {
    session: AdminSession,
    ctx: Arc<C>,
    params: CreateOverviewParams,
}

#[async_trait::async_trait]
impl<C: Context> Task<C::TaskContext> for EvbOverviewTask<C> {
    async fn run(
        self: Box<Self>,
        _ctx: C::TaskContext,
    ) -> Result<Box<dyn crate::tasks::TaskStatusInfo>, Box<dyn ErrorSource>> {
        let file = self.params.file;
        let resampling_method = self.params.resampling_method;

        let response =
            with_netcdfcf_provider(self.ctx.as_ref(), &self.session.into(), move |provider| {
                // TODO: provide some detailed pct status

                Ok(match provider.create_overviews(&file, resampling_method) {
                    Ok(OverviewGeneration::Created) => NetCdfCfOverviewResponse {
                        success: vec![file],
                        skip: vec![],
                        error: vec![],
                    },
                    Ok(OverviewGeneration::Skipped) => NetCdfCfOverviewResponse {
                        success: vec![],
                        skip: vec![file],
                        error: vec![],
                    },
                    Err(e) => {
                        warn!("Failed to create overviews for {}: {e}", file.display());
                        NetCdfCfOverviewResponse {
                            success: vec![],
                            skip: vec![],
                            error: vec![file],
                        }
                    }
                })
            })
            .await;

        response
            .map(TaskStatusInfo::boxed)
            .map_err(ErrorSource::boxed)
    }

    fn task_type(&self) -> &'static str {
        "evb-overview"
    }

    fn task_unique_id(&self) -> Option<String> {
        Some(self.params.file.to_string_lossy().to_string())
    }
}

impl TaskStatusInfo for NetCdfCfOverviewResponse {
    fn as_any(&self) -> &dyn std::any::Any {
        self
    }
}

#[cfg(test)]
mod tests {
    use super::*;

    use crate::{
        contexts::{InMemoryContext, Session, SimpleContext},
        datasets::external::netcdfcf::NetCdfCfDataProviderDefinition,
        server::{configure_extractors, render_404, render_405},
        tasks::util::test::wait_for_task_to_finish,
        util::tests::read_body_string,
    };
    use actix_web::{dev::ServiceResponse, http, http::header, middleware, test, web, App};
    use actix_web_httpauth::headers::authorization::Bearer;
    use geoengine_datatypes::{test_data, util::test::TestDefault};
    use httptest::{matchers::request, responders::status_code, Expectation};
    use serde_json::json;

    async fn send_test_request<C: SimpleContext>(
        req: test::TestRequest,
        ctx: C,
        mock_address: String,
    ) -> ServiceResponse {
        let mock_address = mock_address.parse().unwrap();

        let app = test::init_service({
            let app = App::new()
                .app_data(web::Data::new(ctx))
                .wrap(
                    middleware::ErrorHandlers::default()
                        .handler(http::StatusCode::NOT_FOUND, render_404)
                        .handler(http::StatusCode::METHOD_NOT_ALLOWED, render_405),
                )
                .wrap(middleware::NormalizePath::trim())
                .configure(configure_extractors)
                .service(web::scope("/ebv").configure(init_ebv_routes::<C>(Some(mock_address))));

            app
        })
        .await;
        test::call_service(&app, req.to_request())
            .await
            .map_into_boxed_body()
    }

    #[tokio::test]
    #[allow(clippy::too_many_lines)]
    async fn test_get_subdatasets() {
        let ctx = InMemoryContext::test_default();
        let session_id = ctx.default_session_ref().await.id();

        ctx.layer_provider_db_ref()
            .add_layer_provider(Box::new(NetCdfCfDataProviderDefinition {
                name: "test".to_string(),
                path: test_data!("netcdf4d").to_path_buf(),
                overviews: test_data!("netcdf4d/overviews").to_path_buf(),
            }))
            .await
            .unwrap();

        let mock_server = httptest::Server::run();
        mock_server.expect(
            Expectation::matching(request::method_path("GET", "/api/v1/datasets/5"))
                .respond_with(
                    status_code(200)
                        .append_header("Content-Type", "application/json")
                        .body(r#"{
                            "code": 200,
                            "message": "List of dataset(s).",
                            "data": [
                                {
                                    "id": "5",
                                    "naming_authority": "The German Centre for Integrative Biodiversity Research (iDiv) Halle-Jena-Leipzig",
                                    "title": "Global habitat availability for mammals from 2015-2055",
                                    "date_created": "2020-01-01",
                                    "summary": "Global habitat availability for 5,090 mammals in 5 year intervals (subset from 2015 to 2055).",
                                    "references": [
                                        "10.2139\/ssrn.3451453",
                                        "10.1016\/j.oneear.2020.05.015"
                                    ],
                                    "source": "More info here: https:\/\/doi.org\/10.1016\/j.oneear.2020.05.015",
                                    "coverage_content_type": "modelResult",
                                    "processing_level": "N\/A",
                                    "project": "Global Mammal Assessment (GMA)",
                                    "project_url": [
                                        "https:\/\/globalmammal.org"
                                    ],
                                    "creator": {
                                        "creator_name": "Daniele Baisero",
                                        "creator_email": "daniele.baisero@gmail.com",
                                        "creator_institution": "Department of Biology and Biotechnology, Sapienza University of Rome",
                                        "creator_country": "Italy"
                                    },
                                    "contributor_name": "N\/A",
                                    "license": "https:\/\/creativecommons.org\/licenses\/by\/4.0",
                                    "publisher": {
                                        "publisher_name": "Daniele Baisero",
                                        "publisher_email": "daniele.baisero@gmail.com",
                                        "publisher_institution": "Department of Biology and Biotechnology, Sapienza University of Rome",
                                        "publisher_country": "Italy"
                                    },
                                    "ebv": {
                                        "ebv_class": "Species populations",
                                        "ebv_name": "Species distributions"
                                    },
                                    "ebv_entity": {
                                        "ebv_entity_type": "Species",
                                        "ebv_entity_scope": "Mammals",
                                        "ebv_entity_classification_name": "N\/A",
                                        "ebv_entity_classification_url": "N\/A"
                                    },
                                    "ebv_metric": {
                                        "ebv_metric_1": {
                                            ":standard_name": "Habitat availability",
                                            ":long_name": "Land-use of 5,090 mammals calculated in km2",
                                            ":units": "km2"
                                        }
                                    },
                                    "ebv_scenario": {
                                        "ebv_scenario_classification_name": "Shared Socioeconomic Pathways (SSPs) \/ Representative Concentration Pathway (RCPs)",
                                        "ebv_scenario_classification_version": "N\/A",
                                        "ebv_scenario_classification_url": "N\/A",
                                        "ebv_scenario_1": {
                                            ":standard_name": "Sustainability",
                                            ":long_name": "SSP1-RCP2.6"
                                        },
                                        "ebv_scenario_2": {
                                            ":standard_name": "Middle of the Road ",
                                            ":long_name": "SSP2-RCP4.5"
                                        },
                                        "ebv_scenario_3": {
                                            ":standard_name": "Regional Rivalry",
                                            ":long_name": "SSP3-RCP6.0"
                                        },
                                        "ebv_scenario_4": {
                                            ":standard_name": "Inequality",
                                            ":long_name": "SSP4-RCP6.0"
                                        },
                                        "ebv_scenario_5": {
                                            ":standard_name": "Fossil-fueled Development",
                                            ":long_name": "SSP5-RCP8.5"
                                        }
                                    },
                                    "ebv_spatial": {
                                        "ebv_spatial_scope": "Global",
                                        "ebv_spatial_description": "N\/A",
                                        "ebv_spatial_resolution": null
                                    },
                                    "geospatial_lat_units": "degrees_north",
                                    "geospatial_lon_units": "degrees_east",
                                    "time_coverage": {
                                        "time_coverage_resolution": "Every 5 years",
                                        "time_coverage_start": "2015-01-01",
                                        "time_coverage_end": "2055-01-01"
                                    },
                                    "ebv_domain": "Terrestrial",
                                    "comment": "N\/A",
                                    "dataset": {
                                        "pathname": "dataset_sm.nc",
                                        "download": "portal.geobon.org\/data\/upload\/5\/public\/v1_rodinini_001.nc",
                                        "metadata_json": "portal.geobon.org\/data\/upload\/5\/public\/v1_metadata.js",
                                        "metadata_xml": "portal.geobon.org\/data\/upload\/5\/public\/v1_metadata.xml"
                                    },
                                    "file": {
                                        "download": "portal.geobon.org\/img\/5\/49630_insights.png"
                                    }
                                }
                            ]
                        }"#),
                ),
        );

        let req = actix_web::test::TestRequest::get()
            .uri("/ebv/dataset/5/subdatasets")
            .append_header((header::AUTHORIZATION, Bearer::new(session_id.to_string())));
        let res = send_test_request(req, ctx, mock_server.url_str("/api/v1")).await;

        assert_eq!(res.status(), 200, "{:?}", res.response());

        assert_eq!(
            read_body_string(res).await,
            json!({
                "providerId": "1690c483-b17f-4d98-95c8-00a64849cd0b",
                "tree": {
                    "fileName": "dataset_sm.nc",
                    "title": "Test dataset metric and scenario",
                    "summary": "Fake description of test dataset with metric and scenario.",
                    "spatialReference": "EPSG:3035",
                    "groups": [{
                            "name": "scenario_1",
                            "title": "Sustainability",
                            "description": "SSP1-RCP2.6",
                            "dataType": null,
                            "dataRange": null,
                            "unit": "",
                            "groups": [{
                                    "name": "metric_1",
                                    "title": "Random metric 1",
                                    "description": "Randomly created data",
                                    "dataType": "I16",
                                    "dataRange": null,
                                    "unit": "",
                                    "groups": []
                                },
                                {
                                    "name": "metric_2",
                                    "title": "Random metric 2",
                                    "description": "Randomly created data",
                                    "dataType": "I16",
                                    "dataRange": null,
                                    "unit": "",
                                    "groups": []
                                }
                            ]
                        },
                        {
                            "name": "scenario_2",
                            "title": "Middle of the Road ",
                            "description": "SSP2-RCP4.5",
                            "dataType": null,
                            "dataRange": null,
                            "unit": "",
                            "groups": [{
                                    "name": "metric_1",
                                    "title": "Random metric 1",
                                    "description": "Randomly created data",
                                    "dataType": "I16",
                                    "dataRange": null,
                                    "unit": "",
                                    "groups": []
                                },
                                {
                                    "name": "metric_2",
                                    "title": "Random metric 2",
                                    "description": "Randomly created data",
                                    "dataType": "I16",
                                    "dataRange": null,
                                    "unit": "",
                                    "groups": []
                                }
                            ]
                        },
                        {
                            "name": "scenario_3",
                            "title": "Regional Rivalry",
                            "description": "SSP3-RCP6.0",
                            "dataType": null,
                            "dataRange": null,
                            "unit": "",
                            "groups": [{
                                    "name": "metric_1",
                                    "title": "Random metric 1",
                                    "description": "Randomly created data",
                                    "dataType": "I16",
                                    "dataRange": null,
                                    "unit": "",
                                    "groups": []
                                },
                                {
                                    "name": "metric_2",
                                    "title": "Random metric 2",
                                    "description": "Randomly created data",
                                    "dataType": "I16",
                                    "dataRange": null,
                                    "unit": "",
                                    "groups": []
                                }
                            ]
                        },
                        {
                            "name": "scenario_4",
                            "title": "Inequality",
                            "description": "SSP4-RCP6.0",
                            "dataType": null,
                            "dataRange": null,
                            "unit": "",
                            "groups": [{
                                    "name": "metric_1",
                                    "title": "Random metric 1",
                                    "description": "Randomly created data",
                                    "dataType": "I16",
                                    "dataRange": null,
                                    "unit": "",
                                    "groups": []
                                },
                                {
                                    "name": "metric_2",
                                    "title": "Random metric 2",
                                    "description": "Randomly created data",
                                    "dataType": "I16",
                                    "dataRange": null,
                                    "unit": "",
                                    "groups": []
                                }
                            ]
                        },
                        {
                            "name": "scenario_5",
                            "title": "Fossil-fueled Development",
                            "description": "SSP5-RCP8.5",
                            "dataType": null,
                            "dataRange": null,
                            "unit": "",
                            "groups": [{
                                    "name": "metric_1",
                                    "title": "Random metric 1",
                                    "description": "Randomly created data",
                                    "dataType": "I16",
                                    "dataRange": null,
                                    "unit": "",
                                    "groups": []
                                },
                                {
                                    "name": "metric_2",
                                    "title": "Random metric 2",
                                    "description": "Randomly created data",
                                    "dataType": "I16",
                                    "dataRange": null,
                                    "unit": "",
                                    "groups": []
                                }
                            ]
                        }
                    ],
                    "entities": [{
                            "id": 0,
                            "name": "entity01"
                        },
                        {
                            "id": 1,
                            "name": "entity02"
                        }
                    ],
                    "timeCoverage": {
                        "type": "regular",
                        "start": 946_684_800_000_i64,
                        "end": 1_893_456_000_000_i64,
                        "step": {
                            "granularity": "years",
                            "step": 10
                        }
                    },
                    "colorizer": {
                        "type": "linearGradient",
                        "breakpoints": [
                            { "value": 0.0, "color": [68, 1, 84, 255] },
                            { "value": 50.0, "color": [33, 145, 140, 255] },
                            { "value": 100.0, "color": [253, 231, 37, 255] }
                        ],
                        "noDataColor": [0, 0, 0, 0],
                        "defaultColor": [0, 0, 0, 0]
                    }
                }
            })
            .to_string()
        );
    }

    #[tokio::test]
    #[allow(clippy::too_many_lines)]
    async fn test_get_classes() {
        let mock_server = httptest::Server::run();
        mock_server.expect(
            Expectation::matching(request::method_path("GET", "/api/v1/ebv")).respond_with(
                status_code(200)
                    .append_header("Content-Type", "application/json")
                    .body(
                        r#"{
                    "code": 200,
                    "message": "List of all EBV classes and names.",
                    "data": [
                        {
                            "ebv_class": "Genetic composition",
                            "ebv_name": [
                                "Intraspecific genetic diversity",
                                "Genetic differentiation",
                                "Effective population size",
                                "Inbreeding"
                            ]
                        },
                        {
                            "ebv_class": "Species populations",
                            "ebv_name": [
                                "Species distributions",
                                "Species abundances"
                            ]
                        },
                        {
                            "ebv_class": "Species traits",
                            "ebv_name": [
                                "Morphology",
                                "Physiology",
                                "Phenology",
                                "Movement"
                            ]
                        },
                        {
                            "ebv_class": "Community composition",
                            "ebv_name": [
                                "Community abundance",
                                "Taxonomic and phylogenetic diversity",
                                "Trait diversity",
                                "Interaction diversity"
                            ]
                        },
                        {
                            "ebv_class": "Ecosystem functioning",
                            "ebv_name": [
                                "Primary productivity",
                                "Ecosystem phenology",
                                "Ecosystem disturbances"
                            ]
                        },
                        {
                            "ebv_class": "Ecosystem structure",
                            "ebv_name": [
                                "Live cover fraction",
                                "Ecosystem distribution",
                                "Ecosystem Vertical Profile"
                            ]
                        },
                        {
                            "ebv_class": "Ecosystem services",
                            "ebv_name": [
                                "Pollination"
                            ]
                        }
                    ]
                }"#,
                    ),
            ),
        );

        let ctx = InMemoryContext::test_default();
        let session_id = ctx.default_session_ref().await.id();

        let req = actix_web::test::TestRequest::get()
            .uri("/ebv/classes")
            .append_header((header::AUTHORIZATION, Bearer::new(session_id.to_string())));
        let res = send_test_request(req, ctx, mock_server.url_str("/api/v1")).await;

        assert_eq!(res.status(), 200, "{:?}", res.response());

        assert_eq!(
            read_body_string(res).await,
            json!([{
                    "name": "Genetic composition",
                    "ebvNames": [
                        "Intraspecific genetic diversity",
                        "Genetic differentiation",
                        "Effective population size",
                        "Inbreeding"
                    ]
                },
                {
                    "name": "Species populations",
                    "ebvNames": [
                        "Species distributions",
                        "Species abundances"
                    ]
                },
                {
                    "name": "Species traits",
                    "ebvNames": [
                        "Morphology",
                        "Physiology",
                        "Phenology",
                        "Movement"
                    ]
                },
                {
                    "name": "Community composition",
                    "ebvNames": [
                        "Community abundance",
                        "Taxonomic and phylogenetic diversity",
                        "Trait diversity",
                        "Interaction diversity"
                    ]
                },
                {
                    "name": "Ecosystem functioning",
                    "ebvNames": [
                        "Primary productivity",
                        "Ecosystem phenology",
                        "Ecosystem disturbances"
                    ]
                },
                {
                    "name": "Ecosystem structure",
                    "ebvNames": [
                        "Live cover fraction",
                        "Ecosystem distribution",
                        "Ecosystem Vertical Profile"
                    ]
                },
                {
                    "name": "Ecosystem services",
                    "ebvNames": [
                        "Pollination"
                    ]
                }
            ])
            .to_string()
        );
    }

    #[tokio::test]
    #[allow(clippy::too_many_lines)]
    async fn test_get_ebv_datasets() {
        let mock_server = httptest::Server::run();
        mock_server.expect(
            Expectation::matching(request::method_path("GET", "/api/v1/datasets/filter"))
                .respond_with(
                    status_code(200)
                        .append_header("Content-Type", "application/json")
                        .body(r#"{
                            "code": 200,
                            "message": "List of dataset(s).",
                            "data": [
                                {
                                    "id": "5",
                                    "naming_authority": "The German Centre for Integrative Biodiversity Research (iDiv) Halle-Jena-Leipzig",
                                    "title": "Global habitat availability for mammals from 2015-2055",
                                    "date_created": "2020-01-01",
                                    "summary": "Global habitat availability for 5,090 mammals in 5 year intervals (subset from 2015 to 2055).",
                                    "references": [
                                        "10.2139\/ssrn.3451453",
                                        "10.1016\/j.oneear.2020.05.015"
                                    ],
                                    "source": "More info here: https:\/\/doi.org\/10.1016\/j.oneear.2020.05.015",
                                    "coverage_content_type": "modelResult",
                                    "processing_level": "N\/A",
                                    "project": "Global Mammal Assessment (GMA)",
                                    "project_url": [
                                        "https:\/\/globalmammal.org"
                                    ],
                                    "creator": {
                                        "creator_name": "Daniele Baisero",
                                        "creator_email": "daniele.baisero@gmail.com",
                                        "creator_institution": "Department of Biology and Biotechnology, Sapienza University of Rome",
                                        "creator_country": "Italy"
                                    },
                                    "contributor_name": "N\/A",
                                    "license": "https:\/\/creativecommons.org\/licenses\/by\/4.0",
                                    "publisher": {
                                        "publisher_name": "Daniele Baisero",
                                        "publisher_email": "daniele.baisero@gmail.com",
                                        "publisher_institution": "Department of Biology and Biotechnology, Sapienza University of Rome",
                                        "publisher_country": "Italy"
                                    },
                                    "ebv": {
                                        "ebv_class": "Species populations",
                                        "ebv_name": "Species distributions"
                                    },
                                    "ebv_entity": {
                                        "ebv_entity_type": "Species",
                                        "ebv_entity_scope": "Mammals",
                                        "ebv_entity_classification_name": "N\/A",
                                        "ebv_entity_classification_url": "N\/A"
                                    },
                                    "ebv_metric": {
                                        "ebv_metric_1": {
                                            ":standard_name": "Habitat availability",
                                            ":long_name": "Land-use of 5,090 mammals calculated in km2",
                                            ":units": "km2"
                                        }
                                    },
                                    "ebv_scenario": {
                                        "ebv_scenario_classification_name": "Shared Socioeconomic Pathways (SSPs) \/ Representative Concentration Pathway (RCPs)",
                                        "ebv_scenario_classification_version": "N\/A",
                                        "ebv_scenario_classification_url": "N\/A",
                                        "ebv_scenario_1": {
                                            ":standard_name": "Sustainability",
                                            ":long_name": "SSP1-RCP2.6"
                                        },
                                        "ebv_scenario_2": {
                                            ":standard_name": "Middle of the Road ",
                                            ":long_name": "SSP2-RCP4.5"
                                        },
                                        "ebv_scenario_3": {
                                            ":standard_name": "Regional Rivalry",
                                            ":long_name": "SSP3-RCP6.0"
                                        },
                                        "ebv_scenario_4": {
                                            ":standard_name": "Inequality",
                                            ":long_name": "SSP4-RCP6.0"
                                        },
                                        "ebv_scenario_5": {
                                            ":standard_name": "Fossil-fueled Development",
                                            ":long_name": "SSP5-RCP8.5"
                                        }
                                    },
                                    "ebv_spatial": {
                                        "ebv_spatial_scope": "Global",
                                        "ebv_spatial_description": "N\/A",
                                        "ebv_spatial_resolution": null
                                    },
                                    "geospatial_lat_units": "degrees_north",
                                    "geospatial_lon_units": "degrees_east",
                                    "time_coverage": {
                                        "time_coverage_resolution": "Every 5 years",
                                        "time_coverage_start": "2015-01-01",
                                        "time_coverage_end": "2055-01-01"
                                    },
                                    "ebv_domain": "Terrestrial",
                                    "comment": "N\/A",
                                    "dataset": {
                                        "pathname": "\/5\/public\/v1_rodinini_001.nc",
                                        "download": "portal.geobon.org\/data\/upload\/5\/public\/v1_rodinini_001.nc",
                                        "metadata_json": "portal.geobon.org\/data\/upload\/5\/public\/v1_metadata.js",
                                        "metadata_xml": "portal.geobon.org\/data\/upload\/5\/public\/v1_metadata.xml"
                                    },
                                    "file": {
                                        "download": "portal.geobon.org\/img\/5\/49630_insights.png"
                                    }
                                }
                            ]
                        }"#),
                ),
        );

        let ctx = InMemoryContext::test_default();
        let session_id = ctx.default_session_ref().await.id();

        let req = actix_web::test::TestRequest::get()
            .uri("/ebv/datasets/Species%20distributions")
            .append_header((header::AUTHORIZATION, Bearer::new(session_id.to_string())));
        let res = send_test_request(req, ctx, mock_server.url_str("/api/v1")).await;

        assert_eq!(res.status(), 200, "{:?}", res.response());

        assert_eq!(
            read_body_string(res).await,
            json!([{
                "id": "5",
                "name": "Global habitat availability for mammals from 2015-2055",
                "authorName": "Daniele Baisero",
                "authorInstitution": "Department of Biology and Biotechnology, Sapienza University of Rome",
                "description": "Global habitat availability for 5,090 mammals in 5 year intervals (subset from 2015 to 2055).",
                "license": "https://creativecommons.org/licenses/by/4.0",
                "datasetPath": "/5/public/v1_rodinini_001.nc",
                "ebvClass": "Species populations",
                "ebvName": "Species distributions"
            }])
            .to_string()
        );
    }

    #[tokio::test]
    #[allow(clippy::too_many_lines)]
    async fn test_get_ebv_dataset() {
        let mock_server = httptest::Server::run();
        mock_server.expect(
            Expectation::matching(request::method_path("GET", "/api/v1/datasets/5"))
                .respond_with(
                    status_code(200)
                        .append_header("Content-Type", "application/json")
                        .body(r#"{
                            "code": 200,
                            "message": "List of dataset(s).",
                            "data": [
                                {
                                    "id": "5",
                                    "naming_authority": "The German Centre for Integrative Biodiversity Research (iDiv) Halle-Jena-Leipzig",
                                    "title": "Global habitat availability for mammals from 2015-2055",
                                    "date_created": "2020-01-01",
                                    "summary": "Global habitat availability for 5,090 mammals in 5 year intervals (subset from 2015 to 2055).",
                                    "references": [
                                        "10.2139\/ssrn.3451453",
                                        "10.1016\/j.oneear.2020.05.015"
                                    ],
                                    "source": "More info here: https:\/\/doi.org\/10.1016\/j.oneear.2020.05.015",
                                    "coverage_content_type": "modelResult",
                                    "processing_level": "N\/A",
                                    "project": "Global Mammal Assessment (GMA)",
                                    "project_url": [
                                        "https:\/\/globalmammal.org"
                                    ],
                                    "creator": {
                                        "creator_name": "Daniele Baisero",
                                        "creator_email": "daniele.baisero@gmail.com",
                                        "creator_institution": "Department of Biology and Biotechnology, Sapienza University of Rome",
                                        "creator_country": "Italy"
                                    },
                                    "contributor_name": "N\/A",
                                    "license": "https:\/\/creativecommons.org\/licenses\/by\/4.0",
                                    "publisher": {
                                        "publisher_name": "Daniele Baisero",
                                        "publisher_email": "daniele.baisero@gmail.com",
                                        "publisher_institution": "Department of Biology and Biotechnology, Sapienza University of Rome",
                                        "publisher_country": "Italy"
                                    },
                                    "ebv": {
                                        "ebv_class": "Species populations",
                                        "ebv_name": "Species distributions"
                                    },
                                    "ebv_entity": {
                                        "ebv_entity_type": "Species",
                                        "ebv_entity_scope": "Mammals",
                                        "ebv_entity_classification_name": "N\/A",
                                        "ebv_entity_classification_url": "N\/A"
                                    },
                                    "ebv_metric": {
                                        "ebv_metric_1": {
                                            ":standard_name": "Habitat availability",
                                            ":long_name": "Land-use of 5,090 mammals calculated in km2",
                                            ":units": "km2"
                                        }
                                    },
                                    "ebv_scenario": {
                                        "ebv_scenario_classification_name": "Shared Socioeconomic Pathways (SSPs) \/ Representative Concentration Pathway (RCPs)",
                                        "ebv_scenario_classification_version": "N\/A",
                                        "ebv_scenario_classification_url": "N\/A",
                                        "ebv_scenario_1": {
                                            ":standard_name": "Sustainability",
                                            ":long_name": "SSP1-RCP2.6"
                                        },
                                        "ebv_scenario_2": {
                                            ":standard_name": "Middle of the Road ",
                                            ":long_name": "SSP2-RCP4.5"
                                        },
                                        "ebv_scenario_3": {
                                            ":standard_name": "Regional Rivalry",
                                            ":long_name": "SSP3-RCP6.0"
                                        },
                                        "ebv_scenario_4": {
                                            ":standard_name": "Inequality",
                                            ":long_name": "SSP4-RCP6.0"
                                        },
                                        "ebv_scenario_5": {
                                            ":standard_name": "Fossil-fueled Development",
                                            ":long_name": "SSP5-RCP8.5"
                                        }
                                    },
                                    "ebv_spatial": {
                                        "ebv_spatial_scope": "Global",
                                        "ebv_spatial_description": "N\/A",
                                        "ebv_spatial_resolution": null
                                    },
                                    "geospatial_lat_units": "degrees_north",
                                    "geospatial_lon_units": "degrees_east",
                                    "time_coverage": {
                                        "time_coverage_resolution": "Every 5 years",
                                        "time_coverage_start": "2015-01-01",
                                        "time_coverage_end": "2055-01-01"
                                    },
                                    "ebv_domain": "Terrestrial",
                                    "comment": "N\/A",
                                    "dataset": {
                                        "pathname": "\/5\/public\/v1_rodinini_001.nc",
                                        "download": "portal.geobon.org\/data\/upload\/5\/public\/v1_rodinini_001.nc",
                                        "metadata_json": "portal.geobon.org\/data\/upload\/5\/public\/v1_metadata.js",
                                        "metadata_xml": "portal.geobon.org\/data\/upload\/5\/public\/v1_metadata.xml"
                                    },
                                    "file": {
                                        "download": "portal.geobon.org\/img\/5\/49630_insights.png"
                                    }
                                }
                            ]
                        }"#),
                ),
        );

        let ctx = InMemoryContext::test_default();
        let session_id = ctx.default_session_ref().await.id();

        let req = actix_web::test::TestRequest::get()
            .uri("/ebv/dataset/5")
            .append_header((header::AUTHORIZATION, Bearer::new(session_id.to_string())));
        let res = send_test_request(req, ctx, mock_server.url_str("/api/v1")).await;

        assert_eq!(res.status(), 200, "{:?}", res.response());

        assert_eq!(
            read_body_string(res).await,
            json!({
                "id": "5",
                "name": "Global habitat availability for mammals from 2015-2055",
                "authorName": "Daniele Baisero",
                "authorInstitution": "Department of Biology and Biotechnology, Sapienza University of Rome",
                "description": "Global habitat availability for 5,090 mammals in 5 year intervals (subset from 2015 to 2055).",
                "license": "https://creativecommons.org/licenses/by/4.0",
                "datasetPath": "/5/public/v1_rodinini_001.nc",
                "ebvClass": "Species populations",
                "ebvName": "Species distributions"
            })
            .to_string()
        );
    }

    #[tokio::test]
    async fn test_create_overviews() {
        crate::util::config::set_config(
            "session.admin_session_token",
            "8aca8875-425a-4ef1-8ee6-cdfc62dd7525",
        )
        .unwrap();

        let ctx = InMemoryContext::test_default();
        let admin_session_id = AdminSession::default().id();

        let overview_folder = tempfile::tempdir().unwrap();

        ctx.layer_provider_db_ref()
            .add_layer_provider(Box::new(NetCdfCfDataProviderDefinition {
                name: "test".to_string(),
                path: test_data!("netcdf4d").to_path_buf(),
                overviews: overview_folder.path().to_path_buf(),
            }))
            .await
            .unwrap();

        let req = actix_web::test::TestRequest::post()
            .uri("/ebv/create_overviews")
            .append_header((
                header::AUTHORIZATION,
                Bearer::new(admin_session_id.to_string()),
            ));

        let res = send_test_request(req, ctx.clone(), "http://test".to_string()).await;

        assert_eq!(res.status(), 200, "{:?}", res.response());

        let task_response =
            serde_json::from_str::<TaskResponse>(&read_body_string(res).await).unwrap();

        wait_for_task_to_finish(ctx.tasks(), task_response.task_id).await;

        let status = ctx.tasks().status(task_response.task_id).await.unwrap();

        let mut response = if let TaskStatus::Completed { info } = status {
            info.as_any()
                .downcast_ref::<NetCdfCfOverviewResponse>()
                .unwrap()
                .clone()
        } else {
            panic!("Task must be completed");
        };

        response.success.sort();
        assert_eq!(
            response,
            NetCdfCfOverviewResponse {
                success: vec!["dataset_m.nc".into(), "dataset_sm.nc".into()],
                skip: vec![],
                error: vec![],
            }
        );
    }
}<|MERGE_RESOLUTION|>--- conflicted
+++ resolved
@@ -19,12 +19,8 @@
 use futures::channel::oneshot;
 use geoengine_datatypes::dataset::DataProviderId;
 use geoengine_datatypes::error::{BoxedResultExt, ErrorSource};
-<<<<<<< HEAD
 use geoengine_datatypes::util::gdal::ResamplingMethod;
-use log::{debug, warn};
-=======
 use log::{debug, log_enabled, warn, Level::Debug};
->>>>>>> 0148f01f
 use serde::{Deserialize, Serialize};
 use snafu::{ResultExt, Snafu};
 use std::path::PathBuf;
@@ -415,34 +411,6 @@
         let task_ctx = Arc::new(task_ctx);
         let resampling_method = self.resampling_method;
 
-<<<<<<< HEAD
-        let response =
-            with_netcdfcf_provider(self.ctx.as_ref(), &self.session.into(), move |provider| {
-                let mut status = NetCdfCfOverviewResponse {
-                    success: vec![],
-                    skip: vec![],
-                    error: vec![],
-                };
-
-                let files =
-                    provider
-                        .list_files()
-                        .map_err(|_| EbvError::CdfCfProviderCannotListFiles {
-                            id: NETCDF_CF_PROVIDER_ID,
-                        })?;
-
-                let num_files = files.len();
-
-                for (i, file) in files.into_iter().enumerate() {
-                    // TODO: provide some more detailed pct status
-
-                    match provider.create_overviews(&file, resampling_method) {
-                        Ok(OverviewGeneration::Created) => status.success.push(file),
-                        Ok(OverviewGeneration::Skipped) => status.skip.push(file),
-                        Err(e) => {
-                            warn!("Failed to create overviews for {}: {e}", file.display());
-                            status.error.push(file);
-=======
         let files = with_netcdfcf_provider(
             self.ctx.as_ref(),
             &self.session.clone().into(),
@@ -468,7 +436,10 @@
             let subtask: Box<dyn Task<C::TaskContext>> = EvbOverviewTask::<C> {
                 session: self.session.clone(),
                 ctx: self.ctx.clone(),
-                params: CreateOverviewParams { file: file.clone() },
+                params: CreateOverviewParams {
+                    file: file.clone(),
+                    resampling_method,
+                },
             }
             .boxed();
 
@@ -492,7 +463,6 @@
                             status.error.extend(response.error.clone());
                         } else {
                             // must not happen, since we spawned a task that only returns a `NetCdfCfOverviewResponse`
->>>>>>> 0148f01f
                         }
                     }
                     TaskStatus::Failed { error } => {
