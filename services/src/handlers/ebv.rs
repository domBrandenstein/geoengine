--- conflicted
+++ resolved
@@ -5,7 +5,7 @@
 use super::tasks::TaskResponse;
 use crate::contexts::AdminSession;
 use crate::datasets::external::netcdfcf::{
-    EbvPortalDataProvider, NetCdfCf4DProviderError, OverviewGeneration, EBV_PROVIDER_ID,
+    error, EbvPortalDataProvider, NetCdfCf4DProviderError, OverviewGeneration, EBV_PROVIDER_ID,
     NETCDF_CF_PROVIDER_ID,
 };
 use crate::error::Result;
@@ -40,14 +40,6 @@
         cfg.service(
             web::resource("/create_overviews").route(web::post().to(create_overviews::<C>)),
         )
-<<<<<<< HEAD
-        .service(web::resource("/create_overview").route(web::post().to(create_overview::<C>)));
-    })
-}
-
-/// returns the `EbvPortalDataProvider` if it is defined, otherwise the `NetCdfCfDataProvider` if it is defined.
-/// Otherwise an erorr is returned.
-=======
         .service(
             web::scope("/overviews")
                 .route("/all", web::put().to(create_overviews::<C>))
@@ -60,285 +52,8 @@
     })
 }
 
-struct BaseUrl(Url);
-
-impl AsRef<Url> for BaseUrl {
-    fn as_ref(&self) -> &Url {
-        &self.0
-    }
-}
-
-mod portal_responses {
-    use serde::Deserialize;
-
-    #[derive(Debug, Deserialize)]
-    pub struct EbvClassesResponse {
-        pub data: Vec<EbvClassesResponseClass>,
-    }
-
-    #[derive(Debug, Deserialize)]
-    pub struct EbvClassesResponseClass {
-        pub ebv_class: String,
-        pub ebv_name: Vec<String>,
-    }
-
-    #[derive(Debug, Deserialize)]
-    pub struct EbvDatasetsResponse {
-        pub data: Vec<EbvDatasetsResponseData>,
-    }
-
-    #[derive(Debug, Deserialize)]
-    pub struct EbvDatasetsResponseData {
-        pub id: String,
-        pub title: String,
-        pub summary: String,
-        pub creator: EbvDatasetsResponseCreator,
-        pub license: String,
-        pub dataset: EbvDatasetsResponseDataset,
-        pub ebv: EbvDatasetsResponseEbv,
-    }
-
-    #[derive(Debug, Deserialize)]
-    pub struct EbvDatasetsResponseCreator {
-        pub creator_name: String,
-        pub creator_institution: String,
-    }
-
-    #[derive(Debug, Deserialize)]
-    pub struct EbvDatasetsResponseDataset {
-        pub pathname: String,
-    }
-
-    #[derive(Debug, Deserialize)]
-    pub struct EbvDatasetsResponseEbv {
-        pub ebv_class: String,
-        pub ebv_name: String,
-    }
-}
-
-#[derive(Debug, Snafu)]
-#[snafu(visibility(pub(crate)))]
-#[snafu(module(error), context(suffix(false)))] // disables default `Snafu` suffix
-pub enum EbvError {
-    #[snafu(display("Cannot parse NetCDF file metadata: {source}"))]
-    CannotParseNetCdfFile { source: Box<dyn ErrorSource> },
-    #[snafu(display("Cannot lookup dataset with id {id}"))]
-    CannotLookupDataset { id: usize },
-    #[snafu(display("Cannot find NetCdfCf provider with id {id}"))]
-    NoNetCdfCfProviderForId { id: DataProviderId },
-    #[snafu(display("NetCdfCf provider with id {id} cannot list files"))]
-    CdfCfProviderCannotListFiles { id: DataProviderId },
-    #[snafu(display("NetCdfCf provider cannot remove overviews"))]
-    CannotRemoveOverviews { source: Box<dyn ErrorSource> },
-    #[snafu(display("NetCdfCf provider cannot create overviews"))]
-    CannotCreateOverview {
-        dataset: PathBuf,
-        source: Box<dyn ErrorSource>,
-    },
-    #[snafu(display("Internal server error"))]
-    Internal { source: Box<dyn ErrorSource> },
-}
-
-#[derive(Debug, Serialize)]
-#[serde(rename_all = "camelCase")]
-struct EbvClass {
-    name: String,
-    ebv_names: Vec<String>,
-}
-
-#[derive(Debug, Serialize)]
-#[serde(rename_all = "camelCase")]
-struct EbvClasses {
-    classes: Vec<EbvClass>,
-}
-
-async fn get_classes<C: Context>(
-    _params: web::Query<()>,
-    base_url: web::Data<BaseUrl>,
-    _session: C::Session,
-    _ctx: web::Data<C>,
-) -> Result<impl Responder> {
-    let base_url = base_url.get_ref().as_ref();
-    let url = format!("{base_url}/ebv");
-
-    debug!("Calling {url}");
-
-    let response = reqwest::get(url)
-        .await?
-        .json::<portal_responses::EbvClassesResponse>()
-        .await?;
-
-    let classes: Vec<EbvClass> = response
-        .data
-        .into_iter()
-        .map(|c| EbvClass {
-            name: c.ebv_class,
-            ebv_names: c.ebv_name,
-        })
-        .collect();
-
-    Ok(web::Json(classes))
-}
-
-#[derive(Debug, Serialize)]
-#[serde(rename_all = "camelCase")]
-struct EbvDataset {
-    id: String,
-    name: String,
-    author_name: String,
-    author_institution: String,
-    description: String,
-    license: String,
-    dataset_path: String,
-    ebv_class: String,
-    ebv_name: String,
-}
-
-async fn get_ebv_datasets<C: Context>(
-    ebv_name: web::Path<String>,
-    _params: web::Query<()>,
-    base_url: web::Data<BaseUrl>,
-    _session: C::Session,
-    _ctx: web::Data<C>,
-) -> Result<impl Responder> {
-    let base_url = base_url.get_ref().as_ref();
-    let url = format!("{base_url}/datasets/filter");
-
-    debug!("Calling {url}");
-
-    let response = reqwest::Client::new()
-        .get(url)
-        .query(&[("ebvName", &ebv_name.into_inner())])
-        .send()
-        .await?
-        .json::<portal_responses::EbvDatasetsResponse>()
-        .await?;
-
-    let datasets: Vec<EbvDataset> = response
-        .data
-        .into_iter()
-        .map(|data| EbvDataset {
-            id: data.id,
-            name: data.title,
-            author_name: data.creator.creator_name,
-            author_institution: data.creator.creator_institution,
-            description: data.summary,
-            license: data.license,
-            dataset_path: data.dataset.pathname,
-            ebv_class: data.ebv.ebv_class,
-            ebv_name: data.ebv.ebv_name,
-        })
-        .collect();
-
-    Ok(web::Json(datasets))
-}
-
-async fn get_ebv_dataset<C: Context>(
-    id: web::Path<usize>,
-    _params: web::Query<()>,
-    base_url: web::Data<BaseUrl>,
-    _session: C::Session,
-    _ctx: web::Data<C>,
-) -> Result<impl Responder> {
-    let dataset = get_dataset_metadata(base_url.get_ref(), id.into_inner()).await?;
-
-    Ok(web::Json(dataset))
-}
-
-async fn get_dataset_metadata(base_url: &BaseUrl, id: usize) -> Result<EbvDataset> {
-    let base_url = base_url.as_ref();
-    let url = format!("{base_url}/datasets/{id}");
-
-    debug!("Calling {url}");
-
-    let response = reqwest::get(url)
-        .await?
-        .json::<portal_responses::EbvDatasetsResponse>()
-        .await?;
-
-    let dataset: Option<EbvDataset> = response
-        .data
-        .into_iter()
-        .map(|data| EbvDataset {
-            id: data.id,
-            name: data.title,
-            author_name: data.creator.creator_name,
-            author_institution: data.creator.creator_institution,
-            description: data.summary,
-            license: data.license,
-            dataset_path: data.dataset.pathname,
-            ebv_class: data.ebv.ebv_class,
-            ebv_name: data.ebv.ebv_name,
-        })
-        .next();
-
-    match dataset {
-        Some(dataset) => Ok(dataset),
-        None => Err(EbvError::CannotLookupDataset { id }.into()),
-    }
-}
-
-#[derive(Debug, Serialize)]
-#[serde(rename_all = "camelCase")]
-struct EbvHierarchy {
-    provider_id: DataProviderId,
-    tree: NetCdfOverview,
-}
-
-async fn get_ebv_subdatasets<C: Context>(
-    id: web::Path<usize>,
-    _params: web::Query<()>,
-    base_url: web::Data<BaseUrl>,
-    session: C::Session,
-    ctx: web::Data<C>,
-) -> Result<impl Responder> {
-    let dataset = get_dataset_metadata(base_url.get_ref(), id.into_inner()).await?;
-
-    let listing = {
-        let dataset_path = PathBuf::from(dataset.dataset_path.trim_start_matches('/'));
-
-        debug!("Accessing dataset {}", dataset_path.display());
-
-        let provider_paths = netcdfcf_provider_path(ctx.as_ref(), &session).await?;
-
-        crate::util::spawn_blocking(move || {
-            NetCdfCfDataProvider::build_netcdf_tree(
-                &provider_paths.provider_path,
-                Some(&provider_paths.overview_path),
-                &dataset_path,
-                false,
-            )
-        })
-        .await?
-        .map_err(|e| Box::new(e) as _)
-        .context(error::CannotParseNetCdfFile)?
-    };
-
-    Ok(web::Json(EbvHierarchy {
-        provider_id: NETCDF_CF_PROVIDER_ID,
-        tree: listing,
-    }))
-}
-
-struct NetCdfCfDataProviderPaths {
-    pub provider_path: PathBuf,
-    pub overview_path: PathBuf,
-}
-
-async fn netcdfcf_provider_path<C: Context>(
-    ctx: &C,
-    session: &C::Session,
-) -> Result<NetCdfCfDataProviderPaths, EbvError> {
-    with_netcdfcf_provider(ctx, session, |concrete_provider| {
-        Ok(NetCdfCfDataProviderPaths {
-            provider_path: concrete_provider.path.clone(),
-            overview_path: concrete_provider.overviews.clone(),
-        })
-    })
-    .await
-}
-
->>>>>>> 7adbda3b
+/// returns the `EbvPortalDataProvider` if it is defined, otherwise the `NetCdfCfDataProvider` if it is defined.
+/// Otherwise an erorr is returned.
 async fn with_netcdfcf_provider<C: Context, T, F>(
     ctx: &C,
     _session: &C::Session,
@@ -609,7 +324,7 @@
                         skip: vec![file],
                         error: vec![],
                     }),
-                    Err(e) => Err(EbvError::CannotCreateOverview {
+                    Err(e) => Err(NetCdfCf4DProviderError::CannotCreateOverview {
                         dataset: file,
                         source: Box::new(e),
                     }),
@@ -734,12 +449,7 @@
     use actix_web::{dev::ServiceResponse, http, http::header, middleware, test, web, App};
     use actix_web_httpauth::headers::authorization::Bearer;
     use geoengine_datatypes::{test_data, util::test::TestDefault};
-<<<<<<< HEAD
-=======
-    use httptest::{matchers::request, responders::status_code, Expectation};
-    use serde_json::json;
     use std::path::Path;
->>>>>>> 7adbda3b
 
     async fn send_test_request<C: SimpleContext>(
         req: test::TestRequest,
@@ -766,7 +476,11 @@
     }
 
     #[tokio::test]
-    async fn test_create_overviews() {
+    async fn test_remove_overviews() {
+        fn is_empty(directory: &Path) -> bool {
+            directory.read_dir().unwrap().next().is_none()
+        }
+
         crate::util::config::set_config(
             "session.admin_session_token",
             "8aca8875-425a-4ef1-8ee6-cdfc62dd7525",
@@ -788,7 +502,7 @@
             .unwrap();
 
         let req = actix_web::test::TestRequest::put()
-            .uri("/ebv/overviews/all")
+            .uri("/ebv/overviews/dataset_m.nc")
             .append_header((
                 header::AUTHORIZATION,
                 Bearer::new(admin_session_id.to_string()),
@@ -819,18 +533,46 @@
         assert_eq!(
             response,
             NetCdfCfOverviewResponse {
-                success: vec!["dataset_m.nc".into(), "dataset_sm.nc".into()],
+                success: vec!["dataset_m.nc".into()],
                 skip: vec![],
                 error: vec![],
             }
         );
+
+        // Now, delete the overviews
+
+        let req = actix_web::test::TestRequest::delete()
+            .uri("/ebv/overviews/dataset_m.nc")
+            .append_header((
+                header::AUTHORIZATION,
+                Bearer::new(admin_session_id.to_string()),
+            ));
+
+        let res = send_test_request(req, ctx.clone()).await;
+
+        assert_eq!(res.status(), 200, "{:?}", res.response());
+
+        let task_response =
+            serde_json::from_str::<TaskResponse>(&read_body_string(res).await).unwrap();
+
+        wait_for_task_to_finish(ctx.tasks(), task_response.task_id).await;
+
+        let status = ctx.tasks().status(task_response.task_id).await.unwrap();
+
+        assert_eq!(
+            serde_json::to_value(status).unwrap(),
+            serde_json::json!({
+                "status": "completed",
+                "info": null,
+            })
+        );
+
+        assert!(is_empty(overview_folder.path()));
     }
 
     #[tokio::test]
-    async fn test_create_non_existing_overview() {
-        fn is_empty(directory: &Path) -> bool {
-            directory.read_dir().unwrap().next().is_none()
-        }
+    async fn test_remove_overviews_non_existing() {
+        // setup
 
         crate::util::config::set_config(
             "session.admin_session_token",
@@ -852,14 +594,16 @@
             .await
             .unwrap();
 
-        let req = actix_web::test::TestRequest::put()
-            .uri("/ebv/overviews/foo/bar.nc")
+        // remove overviews that don't exist
+
+        let req = actix_web::test::TestRequest::delete()
+            .uri("/ebv/overviews/path/to/dataset.nc?force=true")
             .append_header((
                 header::AUTHORIZATION,
                 Bearer::new(admin_session_id.to_string()),
             ));
 
-        let res = send_test_request(req, ctx.clone(), "http://test".to_string()).await;
+        let res = send_test_request(req, ctx.clone()).await;
 
         assert_eq!(res.status(), 200, "{:?}", res.response());
 
@@ -870,27 +614,17 @@
 
         let status = ctx.tasks().status(task_response.task_id).await.unwrap();
 
-        let (error, clean_up) = if let TaskStatus::Failed { error, clean_up } = status {
-            (error, serde_json::to_string(&clean_up).unwrap())
-        } else {
-            panic!("Task must be failed");
-        };
-
-        assert!(matches!(
-            error.into_any_arc().downcast::<EbvError>().unwrap().as_ref(),
-            EbvError::CannotCreateOverview { dataset, source }
-            if dataset.to_string_lossy() == "foo/bar.nc" &&
-            // TODO: use matches clause `NetCdfCf4DProviderError::CannotOpenNetCdfDataset { .. }`
-            source.to_string().contains("CannotOpenNetCdfDataset")
-        ));
-
-        assert_eq!(clean_up, r#"{"status":"completed","info":null}"#);
-
-        assert!(is_empty(overview_folder.path()));
+        assert_eq!(
+            serde_json::to_value(status).unwrap(),
+            serde_json::json!({
+                "status": "completed",
+                "info": null,
+            })
+        );
     }
 
     #[tokio::test]
-    async fn test_remove_overviews() {
+    async fn test_create_non_existing_overview() {
         fn is_empty(directory: &Path) -> bool {
             directory.read_dir().unwrap().next().is_none()
         }
@@ -916,13 +650,13 @@
             .unwrap();
 
         let req = actix_web::test::TestRequest::put()
-            .uri("/ebv/overviews/dataset_m.nc")
+            .uri("/ebv/overviews/foo/bar.nc")
             .append_header((
                 header::AUTHORIZATION,
                 Bearer::new(admin_session_id.to_string()),
             ));
 
-        let res = send_test_request(req, ctx.clone(), "http://test".to_string()).await;
+        let res = send_test_request(req, ctx.clone()).await;
 
         assert_eq!(res.status(), 200, "{:?}", res.response());
 
@@ -933,107 +667,22 @@
 
         let status = ctx.tasks().status(task_response.task_id).await.unwrap();
 
-        let mut response = if let TaskStatus::Completed { info } = status {
-            info.as_any_arc()
-                .downcast::<NetCdfCfOverviewResponse>()
-                .unwrap()
-                .as_ref()
-                .clone()
+        let (error, clean_up) = if let TaskStatus::Failed { error, clean_up } = status {
+            (error, serde_json::to_string(&clean_up).unwrap())
         } else {
-            panic!("Task must be completed");
+            panic!("Task must be failed");
         };
 
-        response.success.sort();
-        assert_eq!(
-            response,
-            NetCdfCfOverviewResponse {
-                success: vec!["dataset_m.nc".into()],
-                skip: vec![],
-                error: vec![],
-            }
-        );
-
-        // Now, delete the overviews
-
-        let req = actix_web::test::TestRequest::delete()
-            .uri("/ebv/overviews/dataset_m.nc")
-            .append_header((
-                header::AUTHORIZATION,
-                Bearer::new(admin_session_id.to_string()),
-            ));
-
-        let res = send_test_request(req, ctx.clone(), "http://test".to_string()).await;
-
-        assert_eq!(res.status(), 200, "{:?}", res.response());
-
-        let task_response =
-            serde_json::from_str::<TaskResponse>(&read_body_string(res).await).unwrap();
-
-        wait_for_task_to_finish(ctx.tasks(), task_response.task_id).await;
-
-        let status = ctx.tasks().status(task_response.task_id).await.unwrap();
-
-        assert_eq!(
-            serde_json::to_value(status).unwrap(),
-            serde_json::json!({
-                "status": "completed",
-                "info": null,
-            })
-        );
+        assert!(matches!(
+            error.into_any_arc().downcast::<NetCdfCf4DProviderError>().unwrap().as_ref(),
+            NetCdfCf4DProviderError::CannotCreateOverview { dataset, source }
+            if dataset.to_string_lossy() == "foo/bar.nc" &&
+            // TODO: use matches clause `NetCdfCf4DProviderError::CannotOpenNetCdfDataset { .. }`
+            source.to_string().contains("CannotOpenNetCdfDataset")
+        ));
+
+        assert_eq!(clean_up, r#"{"status":"completed","info":null}"#);
 
         assert!(is_empty(overview_folder.path()));
     }
-
-    #[tokio::test]
-    async fn test_remove_overviews_non_existing() {
-        // setup
-
-        crate::util::config::set_config(
-            "session.admin_session_token",
-            "8aca8875-425a-4ef1-8ee6-cdfc62dd7525",
-        )
-        .unwrap();
-
-        let ctx = InMemoryContext::test_default();
-        let admin_session_id = AdminSession::default().id();
-
-        let overview_folder = tempfile::tempdir().unwrap();
-
-        ctx.layer_provider_db_ref()
-            .add_layer_provider(Box::new(NetCdfCfDataProviderDefinition {
-                name: "test".to_string(),
-                path: test_data!("netcdf4d").to_path_buf(),
-                overviews: overview_folder.path().to_path_buf(),
-            }))
-            .await
-            .unwrap();
-
-        // remove overviews that don't exist
-
-        let req = actix_web::test::TestRequest::delete()
-            .uri("/ebv/overviews/path/to/dataset.nc?force=true")
-            .append_header((
-                header::AUTHORIZATION,
-                Bearer::new(admin_session_id.to_string()),
-            ));
-
-        let res = send_test_request(req, ctx.clone(), "http://test".to_string()).await;
-
-        assert_eq!(res.status(), 200, "{:?}", res.response());
-
-        let task_response =
-            serde_json::from_str::<TaskResponse>(&read_body_string(res).await).unwrap();
-
-        wait_for_task_to_finish(ctx.tasks(), task_response.task_id).await;
-
-        let status = ctx.tasks().status(task_response.task_id).await.unwrap();
-
-        assert_eq!(
-            serde_json::to_value(status).unwrap(),
-            serde_json::json!({
-                "status": "completed",
-                "info": null,
-            })
-        );
-    }
 }