//! GEO BON EBV Portal catalog lookup service
//!
//! Connects to <https://portal.geobon.org/api/v1/>.

use super::tasks::TaskResponse;
use crate::contexts::AdminSession;
use crate::datasets::external::netcdfcf::{
    EbvPortalDataProvider, NetCdfCf4DProviderError, OverviewGeneration, EBV_PROVIDER_ID,
    NETCDF_CF_PROVIDER_ID,
};
use crate::error::Result;
use crate::layers::external::DataProvider;
use crate::layers::storage::LayerProviderDb;
use crate::tasks::{Task, TaskContext, TaskManager, TaskStatus, TaskStatusInfo};
use crate::{contexts::Context, datasets::external::netcdfcf::NetCdfCfDataProvider};
use actix_web::{
    web::{self, ServiceConfig},
    FromRequest, Responder,
};
<<<<<<< HEAD
use geoengine_datatypes::error::{BoxedResultExt, ErrorSource};
use log::warn;
=======
use futures::channel::oneshot;
use geoengine_datatypes::dataset::DataProviderId;
use geoengine_datatypes::error::{BoxedResultExt, ErrorSource};
use geoengine_datatypes::util::gdal::ResamplingMethod;
use log::{debug, log_enabled, warn, Level::Debug};
>>>>>>> ce33b59a
use serde::{Deserialize, Serialize};
use std::path::PathBuf;
use std::sync::Arc;

/// Initialize ebv routes
///
/// # Panics
/// This route initializer panics if `base_url` is `None` and the `ebv` config is not defined.
///
pub(crate) fn init_ebv_routes<C>() -> Box<dyn FnOnce(&mut ServiceConfig)>
where
    C: Context,
    C::Session: FromRequest,
{
    Box::new(move |cfg: &mut web::ServiceConfig| {
        cfg.service(
            web::resource("/create_overviews").route(web::post().to(create_overviews::<C>)),
        )
        .service(web::resource("/create_overview").route(web::post().to(create_overview::<C>)));
    })
}

/// returns the `EbvPortalDataProvider` if it is defined, otherwise the `NetCdfCfDataProvider` if it is defined.
/// Otherwise an erorr is returned.
async fn with_netcdfcf_provider<C: Context, T, F>(
    ctx: &C,
    _session: &C::Session,
    f: F,
) -> Result<T, NetCdfCf4DProviderError>
where
    T: Send + 'static,
    F: FnOnce(&NetCdfCfDataProvider) -> Result<T, NetCdfCf4DProviderError> + Send + 'static,
{
    let ebv_provider: Result<Box<dyn DataProvider>> = ctx
        .layer_provider_db_ref()
        .layer_provider(EBV_PROVIDER_ID)
        .await;

    let netcdf_provider = ctx
        .layer_provider_db_ref()
        .layer_provider(NETCDF_CF_PROVIDER_ID)
        .await;

    match (ebv_provider, netcdf_provider) {
        (Ok(ebv_provider), _) => crate::util::spawn_blocking(move || {
            let concrete_provider = ebv_provider
                .as_any()
                .downcast_ref::<EbvPortalDataProvider>()
                .ok_or(NetCdfCf4DProviderError::NoNetCdfCfProviderAvailable)?;

            f(&concrete_provider.netcdf_cf_provider)
        })
        .await
        .boxed_context(crate::datasets::external::netcdfcf::error::Internal)?,
        (Err(_), Ok(netcdf_provider)) => crate::util::spawn_blocking(move || {
            let concrete_provider = netcdf_provider
                .as_any()
                .downcast_ref::<NetCdfCfDataProvider>()
                .ok_or(NetCdfCf4DProviderError::NoNetCdfCfProviderAvailable)?;

            f(concrete_provider)
        })
        .await
        .boxed_context(crate::datasets::external::netcdfcf::error::Internal)?,
        _ => Err(NetCdfCf4DProviderError::NoNetCdfCfProviderAvailable),
    }
}

#[derive(Debug, Clone, Serialize, Deserialize, PartialEq, Eq)]
struct NetCdfCfOverviewResponse {
    success: Vec<PathBuf>,
    skip: Vec<PathBuf>,
    error: Vec<PathBuf>,
}

#[derive(Debug, Deserialize)]
struct CreateOverviewsParams {
    resampling_method: Option<ResamplingMethod>,
}

/// Create overviews for a all `NetCDF` files of the provider
async fn create_overviews<C: Context>(
    session: AdminSession,
    ctx: web::Data<C>,
    params: Option<web::Json<CreateOverviewsParams>>,
) -> Result<impl Responder> {
    let ctx = ctx.into_inner();

    let task: Box<dyn Task<C::TaskContext>> = EvbMultiOverviewTask::<C> {
        session,
        ctx: ctx.clone(),
        resampling_method: params.as_ref().and_then(|p| p.resampling_method),
    }
    .boxed();

    let task_id = ctx.tasks_ref().schedule(task, None).await?;

    Ok(web::Json(TaskResponse::new(task_id)))
}

struct EvbMultiOverviewTask<C: Context> {
    session: AdminSession,
    ctx: Arc<C>,
    resampling_method: Option<ResamplingMethod>,
}

impl<C: Context> EvbMultiOverviewTask<C> {
    fn update_pct(task_ctx: Arc<C::TaskContext>, pct: u8, status: NetCdfCfOverviewResponse) {
        crate::util::spawn(async move {
            task_ctx.set_completion(pct, status.boxed()).await;
        });
    }
}

#[async_trait::async_trait]
impl<C: Context> Task<C::TaskContext> for EvbMultiOverviewTask<C> {
    async fn run(
        self: Box<Self>,
        task_ctx: C::TaskContext,
    ) -> Result<Box<dyn crate::tasks::TaskStatusInfo>, Box<dyn ErrorSource>> {
        let task_ctx = Arc::new(task_ctx);
<<<<<<< HEAD

        let response =
            with_netcdfcf_provider(self.ctx.as_ref(), &self.session.into(), move |provider| {
                let mut status = NetCdfCfOverviewResponse {
                    success: vec![],
                    skip: vec![],
                    error: vec![],
                };

                let files = provider.list_files().map_err(|_| {
                    NetCdfCf4DProviderError::CdfCfProviderCannotListFiles {
                        id: NETCDF_CF_PROVIDER_ID,
                    }
                })?;

                let num_files = files.len();

                for (i, file) in files.into_iter().enumerate() {
                    // TODO: provide some more detailed pct status

                    match provider.create_overviews(&file) {
                        Ok(OverviewGeneration::Created) => status.success.push(file),
                        Ok(OverviewGeneration::Skipped) => status.skip.push(file),
                        Err(e) => {
                            warn!("Failed to create overviews for {}: {e}", file.display());
                            status.error.push(file);
=======
        let resampling_method = self.resampling_method;

        let files = with_netcdfcf_provider(
            self.ctx.as_ref(),
            &self.session.clone().into(),
            move |provider| {
                provider
                    .list_files()
                    .map_err(|_| EbvError::CdfCfProviderCannotListFiles {
                        id: NETCDF_CF_PROVIDER_ID,
                    })
            },
        )
        .await
        .map_err(ErrorSource::boxed)?;
        let num_files = files.len();

        let mut status = NetCdfCfOverviewResponse {
            success: vec![],
            skip: vec![],
            error: vec![],
        };

        for (i, file) in files.into_iter().enumerate() {
            let subtask: Box<dyn Task<C::TaskContext>> = EvbOverviewTask::<C> {
                session: self.session.clone(),
                ctx: self.ctx.clone(),
                params: CreateOverviewParams {
                    file: file.clone(),
                    resampling_method,
                },
            }
            .boxed();

            let (notification_tx, notification_rx) = oneshot::channel();

            let _subtask_id = self
                .ctx
                .tasks_ref()
                .schedule(subtask, Some(notification_tx))
                .await
                .map_err(ErrorSource::boxed)?;

            if let Ok(subtask_status) = notification_rx.await {
                match subtask_status {
                    TaskStatus::Completed { info } => {
                        if let Some(response) =
                            info.as_any().downcast_ref::<NetCdfCfOverviewResponse>()
                        {
                            status.success.extend(response.success.clone());
                            status.skip.extend(response.skip.clone());
                            status.error.extend(response.error.clone());
                        } else {
                            // must not happen, since we spawned a task that only returns a `NetCdfCfOverviewResponse`
>>>>>>> ce33b59a
                        }
                    }
                    TaskStatus::Failed { error } => {
                        if log_enabled!(Debug) {
                            debug!("{:?}", error);
                        }
                        status.error.push(file);
                    }
                    TaskStatus::Running(_) => {
                        // must not happen, since we used the callback
                    }
                }
            } else {
                // TODO: can we ignore this?
            };

            Self::update_pct(
                task_ctx.clone(),
                ((i + 1) / num_files) as u8,
                status.clone(),
            );
        }

<<<<<<< HEAD
                Result::<_, NetCdfCf4DProviderError>::Ok(status.boxed())
            })
            .await;
=======
        Ok(status.boxed())
    }
>>>>>>> ce33b59a

    fn task_type(&self) -> &'static str {
        "evb-multi-overview"
    }
}

#[derive(Debug, Deserialize)]
struct CreateOverviewParams {
    file: PathBuf,
    resampling_method: Option<ResamplingMethod>,
}

/// Create overviews for a single `NetCDF` file
async fn create_overview<C: Context>(
    session: AdminSession,
    ctx: web::Data<C>,
    params: web::Json<CreateOverviewParams>,
) -> Result<impl Responder> {
    let ctx = ctx.into_inner();

    let task: Box<dyn Task<C::TaskContext>> = EvbOverviewTask::<C> {
        session,
        ctx: ctx.clone(),
        params: params.into_inner(),
    }
    .boxed();

    let task_id = ctx.tasks_ref().schedule(task, None).await?;

    Ok(web::Json(TaskResponse::new(task_id)))
}

struct EvbOverviewTask<C: Context> {
    session: AdminSession,
    ctx: Arc<C>,
    params: CreateOverviewParams,
}

#[async_trait::async_trait]
impl<C: Context> Task<C::TaskContext> for EvbOverviewTask<C> {
    async fn run(
        self: Box<Self>,
        _ctx: C::TaskContext,
    ) -> Result<Box<dyn crate::tasks::TaskStatusInfo>, Box<dyn ErrorSource>> {
        let file = self.params.file;
        let resampling_method = self.params.resampling_method;

        let response =
            with_netcdfcf_provider(self.ctx.as_ref(), &self.session.into(), move |provider| {
                // TODO: provide some detailed pct status

                Ok(match provider.create_overviews(&file, resampling_method) {
                    Ok(OverviewGeneration::Created) => NetCdfCfOverviewResponse {
                        success: vec![file],
                        skip: vec![],
                        error: vec![],
                    },
                    Ok(OverviewGeneration::Skipped) => NetCdfCfOverviewResponse {
                        success: vec![],
                        skip: vec![file],
                        error: vec![],
                    },
                    Err(e) => {
                        warn!("Failed to create overviews for {}: {e}", file.display());
                        NetCdfCfOverviewResponse {
                            success: vec![],
                            skip: vec![],
                            error: vec![file],
                        }
                    }
                })
            })
            .await;

        response
            .map(TaskStatusInfo::boxed)
            .map_err(ErrorSource::boxed)
    }

    fn task_type(&self) -> &'static str {
        "evb-overview"
    }

    fn task_unique_id(&self) -> Option<String> {
        Some(self.params.file.to_string_lossy().to_string())
    }
}

<<<<<<< HEAD
impl TaskStatusInfo for NetCdfCfOverviewResponse {}
=======
impl TaskStatusInfo for NetCdfCfOverviewResponse {
    fn as_any(&self) -> &dyn std::any::Any {
        self
    }
}

#[cfg(test)]
mod tests {
    use super::*;

    use crate::{
        contexts::{InMemoryContext, Session, SimpleContext},
        datasets::external::netcdfcf::NetCdfCfDataProviderDefinition,
        server::{configure_extractors, render_404, render_405},
        tasks::util::test::wait_for_task_to_finish,
        util::tests::read_body_string,
    };
    use actix_web::{dev::ServiceResponse, http, http::header, middleware, test, web, App};
    use actix_web_httpauth::headers::authorization::Bearer;
    use geoengine_datatypes::{test_data, util::test::TestDefault};
    use httptest::{matchers::request, responders::status_code, Expectation};
    use serde_json::json;

    async fn send_test_request<C: SimpleContext>(
        req: test::TestRequest,
        ctx: C,
        mock_address: String,
    ) -> ServiceResponse {
        let mock_address = mock_address.parse().unwrap();

        let app = test::init_service({
            let app = App::new()
                .app_data(web::Data::new(ctx))
                .wrap(
                    middleware::ErrorHandlers::default()
                        .handler(http::StatusCode::NOT_FOUND, render_404)
                        .handler(http::StatusCode::METHOD_NOT_ALLOWED, render_405),
                )
                .wrap(middleware::NormalizePath::trim())
                .configure(configure_extractors)
                .service(web::scope("/ebv").configure(init_ebv_routes::<C>(Some(mock_address))));

            app
        })
        .await;
        test::call_service(&app, req.to_request())
            .await
            .map_into_boxed_body()
    }

    #[tokio::test]
    #[allow(clippy::too_many_lines)]
    async fn test_get_subdatasets() {
        let ctx = InMemoryContext::test_default();
        let session_id = ctx.default_session_ref().await.id();

        ctx.layer_provider_db_ref()
            .add_layer_provider(Box::new(NetCdfCfDataProviderDefinition {
                name: "test".to_string(),
                path: test_data!("netcdf4d").to_path_buf(),
                overviews: test_data!("netcdf4d/overviews").to_path_buf(),
            }))
            .await
            .unwrap();

        let mock_server = httptest::Server::run();
        mock_server.expect(
            Expectation::matching(request::method_path("GET", "/api/v1/datasets/5"))
                .respond_with(
                    status_code(200)
                        .append_header("Content-Type", "application/json")
                        .body(r#"{
                            "code": 200,
                            "message": "List of dataset(s).",
                            "data": [
                                {
                                    "id": "5",
                                    "naming_authority": "The German Centre for Integrative Biodiversity Research (iDiv) Halle-Jena-Leipzig",
                                    "title": "Global habitat availability for mammals from 2015-2055",
                                    "date_created": "2020-01-01",
                                    "summary": "Global habitat availability for 5,090 mammals in 5 year intervals (subset from 2015 to 2055).",
                                    "references": [
                                        "10.2139\/ssrn.3451453",
                                        "10.1016\/j.oneear.2020.05.015"
                                    ],
                                    "source": "More info here: https:\/\/doi.org\/10.1016\/j.oneear.2020.05.015",
                                    "coverage_content_type": "modelResult",
                                    "processing_level": "N\/A",
                                    "project": "Global Mammal Assessment (GMA)",
                                    "project_url": [
                                        "https:\/\/globalmammal.org"
                                    ],
                                    "creator": {
                                        "creator_name": "Daniele Baisero",
                                        "creator_email": "daniele.baisero@gmail.com",
                                        "creator_institution": "Department of Biology and Biotechnology, Sapienza University of Rome",
                                        "creator_country": "Italy"
                                    },
                                    "contributor_name": "N\/A",
                                    "license": "https:\/\/creativecommons.org\/licenses\/by\/4.0",
                                    "publisher": {
                                        "publisher_name": "Daniele Baisero",
                                        "publisher_email": "daniele.baisero@gmail.com",
                                        "publisher_institution": "Department of Biology and Biotechnology, Sapienza University of Rome",
                                        "publisher_country": "Italy"
                                    },
                                    "ebv": {
                                        "ebv_class": "Species populations",
                                        "ebv_name": "Species distributions"
                                    },
                                    "ebv_entity": {
                                        "ebv_entity_type": "Species",
                                        "ebv_entity_scope": "Mammals",
                                        "ebv_entity_classification_name": "N\/A",
                                        "ebv_entity_classification_url": "N\/A"
                                    },
                                    "ebv_metric": {
                                        "ebv_metric_1": {
                                            ":standard_name": "Habitat availability",
                                            ":long_name": "Land-use of 5,090 mammals calculated in km2",
                                            ":units": "km2"
                                        }
                                    },
                                    "ebv_scenario": {
                                        "ebv_scenario_classification_name": "Shared Socioeconomic Pathways (SSPs) \/ Representative Concentration Pathway (RCPs)",
                                        "ebv_scenario_classification_version": "N\/A",
                                        "ebv_scenario_classification_url": "N\/A",
                                        "ebv_scenario_1": {
                                            ":standard_name": "Sustainability",
                                            ":long_name": "SSP1-RCP2.6"
                                        },
                                        "ebv_scenario_2": {
                                            ":standard_name": "Middle of the Road ",
                                            ":long_name": "SSP2-RCP4.5"
                                        },
                                        "ebv_scenario_3": {
                                            ":standard_name": "Regional Rivalry",
                                            ":long_name": "SSP3-RCP6.0"
                                        },
                                        "ebv_scenario_4": {
                                            ":standard_name": "Inequality",
                                            ":long_name": "SSP4-RCP6.0"
                                        },
                                        "ebv_scenario_5": {
                                            ":standard_name": "Fossil-fueled Development",
                                            ":long_name": "SSP5-RCP8.5"
                                        }
                                    },
                                    "ebv_spatial": {
                                        "ebv_spatial_scope": "Global",
                                        "ebv_spatial_description": "N\/A",
                                        "ebv_spatial_resolution": null
                                    },
                                    "geospatial_lat_units": "degrees_north",
                                    "geospatial_lon_units": "degrees_east",
                                    "time_coverage": {
                                        "time_coverage_resolution": "Every 5 years",
                                        "time_coverage_start": "2015-01-01",
                                        "time_coverage_end": "2055-01-01"
                                    },
                                    "ebv_domain": "Terrestrial",
                                    "comment": "N\/A",
                                    "dataset": {
                                        "pathname": "dataset_sm.nc",
                                        "download": "portal.geobon.org\/data\/upload\/5\/public\/v1_rodinini_001.nc",
                                        "metadata_json": "portal.geobon.org\/data\/upload\/5\/public\/v1_metadata.js",
                                        "metadata_xml": "portal.geobon.org\/data\/upload\/5\/public\/v1_metadata.xml"
                                    },
                                    "file": {
                                        "download": "portal.geobon.org\/img\/5\/49630_insights.png"
                                    }
                                }
                            ]
                        }"#),
                ),
        );

        let req = actix_web::test::TestRequest::get()
            .uri("/ebv/dataset/5/subdatasets")
            .append_header((header::AUTHORIZATION, Bearer::new(session_id.to_string())));
        let res = send_test_request(req, ctx, mock_server.url_str("/api/v1")).await;

        assert_eq!(res.status(), 200, "{:?}", res.response());

        assert_eq!(
            read_body_string(res).await,
            json!({
                "providerId": "1690c483-b17f-4d98-95c8-00a64849cd0b",
                "tree": {
                    "fileName": "dataset_sm.nc",
                    "title": "Test dataset metric and scenario",
                    "summary": "Fake description of test dataset with metric and scenario.",
                    "spatialReference": "EPSG:3035",
                    "groups": [{
                            "name": "scenario_1",
                            "title": "Sustainability",
                            "description": "SSP1-RCP2.6",
                            "dataType": null,
                            "dataRange": null,
                            "unit": "",
                            "groups": [{
                                    "name": "metric_1",
                                    "title": "Random metric 1",
                                    "description": "Randomly created data",
                                    "dataType": "I16",
                                    "dataRange": null,
                                    "unit": "",
                                    "groups": []
                                },
                                {
                                    "name": "metric_2",
                                    "title": "Random metric 2",
                                    "description": "Randomly created data",
                                    "dataType": "I16",
                                    "dataRange": null,
                                    "unit": "",
                                    "groups": []
                                }
                            ]
                        },
                        {
                            "name": "scenario_2",
                            "title": "Middle of the Road ",
                            "description": "SSP2-RCP4.5",
                            "dataType": null,
                            "dataRange": null,
                            "unit": "",
                            "groups": [{
                                    "name": "metric_1",
                                    "title": "Random metric 1",
                                    "description": "Randomly created data",
                                    "dataType": "I16",
                                    "dataRange": null,
                                    "unit": "",
                                    "groups": []
                                },
                                {
                                    "name": "metric_2",
                                    "title": "Random metric 2",
                                    "description": "Randomly created data",
                                    "dataType": "I16",
                                    "dataRange": null,
                                    "unit": "",
                                    "groups": []
                                }
                            ]
                        },
                        {
                            "name": "scenario_3",
                            "title": "Regional Rivalry",
                            "description": "SSP3-RCP6.0",
                            "dataType": null,
                            "dataRange": null,
                            "unit": "",
                            "groups": [{
                                    "name": "metric_1",
                                    "title": "Random metric 1",
                                    "description": "Randomly created data",
                                    "dataType": "I16",
                                    "dataRange": null,
                                    "unit": "",
                                    "groups": []
                                },
                                {
                                    "name": "metric_2",
                                    "title": "Random metric 2",
                                    "description": "Randomly created data",
                                    "dataType": "I16",
                                    "dataRange": null,
                                    "unit": "",
                                    "groups": []
                                }
                            ]
                        },
                        {
                            "name": "scenario_4",
                            "title": "Inequality",
                            "description": "SSP4-RCP6.0",
                            "dataType": null,
                            "dataRange": null,
                            "unit": "",
                            "groups": [{
                                    "name": "metric_1",
                                    "title": "Random metric 1",
                                    "description": "Randomly created data",
                                    "dataType": "I16",
                                    "dataRange": null,
                                    "unit": "",
                                    "groups": []
                                },
                                {
                                    "name": "metric_2",
                                    "title": "Random metric 2",
                                    "description": "Randomly created data",
                                    "dataType": "I16",
                                    "dataRange": null,
                                    "unit": "",
                                    "groups": []
                                }
                            ]
                        },
                        {
                            "name": "scenario_5",
                            "title": "Fossil-fueled Development",
                            "description": "SSP5-RCP8.5",
                            "dataType": null,
                            "dataRange": null,
                            "unit": "",
                            "groups": [{
                                    "name": "metric_1",
                                    "title": "Random metric 1",
                                    "description": "Randomly created data",
                                    "dataType": "I16",
                                    "dataRange": null,
                                    "unit": "",
                                    "groups": []
                                },
                                {
                                    "name": "metric_2",
                                    "title": "Random metric 2",
                                    "description": "Randomly created data",
                                    "dataType": "I16",
                                    "dataRange": null,
                                    "unit": "",
                                    "groups": []
                                }
                            ]
                        }
                    ],
                    "entities": [{
                            "id": 0,
                            "name": "entity01"
                        },
                        {
                            "id": 1,
                            "name": "entity02"
                        }
                    ],
                    "timeCoverage": {
                        "type": "regular",
                        "start": 946_684_800_000_i64,
                        "end": 1_893_456_000_000_i64,
                        "step": {
                            "granularity": "years",
                            "step": 10
                        }
                    },
                    "colorizer": {
                        "type": "linearGradient",
                        "breakpoints": [
                            { "value": 0.0, "color": [68, 1, 84, 255] },
                            { "value": 50.0, "color": [33, 145, 140, 255] },
                            { "value": 100.0, "color": [253, 231, 37, 255] }
                        ],
                        "noDataColor": [0, 0, 0, 0],
                        "defaultColor": [0, 0, 0, 0]
                    }
                }
            })
            .to_string()
        );
    }

    #[tokio::test]
    #[allow(clippy::too_many_lines)]
    async fn test_get_classes() {
        let mock_server = httptest::Server::run();
        mock_server.expect(
            Expectation::matching(request::method_path("GET", "/api/v1/ebv")).respond_with(
                status_code(200)
                    .append_header("Content-Type", "application/json")
                    .body(
                        r#"{
                    "code": 200,
                    "message": "List of all EBV classes and names.",
                    "data": [
                        {
                            "ebv_class": "Genetic composition",
                            "ebv_name": [
                                "Intraspecific genetic diversity",
                                "Genetic differentiation",
                                "Effective population size",
                                "Inbreeding"
                            ]
                        },
                        {
                            "ebv_class": "Species populations",
                            "ebv_name": [
                                "Species distributions",
                                "Species abundances"
                            ]
                        },
                        {
                            "ebv_class": "Species traits",
                            "ebv_name": [
                                "Morphology",
                                "Physiology",
                                "Phenology",
                                "Movement"
                            ]
                        },
                        {
                            "ebv_class": "Community composition",
                            "ebv_name": [
                                "Community abundance",
                                "Taxonomic and phylogenetic diversity",
                                "Trait diversity",
                                "Interaction diversity"
                            ]
                        },
                        {
                            "ebv_class": "Ecosystem functioning",
                            "ebv_name": [
                                "Primary productivity",
                                "Ecosystem phenology",
                                "Ecosystem disturbances"
                            ]
                        },
                        {
                            "ebv_class": "Ecosystem structure",
                            "ebv_name": [
                                "Live cover fraction",
                                "Ecosystem distribution",
                                "Ecosystem Vertical Profile"
                            ]
                        },
                        {
                            "ebv_class": "Ecosystem services",
                            "ebv_name": [
                                "Pollination"
                            ]
                        }
                    ]
                }"#,
                    ),
            ),
        );

        let ctx = InMemoryContext::test_default();
        let session_id = ctx.default_session_ref().await.id();

        let req = actix_web::test::TestRequest::get()
            .uri("/ebv/classes")
            .append_header((header::AUTHORIZATION, Bearer::new(session_id.to_string())));
        let res = send_test_request(req, ctx, mock_server.url_str("/api/v1")).await;

        assert_eq!(res.status(), 200, "{:?}", res.response());

        assert_eq!(
            read_body_string(res).await,
            json!([{
                    "name": "Genetic composition",
                    "ebvNames": [
                        "Intraspecific genetic diversity",
                        "Genetic differentiation",
                        "Effective population size",
                        "Inbreeding"
                    ]
                },
                {
                    "name": "Species populations",
                    "ebvNames": [
                        "Species distributions",
                        "Species abundances"
                    ]
                },
                {
                    "name": "Species traits",
                    "ebvNames": [
                        "Morphology",
                        "Physiology",
                        "Phenology",
                        "Movement"
                    ]
                },
                {
                    "name": "Community composition",
                    "ebvNames": [
                        "Community abundance",
                        "Taxonomic and phylogenetic diversity",
                        "Trait diversity",
                        "Interaction diversity"
                    ]
                },
                {
                    "name": "Ecosystem functioning",
                    "ebvNames": [
                        "Primary productivity",
                        "Ecosystem phenology",
                        "Ecosystem disturbances"
                    ]
                },
                {
                    "name": "Ecosystem structure",
                    "ebvNames": [
                        "Live cover fraction",
                        "Ecosystem distribution",
                        "Ecosystem Vertical Profile"
                    ]
                },
                {
                    "name": "Ecosystem services",
                    "ebvNames": [
                        "Pollination"
                    ]
                }
            ])
            .to_string()
        );
    }

    #[tokio::test]
    #[allow(clippy::too_many_lines)]
    async fn test_get_ebv_datasets() {
        let mock_server = httptest::Server::run();
        mock_server.expect(
            Expectation::matching(request::method_path("GET", "/api/v1/datasets/filter"))
                .respond_with(
                    status_code(200)
                        .append_header("Content-Type", "application/json")
                        .body(r#"{
                            "code": 200,
                            "message": "List of dataset(s).",
                            "data": [
                                {
                                    "id": "5",
                                    "naming_authority": "The German Centre for Integrative Biodiversity Research (iDiv) Halle-Jena-Leipzig",
                                    "title": "Global habitat availability for mammals from 2015-2055",
                                    "date_created": "2020-01-01",
                                    "summary": "Global habitat availability for 5,090 mammals in 5 year intervals (subset from 2015 to 2055).",
                                    "references": [
                                        "10.2139\/ssrn.3451453",
                                        "10.1016\/j.oneear.2020.05.015"
                                    ],
                                    "source": "More info here: https:\/\/doi.org\/10.1016\/j.oneear.2020.05.015",
                                    "coverage_content_type": "modelResult",
                                    "processing_level": "N\/A",
                                    "project": "Global Mammal Assessment (GMA)",
                                    "project_url": [
                                        "https:\/\/globalmammal.org"
                                    ],
                                    "creator": {
                                        "creator_name": "Daniele Baisero",
                                        "creator_email": "daniele.baisero@gmail.com",
                                        "creator_institution": "Department of Biology and Biotechnology, Sapienza University of Rome",
                                        "creator_country": "Italy"
                                    },
                                    "contributor_name": "N\/A",
                                    "license": "https:\/\/creativecommons.org\/licenses\/by\/4.0",
                                    "publisher": {
                                        "publisher_name": "Daniele Baisero",
                                        "publisher_email": "daniele.baisero@gmail.com",
                                        "publisher_institution": "Department of Biology and Biotechnology, Sapienza University of Rome",
                                        "publisher_country": "Italy"
                                    },
                                    "ebv": {
                                        "ebv_class": "Species populations",
                                        "ebv_name": "Species distributions"
                                    },
                                    "ebv_entity": {
                                        "ebv_entity_type": "Species",
                                        "ebv_entity_scope": "Mammals",
                                        "ebv_entity_classification_name": "N\/A",
                                        "ebv_entity_classification_url": "N\/A"
                                    },
                                    "ebv_metric": {
                                        "ebv_metric_1": {
                                            ":standard_name": "Habitat availability",
                                            ":long_name": "Land-use of 5,090 mammals calculated in km2",
                                            ":units": "km2"
                                        }
                                    },
                                    "ebv_scenario": {
                                        "ebv_scenario_classification_name": "Shared Socioeconomic Pathways (SSPs) \/ Representative Concentration Pathway (RCPs)",
                                        "ebv_scenario_classification_version": "N\/A",
                                        "ebv_scenario_classification_url": "N\/A",
                                        "ebv_scenario_1": {
                                            ":standard_name": "Sustainability",
                                            ":long_name": "SSP1-RCP2.6"
                                        },
                                        "ebv_scenario_2": {
                                            ":standard_name": "Middle of the Road ",
                                            ":long_name": "SSP2-RCP4.5"
                                        },
                                        "ebv_scenario_3": {
                                            ":standard_name": "Regional Rivalry",
                                            ":long_name": "SSP3-RCP6.0"
                                        },
                                        "ebv_scenario_4": {
                                            ":standard_name": "Inequality",
                                            ":long_name": "SSP4-RCP6.0"
                                        },
                                        "ebv_scenario_5": {
                                            ":standard_name": "Fossil-fueled Development",
                                            ":long_name": "SSP5-RCP8.5"
                                        }
                                    },
                                    "ebv_spatial": {
                                        "ebv_spatial_scope": "Global",
                                        "ebv_spatial_description": "N\/A",
                                        "ebv_spatial_resolution": null
                                    },
                                    "geospatial_lat_units": "degrees_north",
                                    "geospatial_lon_units": "degrees_east",
                                    "time_coverage": {
                                        "time_coverage_resolution": "Every 5 years",
                                        "time_coverage_start": "2015-01-01",
                                        "time_coverage_end": "2055-01-01"
                                    },
                                    "ebv_domain": "Terrestrial",
                                    "comment": "N\/A",
                                    "dataset": {
                                        "pathname": "\/5\/public\/v1_rodinini_001.nc",
                                        "download": "portal.geobon.org\/data\/upload\/5\/public\/v1_rodinini_001.nc",
                                        "metadata_json": "portal.geobon.org\/data\/upload\/5\/public\/v1_metadata.js",
                                        "metadata_xml": "portal.geobon.org\/data\/upload\/5\/public\/v1_metadata.xml"
                                    },
                                    "file": {
                                        "download": "portal.geobon.org\/img\/5\/49630_insights.png"
                                    }
                                }
                            ]
                        }"#),
                ),
        );

        let ctx = InMemoryContext::test_default();
        let session_id = ctx.default_session_ref().await.id();

        let req = actix_web::test::TestRequest::get()
            .uri("/ebv/datasets/Species%20distributions")
            .append_header((header::AUTHORIZATION, Bearer::new(session_id.to_string())));
        let res = send_test_request(req, ctx, mock_server.url_str("/api/v1")).await;

        assert_eq!(res.status(), 200, "{:?}", res.response());

        assert_eq!(
            read_body_string(res).await,
            json!([{
                "id": "5",
                "name": "Global habitat availability for mammals from 2015-2055",
                "authorName": "Daniele Baisero",
                "authorInstitution": "Department of Biology and Biotechnology, Sapienza University of Rome",
                "description": "Global habitat availability for 5,090 mammals in 5 year intervals (subset from 2015 to 2055).",
                "license": "https://creativecommons.org/licenses/by/4.0",
                "datasetPath": "/5/public/v1_rodinini_001.nc",
                "ebvClass": "Species populations",
                "ebvName": "Species distributions"
            }])
            .to_string()
        );
    }

    #[tokio::test]
    #[allow(clippy::too_many_lines)]
    async fn test_get_ebv_dataset() {
        let mock_server = httptest::Server::run();
        mock_server.expect(
            Expectation::matching(request::method_path("GET", "/api/v1/datasets/5"))
                .respond_with(
                    status_code(200)
                        .append_header("Content-Type", "application/json")
                        .body(r#"{
                            "code": 200,
                            "message": "List of dataset(s).",
                            "data": [
                                {
                                    "id": "5",
                                    "naming_authority": "The German Centre for Integrative Biodiversity Research (iDiv) Halle-Jena-Leipzig",
                                    "title": "Global habitat availability for mammals from 2015-2055",
                                    "date_created": "2020-01-01",
                                    "summary": "Global habitat availability for 5,090 mammals in 5 year intervals (subset from 2015 to 2055).",
                                    "references": [
                                        "10.2139\/ssrn.3451453",
                                        "10.1016\/j.oneear.2020.05.015"
                                    ],
                                    "source": "More info here: https:\/\/doi.org\/10.1016\/j.oneear.2020.05.015",
                                    "coverage_content_type": "modelResult",
                                    "processing_level": "N\/A",
                                    "project": "Global Mammal Assessment (GMA)",
                                    "project_url": [
                                        "https:\/\/globalmammal.org"
                                    ],
                                    "creator": {
                                        "creator_name": "Daniele Baisero",
                                        "creator_email": "daniele.baisero@gmail.com",
                                        "creator_institution": "Department of Biology and Biotechnology, Sapienza University of Rome",
                                        "creator_country": "Italy"
                                    },
                                    "contributor_name": "N\/A",
                                    "license": "https:\/\/creativecommons.org\/licenses\/by\/4.0",
                                    "publisher": {
                                        "publisher_name": "Daniele Baisero",
                                        "publisher_email": "daniele.baisero@gmail.com",
                                        "publisher_institution": "Department of Biology and Biotechnology, Sapienza University of Rome",
                                        "publisher_country": "Italy"
                                    },
                                    "ebv": {
                                        "ebv_class": "Species populations",
                                        "ebv_name": "Species distributions"
                                    },
                                    "ebv_entity": {
                                        "ebv_entity_type": "Species",
                                        "ebv_entity_scope": "Mammals",
                                        "ebv_entity_classification_name": "N\/A",
                                        "ebv_entity_classification_url": "N\/A"
                                    },
                                    "ebv_metric": {
                                        "ebv_metric_1": {
                                            ":standard_name": "Habitat availability",
                                            ":long_name": "Land-use of 5,090 mammals calculated in km2",
                                            ":units": "km2"
                                        }
                                    },
                                    "ebv_scenario": {
                                        "ebv_scenario_classification_name": "Shared Socioeconomic Pathways (SSPs) \/ Representative Concentration Pathway (RCPs)",
                                        "ebv_scenario_classification_version": "N\/A",
                                        "ebv_scenario_classification_url": "N\/A",
                                        "ebv_scenario_1": {
                                            ":standard_name": "Sustainability",
                                            ":long_name": "SSP1-RCP2.6"
                                        },
                                        "ebv_scenario_2": {
                                            ":standard_name": "Middle of the Road ",
                                            ":long_name": "SSP2-RCP4.5"
                                        },
                                        "ebv_scenario_3": {
                                            ":standard_name": "Regional Rivalry",
                                            ":long_name": "SSP3-RCP6.0"
                                        },
                                        "ebv_scenario_4": {
                                            ":standard_name": "Inequality",
                                            ":long_name": "SSP4-RCP6.0"
                                        },
                                        "ebv_scenario_5": {
                                            ":standard_name": "Fossil-fueled Development",
                                            ":long_name": "SSP5-RCP8.5"
                                        }
                                    },
                                    "ebv_spatial": {
                                        "ebv_spatial_scope": "Global",
                                        "ebv_spatial_description": "N\/A",
                                        "ebv_spatial_resolution": null
                                    },
                                    "geospatial_lat_units": "degrees_north",
                                    "geospatial_lon_units": "degrees_east",
                                    "time_coverage": {
                                        "time_coverage_resolution": "Every 5 years",
                                        "time_coverage_start": "2015-01-01",
                                        "time_coverage_end": "2055-01-01"
                                    },
                                    "ebv_domain": "Terrestrial",
                                    "comment": "N\/A",
                                    "dataset": {
                                        "pathname": "\/5\/public\/v1_rodinini_001.nc",
                                        "download": "portal.geobon.org\/data\/upload\/5\/public\/v1_rodinini_001.nc",
                                        "metadata_json": "portal.geobon.org\/data\/upload\/5\/public\/v1_metadata.js",
                                        "metadata_xml": "portal.geobon.org\/data\/upload\/5\/public\/v1_metadata.xml"
                                    },
                                    "file": {
                                        "download": "portal.geobon.org\/img\/5\/49630_insights.png"
                                    }
                                }
                            ]
                        }"#),
                ),
        );

        let ctx = InMemoryContext::test_default();
        let session_id = ctx.default_session_ref().await.id();

        let req = actix_web::test::TestRequest::get()
            .uri("/ebv/dataset/5")
            .append_header((header::AUTHORIZATION, Bearer::new(session_id.to_string())));
        let res = send_test_request(req, ctx, mock_server.url_str("/api/v1")).await;

        assert_eq!(res.status(), 200, "{:?}", res.response());

        assert_eq!(
            read_body_string(res).await,
            json!({
                "id": "5",
                "name": "Global habitat availability for mammals from 2015-2055",
                "authorName": "Daniele Baisero",
                "authorInstitution": "Department of Biology and Biotechnology, Sapienza University of Rome",
                "description": "Global habitat availability for 5,090 mammals in 5 year intervals (subset from 2015 to 2055).",
                "license": "https://creativecommons.org/licenses/by/4.0",
                "datasetPath": "/5/public/v1_rodinini_001.nc",
                "ebvClass": "Species populations",
                "ebvName": "Species distributions"
            })
            .to_string()
        );
    }

    #[tokio::test]
    async fn test_create_overviews() {
        crate::util::config::set_config(
            "session.admin_session_token",
            "8aca8875-425a-4ef1-8ee6-cdfc62dd7525",
        )
        .unwrap();

        let ctx = InMemoryContext::test_default();
        let admin_session_id = AdminSession::default().id();

        let overview_folder = tempfile::tempdir().unwrap();

        ctx.layer_provider_db_ref()
            .add_layer_provider(Box::new(NetCdfCfDataProviderDefinition {
                name: "test".to_string(),
                path: test_data!("netcdf4d").to_path_buf(),
                overviews: overview_folder.path().to_path_buf(),
            }))
            .await
            .unwrap();

        let req = actix_web::test::TestRequest::post()
            .uri("/ebv/create_overviews")
            .append_header((
                header::AUTHORIZATION,
                Bearer::new(admin_session_id.to_string()),
            ));

        let res = send_test_request(req, ctx.clone(), "http://test".to_string()).await;

        assert_eq!(res.status(), 200, "{:?}", res.response());

        let task_response =
            serde_json::from_str::<TaskResponse>(&read_body_string(res).await).unwrap();

        wait_for_task_to_finish(ctx.tasks(), task_response.task_id).await;

        let status = ctx.tasks().status(task_response.task_id).await.unwrap();

        let mut response = if let TaskStatus::Completed { info } = status {
            info.as_any()
                .downcast_ref::<NetCdfCfOverviewResponse>()
                .unwrap()
                .clone()
        } else {
            panic!("Task must be completed");
        };

        response.success.sort();
        assert_eq!(
            response,
            NetCdfCfOverviewResponse {
                success: vec!["dataset_m.nc".into(), "dataset_sm.nc".into()],
                skip: vec![],
                error: vec![],
            }
        );
    }
}
>>>>>>> ce33b59a
<|MERGE_RESOLUTION|>--- conflicted
+++ resolved
@@ -17,16 +17,10 @@
     web::{self, ServiceConfig},
     FromRequest, Responder,
 };
-<<<<<<< HEAD
-use geoengine_datatypes::error::{BoxedResultExt, ErrorSource};
-use log::warn;
-=======
 use futures::channel::oneshot;
-use geoengine_datatypes::dataset::DataProviderId;
 use geoengine_datatypes::error::{BoxedResultExt, ErrorSource};
 use geoengine_datatypes::util::gdal::ResamplingMethod;
 use log::{debug, log_enabled, warn, Level::Debug};
->>>>>>> ce33b59a
 use serde::{Deserialize, Serialize};
 use std::path::PathBuf;
 use std::sync::Arc;
@@ -148,45 +142,17 @@
         task_ctx: C::TaskContext,
     ) -> Result<Box<dyn crate::tasks::TaskStatusInfo>, Box<dyn ErrorSource>> {
         let task_ctx = Arc::new(task_ctx);
-<<<<<<< HEAD
-
-        let response =
-            with_netcdfcf_provider(self.ctx.as_ref(), &self.session.into(), move |provider| {
-                let mut status = NetCdfCfOverviewResponse {
-                    success: vec![],
-                    skip: vec![],
-                    error: vec![],
-                };
-
-                let files = provider.list_files().map_err(|_| {
-                    NetCdfCf4DProviderError::CdfCfProviderCannotListFiles {
-                        id: NETCDF_CF_PROVIDER_ID,
-                    }
-                })?;
-
-                let num_files = files.len();
-
-                for (i, file) in files.into_iter().enumerate() {
-                    // TODO: provide some more detailed pct status
-
-                    match provider.create_overviews(&file) {
-                        Ok(OverviewGeneration::Created) => status.success.push(file),
-                        Ok(OverviewGeneration::Skipped) => status.skip.push(file),
-                        Err(e) => {
-                            warn!("Failed to create overviews for {}: {e}", file.display());
-                            status.error.push(file);
-=======
         let resampling_method = self.resampling_method;
 
         let files = with_netcdfcf_provider(
             self.ctx.as_ref(),
             &self.session.clone().into(),
             move |provider| {
-                provider
-                    .list_files()
-                    .map_err(|_| EbvError::CdfCfProviderCannotListFiles {
+                provider.list_files().map_err(|_| {
+                    NetCdfCf4DProviderError::CdfCfProviderCannotListFiles {
                         id: NETCDF_CF_PROVIDER_ID,
-                    })
+                    }
+                })
             },
         )
         .await
@@ -230,7 +196,6 @@
                             status.error.extend(response.error.clone());
                         } else {
                             // must not happen, since we spawned a task that only returns a `NetCdfCfOverviewResponse`
->>>>>>> ce33b59a
                         }
                     }
                     TaskStatus::Failed { error } => {
@@ -254,14 +219,8 @@
             );
         }
 
-<<<<<<< HEAD
-                Result::<_, NetCdfCf4DProviderError>::Ok(status.boxed())
-            })
-            .await;
-=======
         Ok(status.boxed())
     }
->>>>>>> ce33b59a
 
     fn task_type(&self) -> &'static str {
         "evb-multi-overview"
@@ -350,9 +309,6 @@
     }
 }
 
-<<<<<<< HEAD
-impl TaskStatusInfo for NetCdfCfOverviewResponse {}
-=======
 impl TaskStatusInfo for NetCdfCfOverviewResponse {
     fn as_any(&self) -> &dyn std::any::Any {
         self
@@ -373,16 +329,11 @@
     use actix_web::{dev::ServiceResponse, http, http::header, middleware, test, web, App};
     use actix_web_httpauth::headers::authorization::Bearer;
     use geoengine_datatypes::{test_data, util::test::TestDefault};
-    use httptest::{matchers::request, responders::status_code, Expectation};
-    use serde_json::json;
 
     async fn send_test_request<C: SimpleContext>(
         req: test::TestRequest,
         ctx: C,
-        mock_address: String,
     ) -> ServiceResponse {
-        let mock_address = mock_address.parse().unwrap();
-
         let app = test::init_service({
             let app = App::new()
                 .app_data(web::Data::new(ctx))
@@ -393,7 +344,7 @@
                 )
                 .wrap(middleware::NormalizePath::trim())
                 .configure(configure_extractors)
-                .service(web::scope("/ebv").configure(init_ebv_routes::<C>(Some(mock_address))));
+                .service(web::scope("/ebv").configure(init_ebv_routes::<C>()));
 
             app
         })
@@ -401,751 +352,6 @@
         test::call_service(&app, req.to_request())
             .await
             .map_into_boxed_body()
-    }
-
-    #[tokio::test]
-    #[allow(clippy::too_many_lines)]
-    async fn test_get_subdatasets() {
-        let ctx = InMemoryContext::test_default();
-        let session_id = ctx.default_session_ref().await.id();
-
-        ctx.layer_provider_db_ref()
-            .add_layer_provider(Box::new(NetCdfCfDataProviderDefinition {
-                name: "test".to_string(),
-                path: test_data!("netcdf4d").to_path_buf(),
-                overviews: test_data!("netcdf4d/overviews").to_path_buf(),
-            }))
-            .await
-            .unwrap();
-
-        let mock_server = httptest::Server::run();
-        mock_server.expect(
-            Expectation::matching(request::method_path("GET", "/api/v1/datasets/5"))
-                .respond_with(
-                    status_code(200)
-                        .append_header("Content-Type", "application/json")
-                        .body(r#"{
-                            "code": 200,
-                            "message": "List of dataset(s).",
-                            "data": [
-                                {
-                                    "id": "5",
-                                    "naming_authority": "The German Centre for Integrative Biodiversity Research (iDiv) Halle-Jena-Leipzig",
-                                    "title": "Global habitat availability for mammals from 2015-2055",
-                                    "date_created": "2020-01-01",
-                                    "summary": "Global habitat availability for 5,090 mammals in 5 year intervals (subset from 2015 to 2055).",
-                                    "references": [
-                                        "10.2139\/ssrn.3451453",
-                                        "10.1016\/j.oneear.2020.05.015"
-                                    ],
-                                    "source": "More info here: https:\/\/doi.org\/10.1016\/j.oneear.2020.05.015",
-                                    "coverage_content_type": "modelResult",
-                                    "processing_level": "N\/A",
-                                    "project": "Global Mammal Assessment (GMA)",
-                                    "project_url": [
-                                        "https:\/\/globalmammal.org"
-                                    ],
-                                    "creator": {
-                                        "creator_name": "Daniele Baisero",
-                                        "creator_email": "daniele.baisero@gmail.com",
-                                        "creator_institution": "Department of Biology and Biotechnology, Sapienza University of Rome",
-                                        "creator_country": "Italy"
-                                    },
-                                    "contributor_name": "N\/A",
-                                    "license": "https:\/\/creativecommons.org\/licenses\/by\/4.0",
-                                    "publisher": {
-                                        "publisher_name": "Daniele Baisero",
-                                        "publisher_email": "daniele.baisero@gmail.com",
-                                        "publisher_institution": "Department of Biology and Biotechnology, Sapienza University of Rome",
-                                        "publisher_country": "Italy"
-                                    },
-                                    "ebv": {
-                                        "ebv_class": "Species populations",
-                                        "ebv_name": "Species distributions"
-                                    },
-                                    "ebv_entity": {
-                                        "ebv_entity_type": "Species",
-                                        "ebv_entity_scope": "Mammals",
-                                        "ebv_entity_classification_name": "N\/A",
-                                        "ebv_entity_classification_url": "N\/A"
-                                    },
-                                    "ebv_metric": {
-                                        "ebv_metric_1": {
-                                            ":standard_name": "Habitat availability",
-                                            ":long_name": "Land-use of 5,090 mammals calculated in km2",
-                                            ":units": "km2"
-                                        }
-                                    },
-                                    "ebv_scenario": {
-                                        "ebv_scenario_classification_name": "Shared Socioeconomic Pathways (SSPs) \/ Representative Concentration Pathway (RCPs)",
-                                        "ebv_scenario_classification_version": "N\/A",
-                                        "ebv_scenario_classification_url": "N\/A",
-                                        "ebv_scenario_1": {
-                                            ":standard_name": "Sustainability",
-                                            ":long_name": "SSP1-RCP2.6"
-                                        },
-                                        "ebv_scenario_2": {
-                                            ":standard_name": "Middle of the Road ",
-                                            ":long_name": "SSP2-RCP4.5"
-                                        },
-                                        "ebv_scenario_3": {
-                                            ":standard_name": "Regional Rivalry",
-                                            ":long_name": "SSP3-RCP6.0"
-                                        },
-                                        "ebv_scenario_4": {
-                                            ":standard_name": "Inequality",
-                                            ":long_name": "SSP4-RCP6.0"
-                                        },
-                                        "ebv_scenario_5": {
-                                            ":standard_name": "Fossil-fueled Development",
-                                            ":long_name": "SSP5-RCP8.5"
-                                        }
-                                    },
-                                    "ebv_spatial": {
-                                        "ebv_spatial_scope": "Global",
-                                        "ebv_spatial_description": "N\/A",
-                                        "ebv_spatial_resolution": null
-                                    },
-                                    "geospatial_lat_units": "degrees_north",
-                                    "geospatial_lon_units": "degrees_east",
-                                    "time_coverage": {
-                                        "time_coverage_resolution": "Every 5 years",
-                                        "time_coverage_start": "2015-01-01",
-                                        "time_coverage_end": "2055-01-01"
-                                    },
-                                    "ebv_domain": "Terrestrial",
-                                    "comment": "N\/A",
-                                    "dataset": {
-                                        "pathname": "dataset_sm.nc",
-                                        "download": "portal.geobon.org\/data\/upload\/5\/public\/v1_rodinini_001.nc",
-                                        "metadata_json": "portal.geobon.org\/data\/upload\/5\/public\/v1_metadata.js",
-                                        "metadata_xml": "portal.geobon.org\/data\/upload\/5\/public\/v1_metadata.xml"
-                                    },
-                                    "file": {
-                                        "download": "portal.geobon.org\/img\/5\/49630_insights.png"
-                                    }
-                                }
-                            ]
-                        }"#),
-                ),
-        );
-
-        let req = actix_web::test::TestRequest::get()
-            .uri("/ebv/dataset/5/subdatasets")
-            .append_header((header::AUTHORIZATION, Bearer::new(session_id.to_string())));
-        let res = send_test_request(req, ctx, mock_server.url_str("/api/v1")).await;
-
-        assert_eq!(res.status(), 200, "{:?}", res.response());
-
-        assert_eq!(
-            read_body_string(res).await,
-            json!({
-                "providerId": "1690c483-b17f-4d98-95c8-00a64849cd0b",
-                "tree": {
-                    "fileName": "dataset_sm.nc",
-                    "title": "Test dataset metric and scenario",
-                    "summary": "Fake description of test dataset with metric and scenario.",
-                    "spatialReference": "EPSG:3035",
-                    "groups": [{
-                            "name": "scenario_1",
-                            "title": "Sustainability",
-                            "description": "SSP1-RCP2.6",
-                            "dataType": null,
-                            "dataRange": null,
-                            "unit": "",
-                            "groups": [{
-                                    "name": "metric_1",
-                                    "title": "Random metric 1",
-                                    "description": "Randomly created data",
-                                    "dataType": "I16",
-                                    "dataRange": null,
-                                    "unit": "",
-                                    "groups": []
-                                },
-                                {
-                                    "name": "metric_2",
-                                    "title": "Random metric 2",
-                                    "description": "Randomly created data",
-                                    "dataType": "I16",
-                                    "dataRange": null,
-                                    "unit": "",
-                                    "groups": []
-                                }
-                            ]
-                        },
-                        {
-                            "name": "scenario_2",
-                            "title": "Middle of the Road ",
-                            "description": "SSP2-RCP4.5",
-                            "dataType": null,
-                            "dataRange": null,
-                            "unit": "",
-                            "groups": [{
-                                    "name": "metric_1",
-                                    "title": "Random metric 1",
-                                    "description": "Randomly created data",
-                                    "dataType": "I16",
-                                    "dataRange": null,
-                                    "unit": "",
-                                    "groups": []
-                                },
-                                {
-                                    "name": "metric_2",
-                                    "title": "Random metric 2",
-                                    "description": "Randomly created data",
-                                    "dataType": "I16",
-                                    "dataRange": null,
-                                    "unit": "",
-                                    "groups": []
-                                }
-                            ]
-                        },
-                        {
-                            "name": "scenario_3",
-                            "title": "Regional Rivalry",
-                            "description": "SSP3-RCP6.0",
-                            "dataType": null,
-                            "dataRange": null,
-                            "unit": "",
-                            "groups": [{
-                                    "name": "metric_1",
-                                    "title": "Random metric 1",
-                                    "description": "Randomly created data",
-                                    "dataType": "I16",
-                                    "dataRange": null,
-                                    "unit": "",
-                                    "groups": []
-                                },
-                                {
-                                    "name": "metric_2",
-                                    "title": "Random metric 2",
-                                    "description": "Randomly created data",
-                                    "dataType": "I16",
-                                    "dataRange": null,
-                                    "unit": "",
-                                    "groups": []
-                                }
-                            ]
-                        },
-                        {
-                            "name": "scenario_4",
-                            "title": "Inequality",
-                            "description": "SSP4-RCP6.0",
-                            "dataType": null,
-                            "dataRange": null,
-                            "unit": "",
-                            "groups": [{
-                                    "name": "metric_1",
-                                    "title": "Random metric 1",
-                                    "description": "Randomly created data",
-                                    "dataType": "I16",
-                                    "dataRange": null,
-                                    "unit": "",
-                                    "groups": []
-                                },
-                                {
-                                    "name": "metric_2",
-                                    "title": "Random metric 2",
-                                    "description": "Randomly created data",
-                                    "dataType": "I16",
-                                    "dataRange": null,
-                                    "unit": "",
-                                    "groups": []
-                                }
-                            ]
-                        },
-                        {
-                            "name": "scenario_5",
-                            "title": "Fossil-fueled Development",
-                            "description": "SSP5-RCP8.5",
-                            "dataType": null,
-                            "dataRange": null,
-                            "unit": "",
-                            "groups": [{
-                                    "name": "metric_1",
-                                    "title": "Random metric 1",
-                                    "description": "Randomly created data",
-                                    "dataType": "I16",
-                                    "dataRange": null,
-                                    "unit": "",
-                                    "groups": []
-                                },
-                                {
-                                    "name": "metric_2",
-                                    "title": "Random metric 2",
-                                    "description": "Randomly created data",
-                                    "dataType": "I16",
-                                    "dataRange": null,
-                                    "unit": "",
-                                    "groups": []
-                                }
-                            ]
-                        }
-                    ],
-                    "entities": [{
-                            "id": 0,
-                            "name": "entity01"
-                        },
-                        {
-                            "id": 1,
-                            "name": "entity02"
-                        }
-                    ],
-                    "timeCoverage": {
-                        "type": "regular",
-                        "start": 946_684_800_000_i64,
-                        "end": 1_893_456_000_000_i64,
-                        "step": {
-                            "granularity": "years",
-                            "step": 10
-                        }
-                    },
-                    "colorizer": {
-                        "type": "linearGradient",
-                        "breakpoints": [
-                            { "value": 0.0, "color": [68, 1, 84, 255] },
-                            { "value": 50.0, "color": [33, 145, 140, 255] },
-                            { "value": 100.0, "color": [253, 231, 37, 255] }
-                        ],
-                        "noDataColor": [0, 0, 0, 0],
-                        "defaultColor": [0, 0, 0, 0]
-                    }
-                }
-            })
-            .to_string()
-        );
-    }
-
-    #[tokio::test]
-    #[allow(clippy::too_many_lines)]
-    async fn test_get_classes() {
-        let mock_server = httptest::Server::run();
-        mock_server.expect(
-            Expectation::matching(request::method_path("GET", "/api/v1/ebv")).respond_with(
-                status_code(200)
-                    .append_header("Content-Type", "application/json")
-                    .body(
-                        r#"{
-                    "code": 200,
-                    "message": "List of all EBV classes and names.",
-                    "data": [
-                        {
-                            "ebv_class": "Genetic composition",
-                            "ebv_name": [
-                                "Intraspecific genetic diversity",
-                                "Genetic differentiation",
-                                "Effective population size",
-                                "Inbreeding"
-                            ]
-                        },
-                        {
-                            "ebv_class": "Species populations",
-                            "ebv_name": [
-                                "Species distributions",
-                                "Species abundances"
-                            ]
-                        },
-                        {
-                            "ebv_class": "Species traits",
-                            "ebv_name": [
-                                "Morphology",
-                                "Physiology",
-                                "Phenology",
-                                "Movement"
-                            ]
-                        },
-                        {
-                            "ebv_class": "Community composition",
-                            "ebv_name": [
-                                "Community abundance",
-                                "Taxonomic and phylogenetic diversity",
-                                "Trait diversity",
-                                "Interaction diversity"
-                            ]
-                        },
-                        {
-                            "ebv_class": "Ecosystem functioning",
-                            "ebv_name": [
-                                "Primary productivity",
-                                "Ecosystem phenology",
-                                "Ecosystem disturbances"
-                            ]
-                        },
-                        {
-                            "ebv_class": "Ecosystem structure",
-                            "ebv_name": [
-                                "Live cover fraction",
-                                "Ecosystem distribution",
-                                "Ecosystem Vertical Profile"
-                            ]
-                        },
-                        {
-                            "ebv_class": "Ecosystem services",
-                            "ebv_name": [
-                                "Pollination"
-                            ]
-                        }
-                    ]
-                }"#,
-                    ),
-            ),
-        );
-
-        let ctx = InMemoryContext::test_default();
-        let session_id = ctx.default_session_ref().await.id();
-
-        let req = actix_web::test::TestRequest::get()
-            .uri("/ebv/classes")
-            .append_header((header::AUTHORIZATION, Bearer::new(session_id.to_string())));
-        let res = send_test_request(req, ctx, mock_server.url_str("/api/v1")).await;
-
-        assert_eq!(res.status(), 200, "{:?}", res.response());
-
-        assert_eq!(
-            read_body_string(res).await,
-            json!([{
-                    "name": "Genetic composition",
-                    "ebvNames": [
-                        "Intraspecific genetic diversity",
-                        "Genetic differentiation",
-                        "Effective population size",
-                        "Inbreeding"
-                    ]
-                },
-                {
-                    "name": "Species populations",
-                    "ebvNames": [
-                        "Species distributions",
-                        "Species abundances"
-                    ]
-                },
-                {
-                    "name": "Species traits",
-                    "ebvNames": [
-                        "Morphology",
-                        "Physiology",
-                        "Phenology",
-                        "Movement"
-                    ]
-                },
-                {
-                    "name": "Community composition",
-                    "ebvNames": [
-                        "Community abundance",
-                        "Taxonomic and phylogenetic diversity",
-                        "Trait diversity",
-                        "Interaction diversity"
-                    ]
-                },
-                {
-                    "name": "Ecosystem functioning",
-                    "ebvNames": [
-                        "Primary productivity",
-                        "Ecosystem phenology",
-                        "Ecosystem disturbances"
-                    ]
-                },
-                {
-                    "name": "Ecosystem structure",
-                    "ebvNames": [
-                        "Live cover fraction",
-                        "Ecosystem distribution",
-                        "Ecosystem Vertical Profile"
-                    ]
-                },
-                {
-                    "name": "Ecosystem services",
-                    "ebvNames": [
-                        "Pollination"
-                    ]
-                }
-            ])
-            .to_string()
-        );
-    }
-
-    #[tokio::test]
-    #[allow(clippy::too_many_lines)]
-    async fn test_get_ebv_datasets() {
-        let mock_server = httptest::Server::run();
-        mock_server.expect(
-            Expectation::matching(request::method_path("GET", "/api/v1/datasets/filter"))
-                .respond_with(
-                    status_code(200)
-                        .append_header("Content-Type", "application/json")
-                        .body(r#"{
-                            "code": 200,
-                            "message": "List of dataset(s).",
-                            "data": [
-                                {
-                                    "id": "5",
-                                    "naming_authority": "The German Centre for Integrative Biodiversity Research (iDiv) Halle-Jena-Leipzig",
-                                    "title": "Global habitat availability for mammals from 2015-2055",
-                                    "date_created": "2020-01-01",
-                                    "summary": "Global habitat availability for 5,090 mammals in 5 year intervals (subset from 2015 to 2055).",
-                                    "references": [
-                                        "10.2139\/ssrn.3451453",
-                                        "10.1016\/j.oneear.2020.05.015"
-                                    ],
-                                    "source": "More info here: https:\/\/doi.org\/10.1016\/j.oneear.2020.05.015",
-                                    "coverage_content_type": "modelResult",
-                                    "processing_level": "N\/A",
-                                    "project": "Global Mammal Assessment (GMA)",
-                                    "project_url": [
-                                        "https:\/\/globalmammal.org"
-                                    ],
-                                    "creator": {
-                                        "creator_name": "Daniele Baisero",
-                                        "creator_email": "daniele.baisero@gmail.com",
-                                        "creator_institution": "Department of Biology and Biotechnology, Sapienza University of Rome",
-                                        "creator_country": "Italy"
-                                    },
-                                    "contributor_name": "N\/A",
-                                    "license": "https:\/\/creativecommons.org\/licenses\/by\/4.0",
-                                    "publisher": {
-                                        "publisher_name": "Daniele Baisero",
-                                        "publisher_email": "daniele.baisero@gmail.com",
-                                        "publisher_institution": "Department of Biology and Biotechnology, Sapienza University of Rome",
-                                        "publisher_country": "Italy"
-                                    },
-                                    "ebv": {
-                                        "ebv_class": "Species populations",
-                                        "ebv_name": "Species distributions"
-                                    },
-                                    "ebv_entity": {
-                                        "ebv_entity_type": "Species",
-                                        "ebv_entity_scope": "Mammals",
-                                        "ebv_entity_classification_name": "N\/A",
-                                        "ebv_entity_classification_url": "N\/A"
-                                    },
-                                    "ebv_metric": {
-                                        "ebv_metric_1": {
-                                            ":standard_name": "Habitat availability",
-                                            ":long_name": "Land-use of 5,090 mammals calculated in km2",
-                                            ":units": "km2"
-                                        }
-                                    },
-                                    "ebv_scenario": {
-                                        "ebv_scenario_classification_name": "Shared Socioeconomic Pathways (SSPs) \/ Representative Concentration Pathway (RCPs)",
-                                        "ebv_scenario_classification_version": "N\/A",
-                                        "ebv_scenario_classification_url": "N\/A",
-                                        "ebv_scenario_1": {
-                                            ":standard_name": "Sustainability",
-                                            ":long_name": "SSP1-RCP2.6"
-                                        },
-                                        "ebv_scenario_2": {
-                                            ":standard_name": "Middle of the Road ",
-                                            ":long_name": "SSP2-RCP4.5"
-                                        },
-                                        "ebv_scenario_3": {
-                                            ":standard_name": "Regional Rivalry",
-                                            ":long_name": "SSP3-RCP6.0"
-                                        },
-                                        "ebv_scenario_4": {
-                                            ":standard_name": "Inequality",
-                                            ":long_name": "SSP4-RCP6.0"
-                                        },
-                                        "ebv_scenario_5": {
-                                            ":standard_name": "Fossil-fueled Development",
-                                            ":long_name": "SSP5-RCP8.5"
-                                        }
-                                    },
-                                    "ebv_spatial": {
-                                        "ebv_spatial_scope": "Global",
-                                        "ebv_spatial_description": "N\/A",
-                                        "ebv_spatial_resolution": null
-                                    },
-                                    "geospatial_lat_units": "degrees_north",
-                                    "geospatial_lon_units": "degrees_east",
-                                    "time_coverage": {
-                                        "time_coverage_resolution": "Every 5 years",
-                                        "time_coverage_start": "2015-01-01",
-                                        "time_coverage_end": "2055-01-01"
-                                    },
-                                    "ebv_domain": "Terrestrial",
-                                    "comment": "N\/A",
-                                    "dataset": {
-                                        "pathname": "\/5\/public\/v1_rodinini_001.nc",
-                                        "download": "portal.geobon.org\/data\/upload\/5\/public\/v1_rodinini_001.nc",
-                                        "metadata_json": "portal.geobon.org\/data\/upload\/5\/public\/v1_metadata.js",
-                                        "metadata_xml": "portal.geobon.org\/data\/upload\/5\/public\/v1_metadata.xml"
-                                    },
-                                    "file": {
-                                        "download": "portal.geobon.org\/img\/5\/49630_insights.png"
-                                    }
-                                }
-                            ]
-                        }"#),
-                ),
-        );
-
-        let ctx = InMemoryContext::test_default();
-        let session_id = ctx.default_session_ref().await.id();
-
-        let req = actix_web::test::TestRequest::get()
-            .uri("/ebv/datasets/Species%20distributions")
-            .append_header((header::AUTHORIZATION, Bearer::new(session_id.to_string())));
-        let res = send_test_request(req, ctx, mock_server.url_str("/api/v1")).await;
-
-        assert_eq!(res.status(), 200, "{:?}", res.response());
-
-        assert_eq!(
-            read_body_string(res).await,
-            json!([{
-                "id": "5",
-                "name": "Global habitat availability for mammals from 2015-2055",
-                "authorName": "Daniele Baisero",
-                "authorInstitution": "Department of Biology and Biotechnology, Sapienza University of Rome",
-                "description": "Global habitat availability for 5,090 mammals in 5 year intervals (subset from 2015 to 2055).",
-                "license": "https://creativecommons.org/licenses/by/4.0",
-                "datasetPath": "/5/public/v1_rodinini_001.nc",
-                "ebvClass": "Species populations",
-                "ebvName": "Species distributions"
-            }])
-            .to_string()
-        );
-    }
-
-    #[tokio::test]
-    #[allow(clippy::too_many_lines)]
-    async fn test_get_ebv_dataset() {
-        let mock_server = httptest::Server::run();
-        mock_server.expect(
-            Expectation::matching(request::method_path("GET", "/api/v1/datasets/5"))
-                .respond_with(
-                    status_code(200)
-                        .append_header("Content-Type", "application/json")
-                        .body(r#"{
-                            "code": 200,
-                            "message": "List of dataset(s).",
-                            "data": [
-                                {
-                                    "id": "5",
-                                    "naming_authority": "The German Centre for Integrative Biodiversity Research (iDiv) Halle-Jena-Leipzig",
-                                    "title": "Global habitat availability for mammals from 2015-2055",
-                                    "date_created": "2020-01-01",
-                                    "summary": "Global habitat availability for 5,090 mammals in 5 year intervals (subset from 2015 to 2055).",
-                                    "references": [
-                                        "10.2139\/ssrn.3451453",
-                                        "10.1016\/j.oneear.2020.05.015"
-                                    ],
-                                    "source": "More info here: https:\/\/doi.org\/10.1016\/j.oneear.2020.05.015",
-                                    "coverage_content_type": "modelResult",
-                                    "processing_level": "N\/A",
-                                    "project": "Global Mammal Assessment (GMA)",
-                                    "project_url": [
-                                        "https:\/\/globalmammal.org"
-                                    ],
-                                    "creator": {
-                                        "creator_name": "Daniele Baisero",
-                                        "creator_email": "daniele.baisero@gmail.com",
-                                        "creator_institution": "Department of Biology and Biotechnology, Sapienza University of Rome",
-                                        "creator_country": "Italy"
-                                    },
-                                    "contributor_name": "N\/A",
-                                    "license": "https:\/\/creativecommons.org\/licenses\/by\/4.0",
-                                    "publisher": {
-                                        "publisher_name": "Daniele Baisero",
-                                        "publisher_email": "daniele.baisero@gmail.com",
-                                        "publisher_institution": "Department of Biology and Biotechnology, Sapienza University of Rome",
-                                        "publisher_country": "Italy"
-                                    },
-                                    "ebv": {
-                                        "ebv_class": "Species populations",
-                                        "ebv_name": "Species distributions"
-                                    },
-                                    "ebv_entity": {
-                                        "ebv_entity_type": "Species",
-                                        "ebv_entity_scope": "Mammals",
-                                        "ebv_entity_classification_name": "N\/A",
-                                        "ebv_entity_classification_url": "N\/A"
-                                    },
-                                    "ebv_metric": {
-                                        "ebv_metric_1": {
-                                            ":standard_name": "Habitat availability",
-                                            ":long_name": "Land-use of 5,090 mammals calculated in km2",
-                                            ":units": "km2"
-                                        }
-                                    },
-                                    "ebv_scenario": {
-                                        "ebv_scenario_classification_name": "Shared Socioeconomic Pathways (SSPs) \/ Representative Concentration Pathway (RCPs)",
-                                        "ebv_scenario_classification_version": "N\/A",
-                                        "ebv_scenario_classification_url": "N\/A",
-                                        "ebv_scenario_1": {
-                                            ":standard_name": "Sustainability",
-                                            ":long_name": "SSP1-RCP2.6"
-                                        },
-                                        "ebv_scenario_2": {
-                                            ":standard_name": "Middle of the Road ",
-                                            ":long_name": "SSP2-RCP4.5"
-                                        },
-                                        "ebv_scenario_3": {
-                                            ":standard_name": "Regional Rivalry",
-                                            ":long_name": "SSP3-RCP6.0"
-                                        },
-                                        "ebv_scenario_4": {
-                                            ":standard_name": "Inequality",
-                                            ":long_name": "SSP4-RCP6.0"
-                                        },
-                                        "ebv_scenario_5": {
-                                            ":standard_name": "Fossil-fueled Development",
-                                            ":long_name": "SSP5-RCP8.5"
-                                        }
-                                    },
-                                    "ebv_spatial": {
-                                        "ebv_spatial_scope": "Global",
-                                        "ebv_spatial_description": "N\/A",
-                                        "ebv_spatial_resolution": null
-                                    },
-                                    "geospatial_lat_units": "degrees_north",
-                                    "geospatial_lon_units": "degrees_east",
-                                    "time_coverage": {
-                                        "time_coverage_resolution": "Every 5 years",
-                                        "time_coverage_start": "2015-01-01",
-                                        "time_coverage_end": "2055-01-01"
-                                    },
-                                    "ebv_domain": "Terrestrial",
-                                    "comment": "N\/A",
-                                    "dataset": {
-                                        "pathname": "\/5\/public\/v1_rodinini_001.nc",
-                                        "download": "portal.geobon.org\/data\/upload\/5\/public\/v1_rodinini_001.nc",
-                                        "metadata_json": "portal.geobon.org\/data\/upload\/5\/public\/v1_metadata.js",
-                                        "metadata_xml": "portal.geobon.org\/data\/upload\/5\/public\/v1_metadata.xml"
-                                    },
-                                    "file": {
-                                        "download": "portal.geobon.org\/img\/5\/49630_insights.png"
-                                    }
-                                }
-                            ]
-                        }"#),
-                ),
-        );
-
-        let ctx = InMemoryContext::test_default();
-        let session_id = ctx.default_session_ref().await.id();
-
-        let req = actix_web::test::TestRequest::get()
-            .uri("/ebv/dataset/5")
-            .append_header((header::AUTHORIZATION, Bearer::new(session_id.to_string())));
-        let res = send_test_request(req, ctx, mock_server.url_str("/api/v1")).await;
-
-        assert_eq!(res.status(), 200, "{:?}", res.response());
-
-        assert_eq!(
-            read_body_string(res).await,
-            json!({
-                "id": "5",
-                "name": "Global habitat availability for mammals from 2015-2055",
-                "authorName": "Daniele Baisero",
-                "authorInstitution": "Department of Biology and Biotechnology, Sapienza University of Rome",
-                "description": "Global habitat availability for 5,090 mammals in 5 year intervals (subset from 2015 to 2055).",
-                "license": "https://creativecommons.org/licenses/by/4.0",
-                "datasetPath": "/5/public/v1_rodinini_001.nc",
-                "ebvClass": "Species populations",
-                "ebvName": "Species distributions"
-            })
-            .to_string()
-        );
     }
 
     #[tokio::test]
@@ -1177,7 +383,7 @@
                 Bearer::new(admin_session_id.to_string()),
             ));
 
-        let res = send_test_request(req, ctx.clone(), "http://test".to_string()).await;
+        let res = send_test_request(req, ctx.clone()).await;
 
         assert_eq!(res.status(), 200, "{:?}", res.response());
 
@@ -1207,5 +413,4 @@
             }
         );
     }
-}
->>>>>>> ce33b59a
+}