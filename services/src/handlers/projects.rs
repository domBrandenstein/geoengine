--- conflicted
+++ resolved
@@ -12,16 +12,10 @@
 pub(crate) fn create_project_handler<C: Context>(
     ctx: C,
 ) -> impl Filter<Extract = (impl warp::Reply,), Error = warp::Rejection> + Clone {
-<<<<<<< HEAD
     warp::path("project")
         .and(warp::post())
-        .and(authenticate(ctx))
-=======
-    warp::post()
-        .and(warp::path("project"))
         .and(authenticate(ctx.clone()))
         .and(warp::any().map(move || ctx.clone()))
->>>>>>> f88ada10
         .and(warp::body::json())
         .and_then(create_project)
 }
@@ -44,16 +38,10 @@
 pub(crate) fn list_projects_handler<C: Context>(
     ctx: C,
 ) -> impl Filter<Extract = (impl warp::Reply,), Error = warp::Rejection> + Clone {
-<<<<<<< HEAD
     warp::path("projects")
         .and(warp::get())
-        .and(authenticate(ctx))
-=======
-    warp::get()
-        .and(warp::path("projects"))
         .and(authenticate(ctx.clone()))
         .and(warp::any().map(move || ctx.clone()))
->>>>>>> f88ada10
         .and(warp::query::<ProjectListOptions>())
         .and_then(list_projects)
 }
@@ -76,7 +64,6 @@
 pub(crate) fn load_project_handler<C: Context>(
     ctx: C,
 ) -> impl Filter<Extract = (impl warp::Reply,), Error = warp::Rejection> + Clone {
-<<<<<<< HEAD
     (warp::path!("project" / Uuid / Uuid).map(|project_id: Uuid, version_id: Uuid| {
         (ProjectId(project_id), LoadVersion::from(Some(version_id)))
     }))
@@ -84,22 +71,9 @@
         .map(|project_id| (ProjectId(project_id), LoadVersion::Latest)))
     .unify()
     .and(warp::get())
-    .and(authenticate(ctx))
+    .and(authenticate(ctx.clone()))
+    .and(warp::any().map(move || ctx.clone()))
     .and_then(load_project)
-=======
-    warp::get()
-        .and(
-            (warp::path!("project" / Uuid / Uuid).map(|project_id: Uuid, version_id: Uuid| {
-                (ProjectId(project_id), LoadVersion::from(Some(version_id)))
-            }))
-            .or(warp::path!("project" / Uuid)
-                .map(|project_id| (ProjectId(project_id), LoadVersion::Latest)))
-            .unify(),
-        )
-        .and(authenticate(ctx.clone()))
-        .and(warp::any().map(move || ctx.clone()))
-        .and_then(load_project)
->>>>>>> f88ada10
 }
 
 // TODO: move into handler once async closures are available?
@@ -119,17 +93,11 @@
 pub(crate) fn update_project_handler<C: Context>(
     ctx: C,
 ) -> impl Filter<Extract = (impl warp::Reply,), Error = warp::Rejection> + Clone {
-<<<<<<< HEAD
     warp::path!("project" / Uuid)
         .map(ProjectId)
         .and(warp::patch())
-        .and(authenticate(ctx))
-=======
-    warp::patch()
-        .and(warp::path!("project" / Uuid).map(ProjectId))
         .and(authenticate(ctx.clone()))
         .and(warp::any().map(move || ctx.clone()))
->>>>>>> f88ada10
         .and(warp::body::json())
         .and_then(update_project)
 }
@@ -153,17 +121,11 @@
 pub(crate) fn delete_project_handler<C: Context>(
     ctx: C,
 ) -> impl Filter<Extract = (impl warp::Reply,), Error = warp::Rejection> + Clone {
-<<<<<<< HEAD
     warp::path!("project" / Uuid)
         .map(ProjectId)
         .and(warp::delete())
-        .and(authenticate(ctx))
-=======
-    warp::delete()
-        .and(warp::path!("project" / Uuid).map(ProjectId))
         .and(authenticate(ctx.clone()))
         .and(warp::any().map(move || ctx.clone()))
->>>>>>> f88ada10
         .and_then(delete_project)
 }
 
@@ -183,16 +145,10 @@
 pub(crate) fn project_versions_handler<C: Context>(
     ctx: C,
 ) -> impl Filter<Extract = (impl warp::Reply,), Error = warp::Rejection> + Clone {
-<<<<<<< HEAD
     warp::path!("project" / "versions")
         .and(warp::get())
-        .and(authenticate(ctx))
-=======
-    warp::get()
-        .and(warp::path!("project" / "versions"))
         .and(authenticate(ctx.clone()))
         .and(warp::any().map(move || ctx.clone()))
->>>>>>> f88ada10
         .and(warp::body::json())
         .and_then(project_versions)
 }
@@ -214,16 +170,10 @@
 pub(crate) fn add_permission_handler<C: Context>(
     ctx: C,
 ) -> impl Filter<Extract = (impl warp::Reply,), Error = warp::Rejection> + Clone {
-<<<<<<< HEAD
     warp::path!("project" / "permission" / "add")
         .and(warp::post())
-        .and(authenticate(ctx))
-=======
-    warp::post()
-        .and(warp::path!("project" / "permission" / "add"))
         .and(authenticate(ctx.clone()))
         .and(warp::any().map(move || ctx.clone()))
->>>>>>> f88ada10
         .and(warp::body::json())
         .and_then(add_permission)
 }
@@ -244,16 +194,10 @@
 pub(crate) fn remove_permission_handler<C: Context>(
     ctx: C,
 ) -> impl Filter<Extract = (impl warp::Reply,), Error = warp::Rejection> + Clone {
-<<<<<<< HEAD
     warp::path!("project" / "permission")
         .and(warp::delete())
-        .and(authenticate(ctx))
-=======
-    warp::delete()
-        .and(warp::path!("project" / "permission"))
         .and(authenticate(ctx.clone()))
         .and(warp::any().map(move || ctx.clone()))
->>>>>>> f88ada10
         .and(warp::body::json())
         .and_then(remove_permission)
 }
@@ -274,17 +218,11 @@
 pub(crate) fn list_permissions_handler<C: Context>(
     ctx: C,
 ) -> impl Filter<Extract = (impl warp::Reply,), Error = warp::Rejection> + Clone {
-<<<<<<< HEAD
     warp::path!("project" / Uuid / "permissions")
         .map(ProjectId)
         .and(warp::get())
-        .and(authenticate(ctx))
-=======
-    warp::get()
-        .and(warp::path!("project" / Uuid / "permissions").map(ProjectId))
         .and(authenticate(ctx.clone()))
         .and(warp::any().map(move || ctx.clone()))
->>>>>>> f88ada10
         .and_then(list_permissions)
 }
 
