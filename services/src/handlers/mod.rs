--- conflicted
+++ resolved
@@ -35,11 +35,7 @@
     pub async fn assert(res: ServiceResponse, status: u16, error: &str, message: &str) {
         assert_eq!(res.status(), status);
 
-<<<<<<< HEAD
         let body: ErrorResponse = test::read_body_json(res).await;
-=======
-        let body = std::str::from_utf8(res.body()).unwrap();
->>>>>>> 64bd27e4
         assert_eq!(
             body,
             Self {
