--- conflicted
+++ resolved
@@ -37,11 +37,8 @@
 use crate::handlers::wcs::CoverageResponse;
 use crate::handlers::wfs::{CollectionType, Coordinates, Feature, FeatureType, GeoJson};
 use crate::handlers::wms::MapResponse;
-<<<<<<< HEAD
+use crate::handlers::workflows::RasterStreamWebsocketResultType;
 use crate::handlers::ErrorResponse;
-=======
-use crate::handlers::workflows::RasterStreamWebsocketResultType;
->>>>>>> eb416387
 use crate::layers::layer::{
     AddLayer, AddLayerCollection, CollectionItem, Layer, LayerCollection, LayerCollectionListing,
     LayerListing, Property, ProviderLayerCollectionId, ProviderLayerId,
@@ -318,10 +315,7 @@
             ProjectFilter,
             Plot,
             ProjectVersion,
-<<<<<<< HEAD
-=======
             RasterStreamWebsocketResultType
->>>>>>> eb416387
         ),
     ),
     modifiers(&SecurityAddon, &ApiDocInfo, &OpenApiServerInfo),
