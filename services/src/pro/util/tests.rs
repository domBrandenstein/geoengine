use crate::{
    api::model::{
        datatypes::{DatasetName, NamedData},
        services::AddDataset,
    },
    contexts::{ApplicationContext, MockableSession, SessionContext, SessionId},
    datasets::{
        listing::Provenance,
        storage::{DatasetDefinition, DatasetStore, MetaDataDefinition},
    },
    handlers, pro,
    pro::{
        contexts::{ProApplicationContext, ProGeoEngineDb},
        permissions::{Permission, PermissionDb, Role},
        users::{UserAuth, UserCredentials, UserId, UserInfo, UserRegistration, UserSession},
    },
    projects::{CreateProject, ProjectDb, ProjectId, STRectangle},
    util::config::get_config_element,
    util::server::{configure_extractors, render_404, render_405},
    workflows::{
        registry::WorkflowRegistry,
        workflow::{Workflow, WorkflowId},
    },
};
use actix_web::{dev::ServiceResponse, FromRequest};
use actix_web::{http, middleware, test, web, App};
use geoengine_datatypes::{
    primitives::DateTime, spatial_reference::SpatialReferenceOption, util::Identifier,
};
use geoengine_operators::{
    engine::{RasterOperator, TypedOperator},
    source::{GdalSource, GdalSourceParameters},
    util::gdal::{create_ndvi_meta_data, create_ports_meta_data},
};

#[allow(clippy::missing_panics_doc)]
pub async fn create_session_helper<C: UserAuth>(app_ctx: &C) -> UserSession {
    app_ctx
        .register_user(UserRegistration {
            email: "foo@example.com".to_string(),
            password: "secret123".to_string(),
            real_name: "Foo Bar".to_string(),
        })
        .await
        .unwrap();

    app_ctx
        .login(UserCredentials {
            email: "foo@example.com".to_string(),
            password: "secret123".to_string(),
        })
        .await
        .unwrap()
}

pub fn create_random_user_session_helper() -> UserSession {
    let user_id = UserId::new();

    UserSession {
        id: SessionId::new(),
        user: UserInfo {
            id: user_id,
            email: Some(user_id.to_string()),
            real_name: Some(user_id.to_string()),
        },
        created: DateTime::MIN,
        valid_until: DateTime::MAX,
        project: None,
        view: None,
        roles: vec![user_id.into(), Role::registered_user_role_id()],
    }
}

#[allow(clippy::missing_panics_doc)]
pub async fn create_project_helper<C: ApplicationContext<Session = UserSession> + UserAuth>(
    app_ctx: &C,
) -> (UserSession, ProjectId)
where
    <<C as ApplicationContext>::SessionContext as SessionContext>::GeoEngineDB: ProGeoEngineDb,
{
    let session = create_session_helper(app_ctx).await;

    let project = app_ctx
        .session_context(session.clone())
        .db()
        .create_project(CreateProject {
            name: "Test".to_string(),
            description: "Foo".to_string(),
            bounds: STRectangle::new(SpatialReferenceOption::Unreferenced, 0., 0., 1., 1., 0, 1)
                .unwrap(),
            time_step: None,
        })
        .await
        .unwrap();

    (session, project)
}

pub async fn send_pro_test_request<C>(req: test::TestRequest, app_ctx: C) -> ServiceResponse
where
    C: ProApplicationContext,
    C::Session: FromRequest,
    <<C as ApplicationContext>::SessionContext as SessionContext>::GeoEngineDB: ProGeoEngineDb,
{
    #[allow(unused_mut)]
    let mut app = App::new()
        .app_data(web::Data::new(app_ctx))
        .wrap(
            middleware::ErrorHandlers::default()
                .handler(http::StatusCode::NOT_FOUND, render_404)
                .handler(http::StatusCode::METHOD_NOT_ALLOWED, render_405),
        )
        .wrap(middleware::NormalizePath::trim())
        .configure(configure_extractors)
        .configure(pro::handlers::datasets::init_dataset_routes::<C>)
        .configure(handlers::layers::init_layer_routes::<C>)
        .configure(pro::handlers::permissions::init_permissions_routes::<C>)
        .configure(handlers::plots::init_plot_routes::<C>)
        .configure(pro::handlers::projects::init_project_routes::<C>)
        .configure(pro::handlers::users::init_user_routes::<C>)
        .configure(handlers::spatial_references::init_spatial_reference_routes::<C>)
        .configure(handlers::upload::init_upload_routes::<C>)
        .configure(handlers::wcs::init_wcs_routes::<C>)
        .configure(handlers::wfs::init_wfs_routes::<C>)
        .configure(handlers::wms::init_wms_routes::<C>)
        .configure(handlers::workflows::init_workflow_routes::<C>);
    #[cfg(feature = "odm")]
    {
        app = app.configure(pro::handlers::drone_mapping::init_drone_mapping_routes::<C>);
    }
    let app = test::init_service(app).await;
    test::call_service(&app, req.to_request())
        .await
        .map_into_boxed_body()
}

#[cfg(test)]
pub(in crate::pro) mod mock_oidc {
    use crate::pro::users::{DefaultJsonWebKeySet, DefaultProviderMetadata};
    use chrono::{Duration, Utc};
    use oauth2::basic::BasicTokenType;
    use oauth2::{
        AccessToken, AuthUrl, EmptyExtraTokenFields, Scope, StandardTokenResponse, TokenUrl,
    };
    use openidconnect::core::{
        CoreClaimName, CoreIdToken, CoreIdTokenClaims, CoreIdTokenFields, CoreJsonWebKey,
        CoreJwsSigningAlgorithm, CoreProviderMetadata, CoreResponseType, CoreRsaPrivateSigningKey,
        CoreTokenResponse, CoreTokenType,
    };
    use openidconnect::{
        Audience, EmptyAdditionalClaims, EmptyAdditionalProviderMetadata, EndUserEmail,
        EndUserName, IssuerUrl, JsonWebKeySet, JsonWebKeySetUrl, LocalizedClaim, Nonce,
        ResponseTypes, StandardClaims, SubjectIdentifier,
    };

    const TEST_PRIVATE_KEY: &str = "-----BEGIN RSA PRIVATE KEY-----\n\
	    MIIEogIBAAKCAQEAxIm5pngAgY4V+6XJPtlATkU6Gbcen22M3Tf16Gwl4uuFagEp\n\
	    SQ4u/HXvcyAYvdNfAwR34nsAyS1qFQasWYtcU4HwmFvo5ADfdJpfo6myRiGN3ocA\n\
	    4+/S1tH8HqLH+w7U/9SopwUP0n0+N0UaaFA1htkRY4zNWEDnJ2AVN2Vi0dUtS62D\n\
	    jOfvz+QMd04mAZaLkLdSxlHCYKjx6jmTQEbVFwSt/Pm1MryF7gkXg6YeiNG6Ehgm\n\
	    LUHv50Jwt1salVH9/FQVNkqiVivHNAW4cEVbuTZJl8TjtQn6MnOZSP7n8TkonrUd\n\
	    ULoIxIl3L+kneJABBaQ6zg52w00W1MXwlu+C8wIDAQABAoIBACW+dWLc5Ov8h4g+\n\
	    fHmPa2Qcs13A5yai+Ux6tMUgD96WcJa9Blq7WJavZ37qiRXbhAGmWAesq6f3Cspi\n\
	    77J6qw52g+gerokrCb7w7rEVo+EIDKDRuIANzKXoycxwYot6e7lt872voSxBVTN0\n\
	    F/A0hzMQeOBvZ/gs7reHIkvzMpktSyKVJOt9ie1cZ1jp7r1bazbFs2qIyDc5Z521\n\
	    BQ6GgRyNJ5toTttmF5ZxpSQXWyvumldWL5Ue9wNEIPjRgsL9UatqagxgmouGxEOL\n\
	    0F9bFWUFlrsqTArTWNxg5R0zFwfzFqidx0HwyF9SyidVq9Bz8/FtgVe2ed4u7snm\n\
	    vYOUbsECgYEA7yg6gyhlQvA0j5MAe6rhoMD0sYRG07ZR0vNzzZRoud9DSdE749f+\n\
	    ZvqUqv3Wuv5p97dd4sGuMkzihXdGqcpWO4CAbalvB2CB5HKVMIKR5cjMIzeVE17v\n\
	    0Hcdd2Spx6yMahFX3eePLl3wDDLSP2ITYi6m4SGckGwd5BeFkn4gNyMCgYEA0mEd\n\
	    Vt2bGF9+5sFfsZgd+3yNAnqLGZ+bxZuYcF/YayH8dKKHdrmhTJ+1w78JdFC5uV2G\n\
	    F75ubyrEEY09ftE/HNG90fanUAYxmVJXMFxxgMIE8VqsjiB/i1Q3ofN2HOlOB1W+\n\
	    4e8BEXrAxCgsXMGCwU73b52474/BDq4Bh1cNKfECgYB4cfw1/ewxsCPogxJlNgR4\n\
	    H3WcyY+aJGJFKZMS4EF2CvkqfhP5hdh8KIsjKsAwYN0hgtnnz79ZWdtjeFTAQkT3\n\
	    ppoHoKNoRbRlR0fXrIqp/VzCB8YugUup47OVY78V7tKwwJdODMbRhUHWAupcPZqh\n\
	    gflNvM3K9oh/TVFaG+dBnQKBgHE2mddZQlGHcn8zqQ+lUN05VZjz4U9UuTtKVGqE\n\
	    6a4diAIsRMH7e3YErIg+khPqLUg3sCWu8TcZyJG5dFJ+wHv90yzek4NZEe/0g78e\n\
	    wGYOAyLvLNT/YCPWmmmo3vMIClmgJyzmtah2aq4lAFqaOIdWu4lxU0h4D+iac3Al\n\
	    xIvBAoGAZtOeVlJCzmdfP8/J1IMHqFX3/unZEundqL1tiy5UCTK/RJTftr6aLkGL\n\
	    xN3QxN+Kuc5zMyHeQWY9jKO8SUwyuzrCuwduzzqC1OXEWinfcvCPg1yotRxgPGsV\n\
	    Wj4iz6nkuRK0fTLfTu6Nglx6mjX8Q3rz0UUFVjOL/gpgEWxzoHk=\n\
	    -----END RSA PRIVATE KEY-----";

    const TEST_JWK: &str = "{\
        \"kty\":\"RSA\",
        \"use\":\"sig\",
        \"n\":\"xIm5pngAgY4V-6XJPtlATkU6Gbcen22M3Tf16Gwl4uuFagEpSQ4u_HXvcyAYv\
            dNfAwR34nsAyS1qFQasWYtcU4HwmFvo5ADfdJpfo6myRiGN3ocA4-_S1tH8HqLH-w\
            7U_9SopwUP0n0-N0UaaFA1htkRY4zNWEDnJ2AVN2Vi0dUtS62DjOfvz-QMd04mAZa\
            LkLdSxlHCYKjx6jmTQEbVFwSt_Pm1MryF7gkXg6YeiNG6EhgmLUHv50Jwt1salVH9\
            _FQVNkqiVivHNAW4cEVbuTZJl8TjtQn6MnOZSP7n8TkonrUdULoIxIl3L-kneJABB\
            aQ6zg52w00W1MXwlu-C8w\",
        \"e\":\"AQAB\",
        \"d\":\"Jb51Ytzk6_yHiD58eY9rZByzXcDnJqL5THq0xSAP3pZwlr0GWrtYlq9nfuqJF\
            duEAaZYB6yrp_cKymLvsnqrDnaD6B6uiSsJvvDusRWj4QgMoNG4gA3MpejJzHBii3\
            p7uW3zva-hLEFVM3QX8DSHMxB44G9n-Czut4ciS_MymS1LIpUk632J7VxnWOnuvVt\
            rNsWzaojINzlnnbUFDoaBHI0nm2hO22YXlnGlJBdbK-6aV1YvlR73A0Qg-NGCwv1R\
            q2pqDGCai4bEQ4vQX1sVZQWWuypMCtNY3GDlHTMXB_MWqJ3HQfDIX1LKJ1Wr0HPz8\
            W2BV7Z53i7uyea9g5RuwQ\"
        }";

    const ACCESS_TOKEN: &str = "DUMMY_ACCESS_TOKEN_1";

    pub const SINGLE_STATE: &str = "State_1";
    pub const SINGLE_NONCE: &str = "Nonce_1";

    pub struct MockTokenConfig {
        issuer: String,
        client_id: String,
        pub email: Option<EndUserEmail>,
        pub name: Option<LocalizedClaim<EndUserName>>,
        pub nonce: Option<Nonce>,
        pub duration: Option<core::time::Duration>,
        pub access: String,
        pub access_for_id: String,
    }

    impl MockTokenConfig {
        pub fn create_from_issuer_and_client(issuer: String, client_id: String) -> Self {
            let mut name = LocalizedClaim::new();
            name.insert(None, EndUserName::new("Robin".to_string()));
            let name = Some(name);

            MockTokenConfig {
                issuer,
                client_id,
                email: Some(EndUserEmail::new("robin@dummy_db.com".to_string())),
                name,
                nonce: Some(Nonce::new(SINGLE_NONCE.to_string())),
                duration: Some(core::time::Duration::from_secs(1800)),
                access: ACCESS_TOKEN.to_string(),
                access_for_id: ACCESS_TOKEN.to_string(),
            }
        }
    }

    pub fn mock_provider_metadata(provider_base_url: &str) -> DefaultProviderMetadata {
        CoreProviderMetadata::new(
            IssuerUrl::new(provider_base_url.to_string())
                .expect("Parsing mock issuer should not fail"),
            AuthUrl::new(provider_base_url.to_owned() + "/authorize")
                .expect("Parsing mock auth url should not fail"),
            JsonWebKeySetUrl::new(provider_base_url.to_owned() + "/jwk")
                .expect("Parsing mock jwk url should not fail"),
            vec![ResponseTypes::new(vec![CoreResponseType::Code])],
            vec![],
            vec![CoreJwsSigningAlgorithm::RsaSsaPssSha256],
            EmptyAdditionalProviderMetadata {},
        )
        .set_token_endpoint(Some(
            TokenUrl::new(provider_base_url.to_owned() + "/token")
                .expect("Parsing mock token url should not fail"),
        ))
        .set_scopes_supported(Some(vec![
            Scope::new("openid".to_string()),
            Scope::new("email".to_string()),
            Scope::new("profile".to_string()),
        ]))
        .set_claims_supported(Some(vec![
            CoreClaimName::new("sub".to_string()),
            CoreClaimName::new("email".to_string()),
            CoreClaimName::new("name".to_string()),
        ]))
    }

    pub fn mock_jwks() -> DefaultJsonWebKeySet {
        let jwk: CoreJsonWebKey =
            serde_json::from_str(TEST_JWK).expect("Parsing mock jwk should not fail");
        JsonWebKeySet::new(vec![jwk])
    }

    pub fn mock_token_response(
        mock_token_config: MockTokenConfig,
    ) -> StandardTokenResponse<CoreIdTokenFields, BasicTokenType> {
        let id_token = CoreIdToken::new(
            CoreIdTokenClaims::new(
                IssuerUrl::new(mock_token_config.issuer)
                    .expect("Parsing mock issuer should not fail"),
                vec![Audience::new(mock_token_config.client_id)],
                Utc::now() + Duration::seconds(300),
                Utc::now(),
                StandardClaims::new(SubjectIdentifier::new("DUMMY_SUBJECT_ID".to_string()))
                    .set_email(mock_token_config.email)
                    .set_name(mock_token_config.name),
                EmptyAdditionalClaims {},
            )
            .set_nonce(mock_token_config.nonce),
            &CoreRsaPrivateSigningKey::from_pem(TEST_PRIVATE_KEY, None)
                .expect("Cannot create mock of RSA private key"),
            CoreJwsSigningAlgorithm::RsaSsaPssSha256,
            Some(&AccessToken::new(
                mock_token_config.access_for_id.to_string(),
            )),
            None,
        )
        .expect("Cannot create mock of ID Token");

        let mut result = CoreTokenResponse::new(
            AccessToken::new(mock_token_config.access.to_string()),
            CoreTokenType::Bearer,
            CoreIdTokenFields::new(Some(id_token), EmptyExtraTokenFields {}),
        );

        result.set_expires_in(mock_token_config.duration.as_ref());

        result
    }
}

#[allow(clippy::missing_panics_doc)]
pub async fn register_ndvi_workflow_helper<C: ProApplicationContext>(
    app_ctx: &C,
) -> (Workflow, WorkflowId)
where
    <<C as ApplicationContext>::SessionContext as SessionContext>::GeoEngineDB: ProGeoEngineDb,
{
    let dataset = add_ndvi_to_datasets(app_ctx, true, true).await;

    let workflow = Workflow {
        operator: TypedOperator::Raster(
            GdalSource {
                params: GdalSourceParameters {
                    data: dataset.into(),
                },
            }
            .boxed(),
        ),
    };

    let session = UserSession::mock();

    let id = app_ctx
        .session_context(session)
        .db()
        .register_workflow(workflow.clone())
        .await
        .unwrap();

    (workflow, id)
}

#[allow(clippy::missing_panics_doc)]
<<<<<<< HEAD
pub async fn add_ndvi_to_datasets<C: ProApplicationContext>(app_ctx: &C) -> NamedData
=======
pub async fn add_ndvi_to_datasets<C: ProApplicationContext>(
    app_ctx: &C,
    share_with_users: bool,
    share_with_anonymous: bool,
) -> DatasetId
>>>>>>> c02380b4
where
    <<C as ApplicationContext>::SessionContext as SessionContext>::GeoEngineDB: ProGeoEngineDb,
{
    let dataset_name = DatasetName {
        namespace: None,
        name: "NDVI".to_string(),
    };

    let ndvi = DatasetDefinition {
        properties: AddDataset {
            name: Some(dataset_name.clone()),
            display_name: "NDVI".to_string(),
            description: "NDVI data from MODIS".to_string(),
            source_operator: "GdalSource".to_string(),
            symbology: None,
            provenance: Some(vec![Provenance {
                citation: "Sample Citation".to_owned(),
                license: "Sample License".to_owned(),
                uri: "http://example.org/".to_owned(),
            }]),
        },
        meta_data: MetaDataDefinition::GdalMetaDataRegular(create_ndvi_meta_data()),
    };

    let system_session = UserSession::admin_session();

    let db = app_ctx.session_context(system_session).db();

    let dataset_id = db
        .add_dataset(ndvi.properties, db.wrap_meta_data(ndvi.meta_data))
        .await
        .expect("dataset db access");

    if share_with_users {
        db.add_permission(
            Role::registered_user_role_id(),
            dataset_id,
            Permission::Read,
        )
        .await
        .unwrap();
    }

    if share_with_anonymous {
        db.add_permission(Role::anonymous_role_id(), dataset_id, Permission::Read)
            .await
            .unwrap();
    }

    dataset_id
}

#[allow(clippy::missing_panics_doc)]
pub async fn add_ports_to_datasets<C: ProApplicationContext>(
    app_ctx: &C,
    share_with_users: bool,
    share_with_anonymous: bool,
) -> DatasetId
where
    <<C as ApplicationContext>::SessionContext as SessionContext>::GeoEngineDB: ProGeoEngineDb,
{
    let ndvi = DatasetDefinition {
        properties: AddDataset {
            id: None,
            name: "Natural Earth 10m Ports".to_string(),
            description: "Ports from Natural Earth".to_string(),
            source_operator: "OgrSource".to_string(),
            symbology: None,
            provenance: Some(vec![Provenance {
                citation: "Sample Citation".to_owned(),
                license: "Sample License".to_owned(),
                uri: "http://example.org/".to_owned(),
            }]),
        },
        meta_data: MetaDataDefinition::OgrMetaData(create_ports_meta_data()),
    };

    let system_session = UserSession::admin_session();

    let db = app_ctx.session_context(system_session).db();

    let dataset_id = db
        .add_dataset(ndvi.properties, db.wrap_meta_data(ndvi.meta_data))
        .await
        .expect("dataset db access");

    if share_with_users {
        db.add_permission(
            Role::registered_user_role_id(),
            dataset_id,
            Permission::Read,
        )
        .await
        .unwrap();
    }

    if share_with_anonymous {
        db.add_permission(Role::anonymous_role_id(), dataset_id, Permission::Read)
            .await
            .unwrap();
    }

    NamedData {
        namespace: dataset_name.namespace,
        provider: None,
        name: dataset_name.name,
    }
}

#[allow(clippy::missing_panics_doc)]
pub async fn admin_login<C: ProApplicationContext>(ctx: &C) -> UserSession
where
    <<C as ApplicationContext>::SessionContext as SessionContext>::GeoEngineDB: ProGeoEngineDb,
{
    let user_config = get_config_element::<super::config::User>().unwrap();

    ctx.login(UserCredentials {
        email: user_config.admin_email.clone(),
        password: user_config.admin_password.clone(),
    })
    .await
    .unwrap()
}<|MERGE_RESOLUTION|>--- conflicted
+++ resolved
@@ -340,15 +340,11 @@
 }
 
 #[allow(clippy::missing_panics_doc)]
-<<<<<<< HEAD
-pub async fn add_ndvi_to_datasets<C: ProApplicationContext>(app_ctx: &C) -> NamedData
-=======
 pub async fn add_ndvi_to_datasets<C: ProApplicationContext>(
     app_ctx: &C,
     share_with_users: bool,
     share_with_anonymous: bool,
-) -> DatasetId
->>>>>>> c02380b4
+) -> NamedData
 where
     <<C as ApplicationContext>::SessionContext as SessionContext>::GeoEngineDB: ProGeoEngineDb,
 {
@@ -398,7 +394,7 @@
             .unwrap();
     }
 
-    dataset_id
+    dataset_name.into()
 }
 
 #[allow(clippy::missing_panics_doc)]
@@ -406,14 +402,19 @@
     app_ctx: &C,
     share_with_users: bool,
     share_with_anonymous: bool,
-) -> DatasetId
-where
-    <<C as ApplicationContext>::SessionContext as SessionContext>::GeoEngineDB: ProGeoEngineDb,
-{
+) -> NamedData
+where
+    <<C as ApplicationContext>::SessionContext as SessionContext>::GeoEngineDB: ProGeoEngineDb,
+{
+    let dataset_name = DatasetName {
+        namespace: None,
+        name: "ne_10m_ports".to_string(),
+    };
+
     let ndvi = DatasetDefinition {
         properties: AddDataset {
-            id: None,
-            name: "Natural Earth 10m Ports".to_string(),
+            name: Some(dataset_name.clone()),
+            display_name: "Natural Earth 10m Ports".to_string(),
             description: "Ports from Natural Earth".to_string(),
             source_operator: "OgrSource".to_string(),
             symbology: None,
@@ -451,11 +452,7 @@
             .unwrap();
     }
 
-    NamedData {
-        namespace: dataset_name.namespace,
-        provider: None,
-        name: dataset_name.name,
-    }
+    dataset_name.into()
 }
 
 #[allow(clippy::missing_panics_doc)]
