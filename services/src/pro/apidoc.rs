use crate::api::model::datatypes::{
    BoundingBox2D, Breakpoint, ClassificationMeasurement, Colorizer, ContinuousMeasurement,
    Coordinate2D, DataId, DataProviderId, DatasetId, DatasetName, DateTime, DateTimeParseFormat,
    DefaultColors, ExternalDataId, FeatureDataType, LayerId, LinearGradient, LogarithmicGradient,
    Measurement, MultiLineString, MultiPoint, MultiPolygon, NamedData, NoGeometry, OverUnderColors,
    Palette, PlotOutputFormat, PlotQueryRectangle, RasterDataType, RasterPropertiesEntryType,
    RasterPropertiesKey, RasterQueryRectangle, RgbaColor, SpatialPartition2D, SpatialReference,
    SpatialReferenceAuthority, SpatialReferenceOption, SpatialResolution, StringPair,
    TimeGranularity, TimeInstance, TimeInterval, TimeStep, VectorDataType, VectorQueryRectangle,
};
use crate::api::model::operators::{
    CsvHeader, FileNotFoundHandling, FormatSpecifics, GdalConfigOption, GdalDatasetGeoTransform,
    GdalDatasetParameters, GdalLoadingInfoTemporalSlice, GdalMetaDataList, GdalMetaDataRegular,
    GdalMetaDataStatic, GdalMetadataMapping, GdalMetadataNetCdfCf, GdalSourceTimePlaceholder,
    MockDatasetDataSourceLoadingInfo, MockMetaData, OgrMetaData, OgrSourceColumnSpec,
    OgrSourceDataset, OgrSourceDatasetTimeType, OgrSourceDurationSpec, OgrSourceErrorSpec,
    OgrSourceTimeFormat, PlotResultDescriptor, RasterResultDescriptor, TimeReference,
    TypedGeometry, TypedOperator, TypedResultDescriptor, UnixTimeStampType, VectorColumnInfo,
    VectorResultDescriptor,
};
use crate::api::model::responses::datasets::DatasetNameResponse;
use crate::api::model::responses::{
    BadRequestQueryResponse, IdResponse, PayloadTooLargeResponse, UnauthorizedAdminResponse,
    UnauthorizedUserResponse, UnsupportedMediaTypeForJsonResponse,
};
use crate::api::model::services::{
    AddDataset, CreateDataset, DataPath, DatasetDefinition, MetaDataDefinition, MetaDataSuggestion,
};
use crate::contexts::SessionId;
use crate::datasets::listing::{DatasetListing, OrderBy, Provenance, ProvenanceOutput};
use crate::datasets::storage::{AutoCreateDataset, Dataset};
use crate::datasets::upload::{UploadId, Volume, VolumeName};
use crate::datasets::{RasterDatasetFromWorkflow, RasterDatasetFromWorkflowResult};
use crate::handlers;
use crate::handlers::plots::WrappedPlotOutput;
use crate::handlers::spatial_references::{AxisLabels, AxisOrder, SpatialReferenceSpecification};
use crate::handlers::tasks::{TaskAbortOptions, TaskResponse};
use crate::handlers::upload::{UploadFileLayersResponse, UploadFilesResponse};
use crate::handlers::wcs::CoverageResponse;
use crate::handlers::wfs::{CollectionType, Coordinates, Feature, FeatureType, GeoJson};
use crate::handlers::wms::MapResponse;
use crate::handlers::workflows::RasterStreamWebsocketResultType;
use crate::handlers::ErrorResponse;
use crate::layers::layer::{
    AddLayer, AddLayerCollection, CollectionItem, Layer, LayerCollection, LayerCollectionListing,
    LayerListing, Property, ProviderLayerCollectionId, ProviderLayerId,
};
use crate::layers::listing::LayerCollectionId;
use crate::ogc::util::OgcBoundingBox;
use crate::ogc::{wcs, wfs, wms};
use crate::pro;
use crate::pro::handlers::users::{Quota, UpdateQuota};
use crate::projects::{
    ColorParam, CreateProject, DerivedColor, DerivedNumber, LayerUpdate, LayerVisibility,
    LineSymbology, NumberParam, Plot, PlotUpdate, PointSymbology, PolygonSymbology, Project,
    ProjectFilter, ProjectId, ProjectLayer, ProjectListing, ProjectVersion, ProjectVersionId,
    RasterSymbology, STRectangle, StrokeParam, Symbology, TextSymbology, UpdateProject,
};
use crate::tasks::{TaskFilter, TaskId, TaskListOptions, TaskStatus, TaskStatusWithId};
use crate::util::{apidoc::OpenApiServerInfo, server::ServerInfo};
use crate::workflows::workflow::{Workflow, WorkflowId};
use utoipa::openapi::security::{HttpAuthScheme, HttpBuilder, SecurityScheme};
use utoipa::{Modify, OpenApi};

use super::handlers::permissions::{PermissionRequest, Resource};
use super::handlers::users::AddRole;
<<<<<<< HEAD
use super::machine_learning::MLTrainRequest;
use super::permissions::{Permission, ResourceId, RoleId};
=======
use super::permissions::{Permission, ResourceId, RoleDescription, RoleId};
>>>>>>> d07ffcb0
use super::users::{UserCredentials, UserId, UserInfo, UserRegistration, UserSession};

#[derive(OpenApi)]
#[openapi(
    paths(
        crate::util::server::available_handler,
        crate::util::server::server_info_handler,
        handlers::layers::layer_handler,
        handlers::layers::layer_to_workflow_id_handler,
        handlers::layers::list_collection_handler,
        handlers::layers::list_root_collections_handler,
        handlers::layers::add_layer,
        handlers::layers::add_collection,
        handlers::layers::remove_collection,
        handlers::layers::remove_layer_from_collection,
        handlers::layers::add_existing_layer_to_collection,
        handlers::layers::add_existing_collection_to_collection,
        handlers::layers::remove_collection_from_collection,
        handlers::layers::layer_to_dataset,
        handlers::tasks::abort_handler,
        handlers::tasks::list_handler,
        handlers::tasks::status_handler,
        handlers::wcs::wcs_capabilities_handler,
        handlers::wcs::wcs_describe_coverage_handler,
        handlers::wcs::wcs_get_coverage_handler,
        handlers::wfs::wfs_capabilities_handler,
        handlers::wfs::wfs_capabilities_handler,
        handlers::wfs::wfs_feature_handler,
        handlers::wms::wms_capabilities_handler,
        handlers::wms::wms_legend_graphic_handler,
        handlers::wms::wms_map_handler,
        handlers::workflows::dataset_from_workflow_handler,
        handlers::workflows::get_workflow_metadata_handler,
        handlers::workflows::get_workflow_provenance_handler,
        handlers::workflows::load_workflow_handler,
        handlers::workflows::raster_stream_websocket,
        handlers::workflows::register_workflow_handler,
        pro::handlers::users::anonymous_handler,
        pro::handlers::users::login_handler,
        pro::handlers::users::logout_handler,
        pro::handlers::users::quota_handler,
        pro::handlers::users::get_user_quota_handler,
        pro::handlers::users::update_user_quota_handler,
        pro::handlers::users::register_user_handler,
        pro::handlers::users::session_handler,
        pro::handlers::users::add_role_handler,
        pro::handlers::users::remove_role_handler,
        pro::handlers::users::assign_role_handler,
        pro::handlers::users::revoke_role_handler,
        pro::handlers::users::get_role_descriptions,
        handlers::datasets::delete_dataset_handler,
        handlers::datasets::list_datasets_handler,
        handlers::datasets::list_volumes_handler,
        handlers::datasets::get_dataset_handler,
        handlers::datasets::create_dataset_handler,
        handlers::datasets::auto_create_dataset_handler,
        handlers::datasets::suggest_meta_data_handler,
        handlers::spatial_references::get_spatial_reference_specification_handler,
        handlers::projects::list_projects_handler,
        handlers::projects::project_versions_handler,
        handlers::projects::load_project_latest_handler,
        handlers::projects::create_project_handler,
        handlers::projects::update_project_handler,
        handlers::projects::delete_project_handler,
        handlers::projects::load_project_version_handler,
        handlers::upload::list_upload_files_handler,
        handlers::upload::list_upload_file_layers_handler,
        handlers::upload::upload_handler,
        pro::handlers::permissions::add_permission_handler,
        pro::handlers::permissions::remove_permission_handler,
        pro::handlers::machine_learning::ml_model_from_workflow_handler,
    ),
    components(
        responses(
            UnsupportedMediaTypeForJsonResponse,
            PayloadTooLargeResponse,
            IdResponse,
            DatasetNameResponse,
            UnauthorizedAdminResponse,
            UnauthorizedUserResponse,
            BadRequestQueryResponse
        ),
        schemas(
            ErrorResponse,
            UserSession,
            UserCredentials,
            UserRegistration,
            DateTime,
            UserInfo,
            Quota,
            UpdateQuota,

            DataId,
            DataProviderId,
            DatasetId,
            DatasetName,
            NamedData,
            ExternalDataId,
            LayerId,
            ProjectId,
            RoleId,
            SessionId,
            TaskId,
            UploadId,
            UserId,
            WorkflowId,
            ProviderLayerId,
            ProviderLayerCollectionId,
            LayerCollectionId,
            ProjectVersionId,

            TimeInstance,
            TimeInterval,

            Coordinate2D,
            BoundingBox2D,
            SpatialPartition2D,
            SpatialResolution,
            SpatialReference,
            SpatialReferenceOption,
            SpatialReferenceAuthority,
            SpatialReferenceSpecification,
            AxisOrder,
            Measurement,
            ContinuousMeasurement,
            ClassificationMeasurement,
            STRectangle,

            ProvenanceOutput,
            Provenance,

            VectorDataType,
            FeatureDataType,
            RasterDataType,

            ServerInfo,

            Workflow,
            TypedOperator,
            TypedResultDescriptor,
            PlotResultDescriptor,
            RasterResultDescriptor,
            VectorResultDescriptor,
            VectorColumnInfo,
            RasterDatasetFromWorkflow,
            RasterDatasetFromWorkflowResult,
            RasterQueryRectangle,
            VectorQueryRectangle,
            PlotQueryRectangle,

            TaskAbortOptions,
            TaskFilter,
            TaskListOptions,
            TaskStatus,
            TaskStatusWithId,
            TaskResponse,

            Layer,
            LayerListing,
            LayerCollection,
            LayerCollectionListing,
            Property,
            CollectionItem,
            AddLayer,
            AddLayerCollection,

            Breakpoint,
            ColorParam,
            Colorizer,
            DerivedColor,
            DerivedNumber,
            LineSymbology,
            NumberParam,
            Palette,
            PointSymbology,
            PolygonSymbology,
            RasterSymbology,
            RgbaColor,
            StrokeParam,
            Symbology,
            TextSymbology,
            LinearGradient,
            LogarithmicGradient,
            DefaultColors,
            OverUnderColors,

            OgcBoundingBox,
            MapResponse,
            CoverageResponse,

            wcs::request::WcsService,
            wcs::request::WcsVersion,
            wcs::request::GetCapabilitiesRequest,
            wcs::request::DescribeCoverageRequest,
            wcs::request::GetCoverageRequest,
            wcs::request::GetCoverageFormat,
            wcs::request::WcsBoundingbox,

            wms::request::WmsService,
            wms::request::WmsVersion,
            wms::request::GetCapabilitiesFormat,
            wms::request::GetCapabilitiesRequest,
            wms::request::GetMapRequest,
            wms::request::GetMapExceptionFormat,
            wms::request::GetMapFormat,
            wms::request::GetLegendGraphicRequest,

            wfs::request::WfsService,
            wfs::request::WfsVersion,
            wfs::request::GetCapabilitiesRequest,
            wfs::request::WfsResolution,
            wfs::request::GetFeatureRequest,
            wfs::request::TypeNames,

            GeoJson,
            CollectionType,
            Feature,
            FeatureType,
            Coordinates,

            UploadFilesResponse,
            UploadFileLayersResponse,

            CreateDataset,
            AutoCreateDataset,
            OrderBy,
            DatasetListing,
            MetaDataSuggestion,
            MetaDataDefinition,
            MockMetaData,
            GdalMetaDataRegular,
            GdalMetaDataStatic,
            GdalMetadataNetCdfCf,
            GdalMetaDataList,
            GdalDatasetParameters,
            TimeStep,
            GdalSourceTimePlaceholder,
            GdalLoadingInfoTemporalSlice,
            FileNotFoundHandling,
            GdalDatasetGeoTransform,
            GdalMetadataMapping,
            TimeGranularity,
            DateTimeParseFormat,
            TimeReference,
            RasterPropertiesKey,
            RasterPropertiesEntryType,
            OgrMetaData,
            StringPair,
            GdalConfigOption,
            AxisLabels,
            MockDatasetDataSourceLoadingInfo,
            OgrSourceDataset,
            OgrSourceColumnSpec,
            TypedGeometry,
            OgrSourceErrorSpec,
            OgrSourceDatasetTimeType,
            OgrSourceDurationSpec,
            OgrSourceTimeFormat,
            NoGeometry,
            MultiPoint,
            MultiLineString,
            MultiPolygon,
            FormatSpecifics,
            CsvHeader,
            UnixTimeStampType,
            Dataset,
            DatasetDefinition,
            AddDataset,
            Volume,
            VolumeName,
            DataPath,

            PlotOutputFormat,
            WrappedPlotOutput,

            CreateProject,
            Project,
            UpdateProject,
            ProjectFilter,
            ProjectListing,
            ProjectVersion,
            LayerUpdate,
            PlotUpdate,
            Plot,
            ProjectLayer,
            LayerVisibility,
            RasterStreamWebsocketResultType,

            PermissionRequest,
            Resource,
            ResourceId,
            Permission,
            AddRole,
<<<<<<< HEAD

            MLTrainRequest,
=======
            RoleDescription,
>>>>>>> d07ffcb0
        ),
    ),
    modifiers(&SecurityAddon, &ApiDocInfo, &OpenApiServerInfo),
    external_docs(url = "https://docs.geoengine.io", description = "Geo Engine Docs")
)]
pub struct ApiDoc;

struct SecurityAddon;

impl Modify for SecurityAddon {
    fn modify(&self, openapi: &mut utoipa::openapi::OpenApi) {
        let components = openapi.components.as_mut().unwrap();
        components.add_security_scheme(
            "session_token",
            SecurityScheme::Http(
                HttpBuilder::new()
                    .scheme(HttpAuthScheme::Bearer)
                    .bearer_format("UUID")
                    .description(Some("A valid session token can be obtained via the /anonymous or /login (pro only) endpoints. Alternatively, it can be defined as a fixed value in the Settings.toml file."))
                    .build(),
            ),
        );
    }
}

struct ApiDocInfo;

impl Modify for ApiDocInfo {
    fn modify(&self, openapi: &mut utoipa::openapi::OpenApi) {
        openapi.info.title = "Geo Engine Pro API".to_string();

        openapi.info.contact = Some(
            utoipa::openapi::ContactBuilder::new()
                .name(Some("Geo Engine Developers"))
                .email(Some("dev@geoengine.de"))
                .build(),
        );

        openapi.info.license = Some(
            utoipa::openapi::LicenseBuilder::new()
                .name("Apache 2.0 (pro features excluded)")
                .url(Some(
                    "https://github.com/geo-engine/geoengine/blob/main/LICENSE",
                ))
                .build(),
        );
    }
}

#[cfg(test)]
mod tests {
    use super::*;
    use crate::pro::util::tests::send_pro_test_request;
    use crate::pro::util::tests::with_pro_temp_context;

    #[test]
    fn can_resolve_api() {
        crate::util::openapi_examples::can_resolve_api(ApiDoc::openapi());
    }

    #[tokio::test(flavor = "multi_thread", worker_threads = 1)]
    async fn can_run_examples() {
        with_pro_temp_context(|app_ctx, _| async move {
            crate::pro::util::openapi_examples::can_run_pro_examples(
                app_ctx,
                ApiDoc::openapi(),
                send_pro_test_request,
            )
            .await;
        })
        .await;
    }
}<|MERGE_RESOLUTION|>--- conflicted
+++ resolved
@@ -64,12 +64,8 @@
 
 use super::handlers::permissions::{PermissionRequest, Resource};
 use super::handlers::users::AddRole;
-<<<<<<< HEAD
 use super::machine_learning::MLTrainRequest;
-use super::permissions::{Permission, ResourceId, RoleId};
-=======
 use super::permissions::{Permission, ResourceId, RoleDescription, RoleId};
->>>>>>> d07ffcb0
 use super::users::{UserCredentials, UserId, UserInfo, UserRegistration, UserSession};
 
 #[derive(OpenApi)]
@@ -363,12 +359,9 @@
             ResourceId,
             Permission,
             AddRole,
-<<<<<<< HEAD
+            RoleDescription,
 
             MLTrainRequest,
-=======
-            RoleDescription,
->>>>>>> d07ffcb0
         ),
     ),
     modifiers(&SecurityAddon, &ApiDocInfo, &OpenApiServerInfo),
