--- conflicted
+++ resolved
@@ -9,6 +9,7 @@
 use crate::datasets::storage::DatasetDb;
 use crate::error::Result;
 use crate::layers::storage::LayerProviderDb;
+use crate::machine_learning::MlModelDb;
 use crate::pro::users::{OidcManager, UserDb};
 use crate::util::config::get_config_element;
 use async_trait::async_trait;
@@ -29,25 +30,6 @@
 use std::str::FromStr;
 use std::sync::Arc;
 
-<<<<<<< HEAD
-pub use postgres::ProPostgresContext;
-=======
-use crate::contexts::{ApplicationContext, GeoEngineDb};
-use crate::datasets::storage::DatasetDb;
-use crate::error::Result;
-
-use crate::layers::storage::LayerProviderDb;
-use crate::machine_learning::MlModelDb;
-use crate::pro::users::{OidcManager, UserDb};
-
-use async_trait::async_trait;
-
-use super::permissions::PermissionDb;
-use super::users::{RoleDb, UserAuth, UserSession};
-use super::util::config::{Cache, QuotaTrackingMode};
-use crate::util::config::get_config_element;
-
->>>>>>> 08044fda
 pub use postgres::ProPostgresDb;
 
 /// A pro application contexts that extends the default context.
@@ -189,8 +171,6 @@
 
         Ok(dataset_id.into())
     }
-<<<<<<< HEAD
-=======
 
     async fn ml_model_metadata(
         &self,
@@ -212,11 +192,6 @@
                 },
             )
     }
-
-    fn extensions(&self) -> &ExecutionContextExtensions {
-        &self.extensions
-    }
->>>>>>> 08044fda
 }
 
 // TODO: use macro(?) for delegating meta_data function to DatasetDB to avoid redundant code
