--- conflicted
+++ resolved
@@ -82,23 +82,18 @@
 
         let pool = Pool::builder().build(pg_mgr).await?;
 
-<<<<<<< HEAD
         let created_schema = PostgresContext::create_schema(pool.get().await?).await?;
         if created_schema {
             Self::create_pro_schema(pool.get().await?).await?;
         }
 
         let db = ProPostgresDb::new(pool.clone(), UserSession::admin_session());
-        let quota = initialize_quota_tracking(db);
-=======
-        let db = PostgresDb::new(pool.clone(), UserSession::admin_session());
         let quota = initialize_quota_tracking(
             quota_config.mode,
             db,
             quota_config.increment_quota_buffer_size,
             quota_config.increment_quota_buffer_timeout_seconds,
         );
->>>>>>> efa286ea
 
         Ok(ProPostgresContext {
             task_manager: Default::default(),
@@ -132,23 +127,18 @@
 
         let pool = Pool::builder().build(pg_mgr).await?;
 
-<<<<<<< HEAD
         let created_schema = PostgresContext::create_schema(pool.get().await?).await?;
         if created_schema {
             Self::create_pro_schema(pool.get().await?).await?;
         }
 
         let db = ProPostgresDb::new(pool.clone(), UserSession::admin_session());
-        let quota = initialize_quota_tracking(db);
-=======
-        let db = PostgresDb::new(pool.clone(), UserSession::admin_session());
         let quota = initialize_quota_tracking(
             quota_config.mode,
             db,
             quota_config.increment_quota_buffer_size,
             quota_config.increment_quota_buffer_timeout_seconds,
         );
->>>>>>> efa286ea
 
         let app_ctx = ProPostgresContext {
             task_manager: Default::default(),
