--- conflicted
+++ resolved
@@ -460,16 +460,6 @@
         collection: &LayerCollectionId,
         options: LayerCollectionListOptions,
     ) -> Result<LayerCollection> {
-<<<<<<< HEAD
-        ensure!(
-            self.has_permission(collection.clone(), Permission::Read)
-                .await?,
-            error::PermissionDenied
-        );
-=======
-        let options = options.user_input;
->>>>>>> 0f75b949
-
         let backend = self.backend.dataset_db.read().await;
 
         let items = stream::iter(backend.datasets.values())
