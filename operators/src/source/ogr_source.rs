--- conflicted
+++ resolved
@@ -90,11 +90,7 @@
     #[serde(default)]
     pub force_ogr_spatial_filter: bool,
     pub on_error: OgrSourceErrorSpec,
-<<<<<<< HEAD
-=======
-    pub provenance: Option<ProvenanceInformation>,
     pub sql_query: Option<String>,
->>>>>>> cfbaa1a1
 }
 
 impl OgrSourceDataset {
@@ -1167,15 +1163,7 @@
             force_ogr_time_filter: false,
             force_ogr_spatial_filter: false,
             on_error: OgrSourceErrorSpec::Ignore,
-<<<<<<< HEAD
-=======
-            provenance: Some(ProvenanceInformation {
-                citation: "Foo Bar".to_string(),
-                license: "CC".to_string(),
-                uri: "foo:bar".to_string(),
-            }),
             sql_query: None,
->>>>>>> cfbaa1a1
         };
 
         let serialized_spec = serde_json::to_string(&spec).unwrap();
@@ -1209,17 +1197,8 @@
                 },
                 "forceOgrTimeFilter": false,
                 "forceOgrSpatialFilter": false,
-<<<<<<< HEAD
-                "onError": "ignore"
-=======
                 "onError": "ignore",
-                "provenance": {
-                    "citation": "Foo Bar",
-                    "license": "CC",
-                    "uri": "foo:bar"
-                },
                 "sqlQuery": null
->>>>>>> cfbaa1a1
             })
             .to_string()
         );
@@ -1276,11 +1255,7 @@
             force_ogr_time_filter: false,
             force_ogr_spatial_filter: false,
             on_error: OgrSourceErrorSpec::Ignore,
-<<<<<<< HEAD
-=======
-            provenance: None,
             sql_query: None,
->>>>>>> cfbaa1a1
         };
 
         let info = StaticMetaData {
@@ -1327,11 +1302,7 @@
             force_ogr_time_filter: false,
             force_ogr_spatial_filter: false,
             on_error: OgrSourceErrorSpec::Ignore,
-<<<<<<< HEAD
-=======
-            provenance: None,
             sql_query: None,
->>>>>>> cfbaa1a1
         };
 
         let info = StaticMetaData {
@@ -1378,11 +1349,7 @@
             force_ogr_time_filter: false,
             force_ogr_spatial_filter: false,
             on_error: OgrSourceErrorSpec::Ignore,
-<<<<<<< HEAD
-=======
-            provenance: None,
             sql_query: None,
->>>>>>> cfbaa1a1
         };
         let info = StaticMetaData {
             loading_info: dataset_information,
@@ -1443,11 +1410,7 @@
                     force_ogr_time_filter: false,
                     force_ogr_spatial_filter: false,
                     on_error: OgrSourceErrorSpec::Ignore,
-<<<<<<< HEAD
-=======
-                    provenance: None,
                     sql_query: None,
->>>>>>> cfbaa1a1
                 },
                 result_descriptor: VectorResultDescriptor {
                     data_type: VectorDataType::MultiPoint,
@@ -1540,11 +1503,7 @@
                     force_ogr_time_filter: false,
                     force_ogr_spatial_filter: true,
                     on_error: OgrSourceErrorSpec::Ignore,
-<<<<<<< HEAD
-=======
-                    provenance: None,
                     sql_query: None,
->>>>>>> cfbaa1a1
                 },
                 result_descriptor: VectorResultDescriptor {
                     data_type: VectorDataType::MultiPoint,
@@ -1639,11 +1598,7 @@
                     force_ogr_time_filter: false,
                     force_ogr_spatial_filter: false,
                     on_error: OgrSourceErrorSpec::Ignore,
-<<<<<<< HEAD
-=======
-                    provenance: None,
                     sql_query: None,
->>>>>>> cfbaa1a1
                 },
                 result_descriptor: VectorResultDescriptor {
                     data_type: VectorDataType::MultiPoint,
@@ -1748,11 +1703,7 @@
                     force_ogr_time_filter: false,
                     force_ogr_spatial_filter: false,
                     on_error: OgrSourceErrorSpec::Ignore,
-<<<<<<< HEAD
-=======
-                    provenance: None,
                     sql_query: None,
->>>>>>> cfbaa1a1
                 },
                 result_descriptor: VectorResultDescriptor {
                     data_type: VectorDataType::MultiPoint,
@@ -1929,11 +1880,7 @@
                     force_ogr_time_filter: false,
                     force_ogr_spatial_filter: false,
                     on_error: OgrSourceErrorSpec::Ignore,
-<<<<<<< HEAD
-=======
-                    provenance: None,
                     sql_query: None,
->>>>>>> cfbaa1a1
                 },
                 result_descriptor: VectorResultDescriptor {
                     data_type: VectorDataType::MultiPoint,
@@ -3100,11 +3047,7 @@
             force_ogr_time_filter: false,
             force_ogr_spatial_filter: false,
             on_error: OgrSourceErrorSpec::Ignore,
-<<<<<<< HEAD
-=======
-            provenance: None,
             sql_query: None,
->>>>>>> cfbaa1a1
         };
 
         let info = StaticMetaData {
@@ -3193,11 +3136,7 @@
                     force_ogr_time_filter: false,
                     force_ogr_spatial_filter: false,
                     on_error: OgrSourceErrorSpec::Ignore,
-<<<<<<< HEAD
-=======
-                    provenance: None,
                     sql_query: None,
->>>>>>> cfbaa1a1
                 },
                 result_descriptor: VectorResultDescriptor {
                     data_type: VectorDataType::MultiPoint,
@@ -3442,11 +3381,7 @@
                     force_ogr_time_filter: false,
                     force_ogr_spatial_filter: false,
                     on_error: OgrSourceErrorSpec::Ignore,
-<<<<<<< HEAD
-=======
-                    provenance: None,
                     sql_query: None,
->>>>>>> cfbaa1a1
                 },
                 result_descriptor: VectorResultDescriptor {
                     data_type: VectorDataType::MultiPoint,
@@ -3527,11 +3462,7 @@
                     force_ogr_time_filter: false,
                     force_ogr_spatial_filter: false,
                     on_error: OgrSourceErrorSpec::Abort,
-<<<<<<< HEAD
-=======
-                    provenance: None,
                     sql_query: None,
->>>>>>> cfbaa1a1
                 },
                 result_descriptor: VectorResultDescriptor {
                     data_type: VectorDataType::MultiPolygon,
@@ -3621,11 +3552,7 @@
                     force_ogr_time_filter: false,
                     force_ogr_spatial_filter: false,
                     on_error: OgrSourceErrorSpec::Abort,
-<<<<<<< HEAD
-=======
-                    provenance: None,
                     sql_query: None,
->>>>>>> cfbaa1a1
                 },
                 result_descriptor: VectorResultDescriptor {
                     data_type: VectorDataType::MultiPoint,
@@ -3736,11 +3663,7 @@
                     force_ogr_time_filter: false,
                     force_ogr_spatial_filter: false,
                     on_error: OgrSourceErrorSpec::Abort,
-<<<<<<< HEAD
-=======
-                    provenance: None,
                     sql_query: None,
->>>>>>> cfbaa1a1
                 },
                 result_descriptor: VectorResultDescriptor {
                     data_type: VectorDataType::MultiPoint,
@@ -3844,11 +3767,7 @@
                     force_ogr_time_filter: false,
                     force_ogr_spatial_filter: false,
                     on_error: OgrSourceErrorSpec::Abort,
-<<<<<<< HEAD
-=======
-                    provenance: None,
                     sql_query: None,
->>>>>>> cfbaa1a1
                 },
                 result_descriptor: VectorResultDescriptor {
                     data_type: VectorDataType::MultiPoint,
@@ -3952,11 +3871,7 @@
                     force_ogr_time_filter: false,
                     force_ogr_spatial_filter: false,
                     on_error: OgrSourceErrorSpec::Abort,
-<<<<<<< HEAD
-=======
-                    provenance: None,
                     sql_query: None,
->>>>>>> cfbaa1a1
                 },
                 result_descriptor: VectorResultDescriptor {
                     data_type: VectorDataType::MultiPoint,
@@ -4049,7 +3964,6 @@
             force_ogr_time_filter: false,
             force_ogr_spatial_filter: false,
             on_error: OgrSourceErrorSpec::Ignore,
-            provenance: None,
             sql_query: None,
         };
 
