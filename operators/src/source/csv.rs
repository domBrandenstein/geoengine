use std::fs::File;
use std::path::PathBuf;
use std::pin::Pin;
use std::sync::{Arc, Mutex};

use csv::{Position, Reader, StringRecord};
use futures::stream::BoxStream;
use futures::task::{Context, Poll};
use futures::{Stream, StreamExt};
use serde::{Deserialize, Serialize};
use snafu::{ensure, OptionExt, ResultExt};

use geoengine_datatypes::collections::{
    BuilderProvider, FeatureCollectionBuilder, FeatureCollectionRowBuilder,
    GeoFeatureCollectionRowBuilder, MultiPointCollection, VectorDataType,
};
use geoengine_datatypes::{
    primitives::{BoundingBox2D, Coordinate2D, TimeInterval},
    projection::Projection,
};

use crate::engine::{
<<<<<<< HEAD
    InitializedOperatorB, InitializedVectorOperator, InitilaizedOperatorImpl, QueryContext,
    QueryProcessor, QueryRectangle, SourceOperatorImpl, TypedVectorQueryProcessor, VectorOperator,
=======
    InitializedOperatorImpl, InitializedVectorOperator, QueryContext, QueryProcessor,
    QueryRectangle, SourceOperatorImpl, TypedVectorQueryProcessor, VectorOperator,
>>>>>>> c01d5de9
    VectorQueryProcessor, VectorResultDescriptor,
};
use crate::error;
use crate::util::Result;

/// Parameters for the CSV Source Operator
///
/// # Examples
///
/// ```rust
/// use serde_json::{Result, Value};
/// use geoengine_operators::source::{CsvSourceParameters, CsvSource};
/// use geoengine_operators::source::csv::{CsvGeometrySpecification, CsvTimeSpecification};
///
/// let json_string = r#"
///     {
///         "type": "CsvSource",
///         "params": {
///             "file_path": "/foo/bar.csv",
///             "field_separator": ",",
///             "geometry": {
///                 "type": "xy",
///                 "x": "x",
///                 "y": "y"
///             }
///         }
///     }"#;
///
/// let operator: CsvSource = serde_json::from_str(json_string).unwrap();
///
/// assert_eq!(operator, CsvSource {
///     params: CsvSourceParameters {
///         file_path: "/foo/bar.csv".into(),
///         field_separator: ',',
///         geometry: CsvGeometrySpecification::XY { x: "x".into(), y: "y".into() },
///         time: CsvTimeSpecification::None,
///     },
/// });
/// ```
#[derive(Debug, PartialEq, Eq, Serialize, Deserialize, Clone)]
pub struct CsvSourceParameters {
    pub file_path: PathBuf,
    pub field_separator: char,
    pub geometry: CsvGeometrySpecification,
    #[serde(default)]
    pub time: CsvTimeSpecification,
}

#[derive(Debug, PartialEq, Eq, Serialize, Deserialize, Clone)]
#[serde(tag = "type", rename_all = "lowercase")]
pub enum CsvGeometrySpecification {
    XY { x: String, y: String },
}

#[derive(Debug, PartialEq, Eq, Serialize, Deserialize, Clone)]
pub enum CsvTimeSpecification {
    None,
}

impl Default for CsvTimeSpecification {
    fn default() -> Self {
        Self::None
    }
}

enum ReaderState {
    Untouched(Reader<File>),
    OnGoing {
        header: ParsedHeader,
        records: csv::StringRecordsIntoIter<File>,
    },
    Error,
}

impl ReaderState {
    pub fn setup_once(&mut self, geometry_specification: CsvGeometrySpecification) -> Result<()> {
        if let ReaderState::Untouched(..) = self {
            // pass
        } else {
            return Ok(());
        }

        let old_state = std::mem::replace(self, ReaderState::Error);

        if let ReaderState::Untouched(mut csv_reader) = old_state {
            let header = match CsvSourceStream::setup_read(geometry_specification, &mut csv_reader)
            {
                Ok(header) => header,
                Err(error) => return Err(error),
            };

            let mut records = csv_reader.into_records();

            // consume the first row, which is the header
            if header.has_header {
                // TODO: throw error
                records.next();
            }

            *self = ReaderState::OnGoing { header, records }
        }

        Ok(())
    }
}

pub struct CsvSourceStream {
    parameters: CsvSourceParameters,
    bbox: BoundingBox2D,
    chunk_size: usize,
    state: Arc<Mutex<CsvSourceStreamState>>,
}

pub struct CsvSourceStreamState {
    csv_reader: ReaderState,
    #[allow(clippy::option_option)]
    poll_result: Option<Option<Result<MultiPointCollection>>>,
}

pub type CsvSource = SourceOperatorImpl<CsvSourceParameters>;

#[typetag::serde]
impl VectorOperator for CsvSource {
    fn into_initialized_operator(
        self: Box<Self>,
        context: crate::engine::ExecutionContext,
<<<<<<< HEAD
    ) -> Result<Box<InitializedVectorOperator>> {
        InitilaizedOperatorImpl::create(
=======
    ) -> Result<Box<dyn InitializedVectorOperator>> {
        InitializedOperatorImpl::create(
>>>>>>> c01d5de9
            self.params,
            context,
            |_, _, _, _| Ok(()),
            |_, _, _, _, _| {
                Ok(VectorResultDescriptor {
                    data_type: VectorDataType::MultiPoint,
                    projection: Projection::wgs84().into(),
                })
            },
            vec![],
            vec![],
        )
        .map(InitializedOperatorImpl::boxed)
    }
}

<<<<<<< HEAD
impl InitializedOperatorB<VectorResultDescriptor, TypedVectorQueryProcessor>
    for InitilaizedOperatorImpl<CsvSourceParameters, VectorResultDescriptor, ()>
=======
impl InitializedVectorOperator
    for InitializedOperatorImpl<CsvSourceParameters, VectorResultDescriptor, ()>
>>>>>>> c01d5de9
{
    fn result_descriptor(&self) -> VectorResultDescriptor {
        self.result_descriptor
    }

    fn query_processor(&self) -> Result<crate::engine::TypedVectorQueryProcessor> {
        Ok(TypedVectorQueryProcessor::MultiPoint(
            CsvSourceProcessor {
                params: self.params.clone(),
            }
            .boxed(),
        ))
    }
}

impl CsvSourceStream {
    /// Creates a new `CsvSource`
    ///
    /// # Errors
    ///
    /// This constructor fails if the delimiter is not an ASCII character.
    /// Furthermore, there are IO errors from the reader.
    ///
    // TODO: include time interval, e.g. QueryRectangle parameter
    pub fn new(
        parameters: CsvSourceParameters,
        bbox: BoundingBox2D,
        chunk_size: usize,
    ) -> Result<Self> {
        ensure!(
            parameters.field_separator.is_ascii(),
            error::CsvSource {
                details: "Delimiter must be ASCII character"
            }
        );

        Ok(Self {
            state: Arc::new(Mutex::new(CsvSourceStreamState {
                poll_result: None,
                csv_reader: ReaderState::Untouched(
                    csv::ReaderBuilder::new()
                        .delimiter(parameters.field_separator as u8)
                        .has_headers(true)
                        .from_path(parameters.file_path.as_path())
                        .context(error::CsvSourceReader {})?,
                ),
            })),
            parameters,
            bbox,
            chunk_size,
        })
    }

    fn setup_read(
        geometry_specification: CsvGeometrySpecification,
        csv_reader: &mut Reader<File>,
    ) -> Result<ParsedHeader> {
        csv_reader
            .seek(Position::new())
            .context(error::CsvSourceReader {})?; // start at beginning

        ensure!(
            csv_reader.has_headers(),
            error::CsvSource {
                details: "CSV file must contain header",
            }
        );

        let header = csv_reader.headers().context(error::CsvSourceReader)?;

        let CsvGeometrySpecification::XY { x, y } = geometry_specification;
        let x_index = header
            .iter()
            .position(|v| v == x)
            .context(error::CsvSource {
                details: "Cannot find x index in csv header",
            })?;
        let y_index = header
            .iter()
            .position(|v| v == y)
            .context(error::CsvSource {
                details: "Cannot find y index in csv header",
            })?;

        Ok(ParsedHeader {
            has_header: true,
            x_index,
            y_index,
        })
    }

    /// Parse a single CSV row
    fn parse_row(header: &ParsedHeader, row: &StringRecord) -> Result<ParsedRow> {
        let x: f64 = row
            .get(header.x_index)
            .context(error::CsvSource {
                details: "Cannot find x index key",
            })?
            .parse()
            .map_err(|_| error::Error::CsvSource {
                details: "Cannot parse x coordinate".to_string(),
            })?;
        let y: f64 = row
            .get(header.y_index)
            .context(error::CsvSource {
                details: "Cannot find y index key",
            })?
            .parse()
            .map_err(|_| error::Error::CsvSource {
                details: "Cannot parse y coordinate".to_string(),
            })?;

        Ok(ParsedRow {
            coordinate: (x, y).into(),
            time_interval: TimeInterval::default(),
        })
    }
}

impl Stream for CsvSourceStream {
    type Item = Result<MultiPointCollection>;

    fn poll_next(self: Pin<&mut Self>, cx: &mut Context<'_>) -> Poll<Option<Self::Item>> {
        let mut state = self.state.lock().unwrap(); // TODO: handle lock poisoning
        if state.poll_result.is_some() {
            let x = state.poll_result.take().unwrap();
            return Poll::Ready(x);
        }
        drop(state);

        let state_ref = self.state.clone();
        let bbox = self.bbox;
        let chunk_size = self.chunk_size;
        let parameters = self.parameters.clone();
        let waker = cx.waker().clone();
        tokio::spawn(async move {
            let mut state = state_ref.lock().unwrap(); // TODO
            let computation_result = || -> Result<Option<MultiPointCollection>> {
                // TODO: is clone necessary?
                let geometry_specification = parameters.geometry.clone();
                state.csv_reader.setup_once(geometry_specification)?;

                let (header, records) = match &mut state.csv_reader {
                    ReaderState::OnGoing { header, records } => (header, records),
                    ReaderState::Error => return Ok(None),
                    _ => unreachable!(),
                };

                let mut builder = MultiPointCollection::builder().finish_header();
                let mut number_of_entries = 0; // TODO: add size/len to builder

                while number_of_entries < chunk_size {
                    let record = match records.next() {
                        Some(r) => r,
                        None => break,
                    };

                    let row = record.with_context(|| error::CsvSourceReader)?;
                    let parsed_row = CsvSourceStream::parse_row(header, &row)?;

                    // TODO: filter time
                    if bbox.contains_coordinate(&parsed_row.coordinate) {
                        builder.push_geometry(parsed_row.coordinate.into())?;
                        builder.push_time_interval(parsed_row.time_interval)?;
                        builder.finish_row();

                        number_of_entries += 1;
                    }
                }

                // TODO: is this the correct cancellation criterion?
                if number_of_entries > 0 {
                    let collection = builder.build()?;
                    Ok(Some(collection))
                } else {
                    Ok(None)
                }
            }();

            // TODO
            state.poll_result = Some(match computation_result {
                Ok(Some(collection)) => Some(Ok(collection)),
                Ok(None) => None,
                Err(e) => Some(Err(e)),
            });

            waker.wake();
        });

        Poll::Pending
    }
}

#[derive(Debug)]
struct CsvSourceProcessor {
    params: CsvSourceParameters,
}

impl QueryProcessor for CsvSourceProcessor {
    type Output = MultiPointCollection;

    fn query(
        &self,
        query: QueryRectangle,
        _ctx: QueryContext,
    ) -> BoxStream<'_, Result<Self::Output>> {
        // TODO: properly propagate error
        // TODO: properly handle chunk_size
        CsvSourceStream::new(self.params.clone(), query.bbox, 10)
            .expect("could not create csv source")
            .boxed()
    }
}

#[derive(Clone, Copy, Debug)]
struct ParsedHeader {
    pub has_header: bool,
    pub x_index: usize,
    pub y_index: usize,
}

struct ParsedRow {
    pub coordinate: Coordinate2D,
    pub time_interval: TimeInterval,
    // TODO: fields
}

#[cfg(test)]
mod tests {
    use std::io::{Seek, SeekFrom, Write};

    use geoengine_datatypes::collections::FeatureCollection;

    use super::*;

    #[tokio::test]
    async fn read_points() {
        let mut fake_file = tempfile::NamedTempFile::new().unwrap();
        write!(
            fake_file,
            "\
x,y
0,1
2,3
4,5
"
        )
        .unwrap();
        fake_file.seek(SeekFrom::Start(0)).unwrap();

        let mut csv_source = CsvSourceStream::new(
            CsvSourceParameters {
                file_path: fake_file.path().into(),
                field_separator: ',',
                geometry: CsvGeometrySpecification::XY {
                    x: "x".into(),
                    y: "y".into(),
                },
                time: CsvTimeSpecification::None,
            },
            BoundingBox2D::new_unchecked((0., 0.).into(), (5., 5.).into()),
            2,
        )
        .unwrap();

        assert_eq!(csv_source.next().await.unwrap().unwrap().len(), 2);
        assert_eq!(csv_source.next().await.unwrap().unwrap().len(), 1);
        assert!(csv_source.next().await.is_none());
    }

    #[tokio::test]
    async fn erroneous_point_rows() {
        let mut fake_file = tempfile::NamedTempFile::new().unwrap();
        write!(
            fake_file,
            "\
x,y
0,1
CORRUPT
4,5
"
        )
        .unwrap();
        fake_file.seek(SeekFrom::Start(0)).unwrap();

        let mut csv_source = CsvSourceStream::new(
            CsvSourceParameters {
                file_path: fake_file.path().into(),
                field_separator: ',',
                geometry: CsvGeometrySpecification::XY {
                    x: "x".into(),
                    y: "y".into(),
                },
                time: CsvTimeSpecification::None,
            },
            BoundingBox2D::new_unchecked((0., 0.).into(), (5., 5.).into()),
            1,
        )
        .unwrap();

        assert_eq!(csv_source.next().await.unwrap().unwrap().len(), 1);
        assert!(csv_source.next().await.unwrap().is_err());
        assert_eq!(csv_source.next().await.unwrap().unwrap().len(), 1);
        assert!(csv_source.next().await.is_none());
    }

    #[tokio::test]
    async fn corrupt_point_header() {
        let mut fake_file = tempfile::NamedTempFile::new().unwrap();
        write!(
            fake_file,
            "\
x,z
0,1
2,3
4,5
"
        )
        .unwrap();
        fake_file.seek(SeekFrom::Start(0)).unwrap();

        let mut csv_source = CsvSourceStream::new(
            CsvSourceParameters {
                file_path: fake_file.path().into(),
                field_separator: ',',
                geometry: CsvGeometrySpecification::XY {
                    x: "x".into(),
                    y: "y".into(),
                },
                time: CsvTimeSpecification::None,
            },
            BoundingBox2D::new_unchecked((0., 0.).into(), (5., 5.).into()),
            1,
        )
        .unwrap();

        assert!(csv_source.next().await.unwrap().is_err());
        assert!(csv_source.next().await.is_none());
    }

    #[tokio::test]
    async fn processor() {
        let mut fake_file = tempfile::NamedTempFile::new().unwrap();
        write!(
            fake_file,
            "\
x,y
0,1
2,3
4,5
"
        )
        .unwrap();
        fake_file.seek(SeekFrom::Start(0)).unwrap();

        let params = CsvSourceParameters {
            file_path: fake_file.path().into(),
            field_separator: ',',
            geometry: CsvGeometrySpecification::XY {
                x: "x".into(),
                y: "y".into(),
            },
            time: CsvTimeSpecification::None,
        };

        let p = CsvSourceProcessor { params };

        let query = QueryRectangle {
            bbox: BoundingBox2D::new_unchecked(
                Coordinate2D::new(0., 0.),
                Coordinate2D::new(3., 3.),
            ),
            time_interval: TimeInterval::new_unchecked(0, 1),
        };
        let ctx = QueryContext {
            chunk_byte_size: 10 * 8 * 2,
        };

        let r: Vec<Result<MultiPointCollection>> = p.query(query, ctx).collect().await;

        assert_eq!(r.len(), 1);

        assert_eq!(
            r[0].as_ref().unwrap().to_geo_json(),
            serde_json::json!({
                "type": "FeatureCollection",
                "features": [{
                    "type": "Feature",
                    "geometry": {
                        "type": "Point",
                        "coordinates": [0.0, 1.0]
                    },
                    "properties": {},
                    "when": {
                        "start": "-262144-01-01T00:00:00+00:00",
                        "end": "+262143-12-31T23:59:59.999+00:00",
                        "type": "Interval"
                    }
                }, {
                    "type": "Feature",
                    "geometry": {
                        "type": "Point",
                        "coordinates": [2.0, 3.0]
                    },
                    "properties": {},
                    "when": {
                        "start": "-262144-01-01T00:00:00+00:00",
                        "end": "+262143-12-31T23:59:59.999+00:00",
                        "type": "Interval"
                    }
                }]
            })
            .to_string()
        );
    }

    #[test]
    fn operator() {
        let mut temp_file = tempfile::NamedTempFile::new().unwrap();
        write!(
            temp_file,
            "\
x;y
0;1
2;3
4;5
"
        )
        .unwrap();
        temp_file.seek(SeekFrom::Start(0)).unwrap();

        let params = CsvSourceParameters {
            file_path: temp_file.path().into(),
            field_separator: ';',
            geometry: CsvGeometrySpecification::XY {
                x: "x".into(),
                y: "y".into(),
            },
            time: CsvTimeSpecification::None,
        };

        let operator = CsvSource { params }.boxed();

        let operator_json = serde_json::to_string(&operator).unwrap();

        assert_eq!(
            operator_json,
            serde_json::json!({
                "type": "CsvSource",
                "params": {
                    "file_path": temp_file.path(),
                    "field_separator": ";",
                    "geometry": {
                        "type": "xy",
                        "x": "x",
                        "y": "y"
                    },
                    "time": "None"
                }
            })
            .to_string()
        );

        let _: Box<dyn VectorOperator> = serde_json::from_str(&operator_json).unwrap();
    }
}<|MERGE_RESOLUTION|>--- conflicted
+++ resolved
@@ -20,13 +20,8 @@
 };
 
 use crate::engine::{
-<<<<<<< HEAD
-    InitializedOperatorB, InitializedVectorOperator, InitilaizedOperatorImpl, QueryContext,
+    InitializedOperatorB, InitializedOperatorImpl, InitializedVectorOperator, QueryContext,
     QueryProcessor, QueryRectangle, SourceOperatorImpl, TypedVectorQueryProcessor, VectorOperator,
-=======
-    InitializedOperatorImpl, InitializedVectorOperator, QueryContext, QueryProcessor,
-    QueryRectangle, SourceOperatorImpl, TypedVectorQueryProcessor, VectorOperator,
->>>>>>> c01d5de9
     VectorQueryProcessor, VectorResultDescriptor,
 };
 use crate::error;
@@ -153,13 +148,8 @@
     fn into_initialized_operator(
         self: Box<Self>,
         context: crate::engine::ExecutionContext,
-<<<<<<< HEAD
     ) -> Result<Box<InitializedVectorOperator>> {
-        InitilaizedOperatorImpl::create(
-=======
-    ) -> Result<Box<dyn InitializedVectorOperator>> {
         InitializedOperatorImpl::create(
->>>>>>> c01d5de9
             self.params,
             context,
             |_, _, _, _| Ok(()),
@@ -176,13 +166,8 @@
     }
 }
 
-<<<<<<< HEAD
 impl InitializedOperatorB<VectorResultDescriptor, TypedVectorQueryProcessor>
-    for InitilaizedOperatorImpl<CsvSourceParameters, VectorResultDescriptor, ()>
-=======
-impl InitializedVectorOperator
     for InitializedOperatorImpl<CsvSourceParameters, VectorResultDescriptor, ()>
->>>>>>> c01d5de9
 {
     fn result_descriptor(&self) -> VectorResultDescriptor {
         self.result_descriptor
