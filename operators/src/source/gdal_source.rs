use crate::engine::{MetaData, QueryRectangle};
use crate::{
    engine::{
        InitializedOperator, InitializedRasterOperator, QueryProcessor, RasterOperator,
        RasterQueryProcessor, RasterResultDescriptor, SourceOperator, TypedRasterQueryProcessor,
    },
    error::{self, Error},
    util::Result,
};
use futures::{
    stream::{self, BoxStream, StreamExt},
    Stream,
};
<<<<<<< HEAD

use crate::engine::{MetaData, QueryRectangle};
use async_trait::async_trait;
=======
use gdal::raster::{GdalType, RasterBand as GdalRasterBand};
use gdal::Dataset as GdalDataset;
>>>>>>> e67bd1c3
use geoengine_datatypes::raster::{
    EmptyGrid, GeoTransform, Grid2D, GridOrEmpty2D, Pixel, RasterDataType, RasterTile2D,
};
use geoengine_datatypes::{dataset::DatasetId, raster::TileInformation};
use geoengine_datatypes::{
    primitives::{
        BoundingBox2D, SpatialBounded, TimeInstance, TimeInterval, TimeStep, TimeStepIter,
    },
    raster::{
        Grid, GridBlit, GridBoundingBox2D, GridBounds, GridIdx, GridSize, GridSpaceToLinearSpace,
        TilingSpecification,
    },
};
use log::debug;
use serde::{Deserialize, Serialize};
use snafu::ResultExt;
use std::{marker::PhantomData, path::PathBuf};
//use gdal::metadata::Metadata; // TODO: handle metadata

/// Parameters for the GDAL Source Operator
///
/// # Examples
///
/// ```rust
/// use serde_json::{Result, Value};
/// use geoengine_operators::source::{GdalSource, GdalSourceParameters};
/// use geoengine_datatypes::dataset::InternalDatasetId;
/// use geoengine_datatypes::util::Identifier;
/// use std::str::FromStr;
///
/// let json_string = r#"
///     {
///         "type": "GdalSource",
///         "params": {
///             "dataset": {
///                 "internal": "a626c880-1c41-489b-9e19-9596d129859c"
///             }
///         }
///     }"#;
///
/// let operator: GdalSource = serde_json::from_str(json_string).unwrap();
///
/// assert_eq!(operator, GdalSource {
///     params: GdalSourceParameters {
///         dataset: InternalDatasetId::from_str("a626c880-1c41-489b-9e19-9596d129859c").unwrap().into()
///     },
/// });
/// ```
#[derive(Debug, PartialEq, Eq, Clone, Serialize, Deserialize)]
pub struct GdalSourceParameters {
    pub dataset: DatasetId,
}

type GdalMetaData = Box<dyn MetaData<GdalLoadingInfo, RasterResultDescriptor>>;

#[derive(Debug, Clone)]
pub struct GdalLoadingInfo {
    /// partitions of dataset sorted by time
    pub info: GdalLoadingInfoPartIterator,
}

#[derive(Debug, Clone)]
pub enum GdalLoadingInfoPartIterator {
    Static {
        parts: std::vec::IntoIter<GdalLoadingInfoPart>,
    },
    Dynamic {
        time_step_iter: TimeStepIter,
        params: GdalDatasetParameters,
        placeholder: String,
        time_format: String,
        step: TimeStep,
        max_t2: TimeInstance,
    },
}

impl Iterator for GdalLoadingInfoPartIterator {
    type Item = Result<GdalLoadingInfoPart>;

    fn next(&mut self) -> Option<Self::Item> {
        match self {
            GdalLoadingInfoPartIterator::Static { parts } => parts.next().map(Result::Ok),
            GdalLoadingInfoPartIterator::Dynamic {
                time_step_iter,
                params,
                placeholder,
                time_format,
                step,
                max_t2,
            } => {
                let t1 = time_step_iter.next()?;

                let t2 = t1 + *step;
                let t2 = t2.unwrap_or(*max_t2);

                let time_interval = TimeInterval::new_unchecked(t1, t2);

                let loading_info_part = params
                    .replace_time_placeholder(placeholder, time_format, time_interval.start())
                    .map(|loading_info_part_params| GdalLoadingInfoPart {
                        time: time_interval,
                        params: loading_info_part_params,
                    });

                Some(loading_info_part)
            }
        }
    }
}

/// one temporal slice of the dataset that requires reading from exactly one Gdal dataset
#[derive(Debug, Clone)]
pub struct GdalLoadingInfoPart {
    pub time: TimeInterval,
    pub params: GdalDatasetParameters,
}

#[derive(PartialEq, Serialize, Deserialize, Debug, Clone)]
#[serde(rename_all = "camelCase")]
pub struct GdalDatasetParameters {
    pub file_path: PathBuf,
    pub rasterband_channel: usize,
    pub geo_transform: GeoTransform,
    pub bbox: BoundingBox2D, // the bounding box of the dataset containing the raster data
    pub file_not_found_handling: FileNotFoundHandling,
    pub no_data_value: Option<f64>,
}

/// How to handle file not found errors
#[derive(Serialize, Deserialize, Debug, Clone, PartialEq)]
pub enum FileNotFoundHandling {
    NoData, // output tiles filled with nodata
    Error,  // return error tile
}

#[derive(PartialEq, Serialize, Deserialize, Debug, Clone)]
#[serde(rename_all = "camelCase")]
pub struct GdalMetaDataStatic {
    pub time: Option<TimeInterval>,
    pub params: GdalDatasetParameters,
    pub result_descriptor: RasterResultDescriptor,
}

#[async_trait]
impl MetaData<GdalLoadingInfo, RasterResultDescriptor> for GdalMetaDataStatic {
    async fn loading_info(&self, _query: QueryRectangle) -> Result<GdalLoadingInfo> {
        Ok(GdalLoadingInfo {
            info: GdalLoadingInfoPartIterator::Static {
                parts: vec![GdalLoadingInfoPart {
                    time: self.time.unwrap_or_else(TimeInterval::default),
                    params: self.params.clone(),
                }]
                .into_iter(),
            },
        })
    }

    async fn result_descriptor(&self) -> Result<RasterResultDescriptor> {
        Ok(self.result_descriptor.clone())
    }

    fn box_clone(&self) -> Box<dyn MetaData<GdalLoadingInfo, RasterResultDescriptor>> {
        Box::new(self.clone())
    }
}

/// Meta data for a regular time series that begins (is anchored) at `start` with multiple gdal data
/// sets `step` time apart. The `placeholder` in the file path of the dataset is replaced with the
/// queried time in specified `time_format`.
// TODO: `start` is actually more a reference time, because the time series also goes in
//        negative direction. Maybe it would be better to have a real start and end time, then
//        everything before start and after end is just one big nodata raster instead of many
#[derive(PartialEq, Serialize, Deserialize, Debug, Clone)]
#[serde(rename_all = "camelCase")]
pub struct GdalMetaDataRegular {
    pub result_descriptor: RasterResultDescriptor,
    pub params: GdalDatasetParameters,
    pub placeholder: String,
    pub time_format: String,
    pub start: TimeInstance,
    pub step: TimeStep,
}

#[async_trait]
impl MetaData<GdalLoadingInfo, RasterResultDescriptor> for GdalMetaDataRegular {
    async fn loading_info(&self, query: QueryRectangle) -> Result<GdalLoadingInfo> {
        let snapped_start = self
            .step
            .snap_relative(self.start, query.time_interval.start())?;

        let snapped_interval =
            TimeInterval::new_unchecked(snapped_start, query.time_interval.end()); // TODO: snap end?

        let time_iterator =
            TimeStepIter::new_with_interval_incl_start(snapped_interval, self.step)?;

        Ok(GdalLoadingInfo {
            info: GdalLoadingInfoPartIterator::Dynamic {
                time_step_iter: time_iterator,
                params: self.params.clone(),
                placeholder: self.placeholder.clone(),
                time_format: self.time_format.clone(),
                step: self.step,
                max_t2: query.time_interval.end(),
            },
        })
    }

    async fn result_descriptor(&self) -> Result<RasterResultDescriptor> {
        Ok(self.result_descriptor.clone())
    }

    fn box_clone(&self) -> Box<dyn MetaData<GdalLoadingInfo, RasterResultDescriptor>> {
        Box::new(self.clone())
    }
}

impl GdalDatasetParameters {
    pub fn replace_time_placeholder(
        &self,
        placeholder: &str,
        time_format: &str,
        time: TimeInstance,
    ) -> Result<Self> {
        let time_string = time
            .as_naive_date_time()
            .ok_or(Error::TimeInstanceNotDisplayable)?
            .format(time_format)
            .to_string();
        let file_path = self
            .file_path
            .to_str()
            .ok_or(Error::FilePathNotRepresentableAsString)?
            .replace(placeholder, &time_string);

        Ok(Self {
            file_not_found_handling: FileNotFoundHandling::NoData,
            file_path: file_path.into(),
            ..*self
        })
    }
}

#[derive(Debug, Serialize, Deserialize, Clone, Copy)]
pub struct TilingInformation {
    pub x_axis_tiles: usize,
    pub y_axis_tiles: usize,
    pub x_axis_tile_size: usize,
    pub y_axis_tile_size: usize,
}

pub struct GdalSourceProcessor<T>
where
    T: Pixel,
{
    pub tiling_specification: TilingSpecification,
    pub meta_data: GdalMetaData,
    pub phantom_data: PhantomData<T>,
}

impl<T> GdalSourceProcessor<T>
where
    T: gdal::raster::GdalType + Pixel,
{
    ///
    /// A method to async load single tiles from a GDAL dataset.
    ///
    pub async fn load_tile_data_async(
        dataset_params: GdalDatasetParameters,
        tile_information: TileInformation,
    ) -> Result<GridOrEmpty2D<T>> {
        tokio::task::spawn_blocking(move || {
            Self::load_tile_data(&dataset_params, &tile_information)
        })
        .await
        .context(error::TokioJoin)?
    }

    pub async fn load_tile_async(
        dataset_params: GdalDatasetParameters,
        tile_information: TileInformation,
        time: TimeInterval,
    ) -> Result<RasterTile2D<T>> {
        Self::load_tile_data_async(dataset_params, tile_information)
            .await
            .map(|tile_data| RasterTile2D::new_with_tile_info(time, tile_information, tile_data))
    }

    ///
    /// A method to load single tiles from a GDAL dataset.
    ///
    pub fn load_tile_data(
        dataset_params: &GdalDatasetParameters,
        tile_information: &TileInformation,
    ) -> Result<GridOrEmpty2D<T>> {
        let dataset_bounds = dataset_params.bbox;
        let geo_transform = dataset_params.geo_transform;

        let output_bounds = tile_information.spatial_bounds();
        let output_shape = tile_information.tile_size_in_pixels();
        let output_geo_transform = tile_information.tile_geo_transform();

        debug!(
            "GridOrEmpty2D<{:?}> requested for {:?}.",
            T::TYPE,
            &output_bounds
        );

        let dataset_result = GdalDataset::open(&dataset_params.file_path);

        // TODO: We also need to get metadata from the dataset (for each tile) e.g. scale + offset.
        let no_data_value = dataset_params.no_data_value.map(T::from_);
        // TODO: ensure that there is a no_data_value
        let fill_value = no_data_value.unwrap_or_else(T::zero);

        debug!(
            "no_data_value is {:?} and fill_value is {:?}.",
            &no_data_value, &fill_value
        );

        if dataset_result.is_err() {
            // TODO: check if Gdal error is actually file not found
            return match dataset_params.file_not_found_handling {
                FileNotFoundHandling::NoData => {
                    if let Some(no_data) = no_data_value {
                        debug!("file not found -> returning empty grid");
                        Ok(EmptyGrid::new(output_shape, no_data).into())
                    } else {
                        debug!("file not found -> returning filled grid");
                        Ok(Grid2D::new_filled(output_shape, fill_value, None).into())
                    }
                }
                FileNotFoundHandling::Error => Err(crate::error::Error::CouldNotOpenGdalDataset {
                    file_path: dataset_params.file_path.to_string_lossy().to_string(),
                }),
            };
        };

        let dataset = dataset_result.expect("checked");

        // TODO: investigate if we need a dataset cache

        // get the requested raster band of the dataset …
        let rasterband: GdalRasterBand =
            dataset.rasterband(dataset_params.rasterband_channel as isize)?;

        // dataset spatial relations
        let dataset_contains_tile = dataset_bounds.contains_bbox(&output_bounds);

        // TODO: re-enable when BBOx paradox is solved
        // let dataset_intersects_tile = dataset_bounds.intersects_bbox(&output_bounds);

        // TODO: move to false, true case when BBOX paradox is solved
        let dataset_intersects_tile = dataset_bounds.intersection(&output_bounds);

        let result_raster: GridOrEmpty2D<T> = match (dataset_contains_tile, dataset_intersects_tile)
        {
            (_, None) => {
                // TODO: refactor tile to hold an Option<GridData> and this will be empty in this case
                if let Some(no_data) = no_data_value {
                    EmptyGrid::new(output_shape, no_data).into()
                } else {
                    Grid2D::new_filled(output_shape, fill_value, None).into()
                }
            }
            (true, Some(_)) => {
                let dataset_idx_ul =
                    geo_transform.coordinate_to_grid_idx_2d(output_bounds.upper_left());

                let dataset_idx_lr =
                    geo_transform.coordinate_to_grid_idx_2d(output_bounds.lower_right()) - 1; // the lr coordinate is the first pixel of the next tile so sub 1 from all axis.

                read_as_raster(
                    &rasterband,
                    &GridBoundingBox2D::new(dataset_idx_ul, dataset_idx_lr)?,
                    output_shape,
                    no_data_value,
                )?
                .into()
            }
            // TODO: remove when bbox paradox is solved
            (false, Some(intersecting_area))
                if intersecting_area.size_x() <= 0. || intersecting_area.size_y() <= 0. =>
            {
                if let Some(no_data) = no_data_value {
                    EmptyGrid::new(output_shape, no_data).into()
                } else {
                    Grid2D::new_filled(output_shape, fill_value, None).into()
                }
            }
            (false, Some(intersecting_area)) => {
                let dataset_idx_ul =
                    geo_transform.coordinate_to_grid_idx_2d(intersecting_area.upper_left());

                let dataset_idx_lr =
                    geo_transform.coordinate_to_grid_idx_2d(intersecting_area.lower_right()) - 1;

                let tile_idx_ul =
                    output_geo_transform.coordinate_to_grid_idx_2d(intersecting_area.upper_left());

                let tile_idx_lr = output_geo_transform
                    .coordinate_to_grid_idx_2d(intersecting_area.lower_right())
                    - 1;

                let dataset_raster = read_as_raster(
                    &rasterband,
                    &GridBoundingBox2D::new(dataset_idx_ul, dataset_idx_lr)?,
                    GridBoundingBox2D::new(tile_idx_ul, tile_idx_lr)?,
                    no_data_value,
                )?;

                let mut tile_raster = Grid2D::new_filled(output_shape, fill_value, no_data_value);
                tile_raster.grid_blit_from(dataset_raster);
                tile_raster.into()
            }
        };

        Ok(result_raster)
    }

    ///
    /// A stream of `RasterTile2D`
    ///
    pub fn tile_stream(
        &self,
        query: QueryRectangle,
        info: GdalLoadingInfoPart,
    ) -> impl Stream<Item = Result<RasterTile2D<T>>> {
        let spatial_resolution = query.spatial_resolution;
        let geo_transform = info.params.geo_transform;

        // adjust the spatial resolution to the sign of the geotransform
        let x_signed = if geo_transform.x_pixel_size.is_sign_positive()
            && spatial_resolution.x.is_sign_positive()
        {
            spatial_resolution.x
        } else {
            spatial_resolution.x * -1.0
        };

        let y_signed = if geo_transform.y_pixel_size.is_sign_positive()
            && spatial_resolution.y.is_sign_positive()
        {
            spatial_resolution.y
        } else {
            spatial_resolution.y * -1.0
        };

        let tiling_strategy = self.tiling_specification.strategy(x_signed, y_signed);

        stream::iter(tiling_strategy.tile_information_iterator(query.bbox))
            .map(move |tile| Self::load_tile_async(info.params.clone(), tile, info.time))
            .buffered(1) // TODO: find a good default and / or add to config.
    }
}

#[async_trait]
impl<T> QueryProcessor for GdalSourceProcessor<T>
where
    T: Pixel + gdal::raster::GdalType,
{
    type Output = RasterTile2D<T>;
    async fn query<'a>(
        &'a self,
        query: crate::engine::QueryRectangle,
        _ctx: &'a dyn crate::engine::QueryContext,
    ) -> Result<BoxStream<Result<RasterTile2D<T>>>> {
        let meta_data = self.meta_data.loading_info(query).await?;

        debug!(
            "Querying GdalSourceProcessor<{:?}> with: {:?}.",
            T::TYPE,
            &query
        );

        let stream = stream::iter(meta_data.info)
            .map(move |info| match info {
                Ok(info) => self.tile_stream(query, info).boxed(),
                Err(err) => stream::once(async { Result::Err(err) }).boxed(),
            })
            .flatten();

        Ok(stream.boxed())
    }
}

pub type GdalSource = SourceOperator<GdalSourceParameters>;

#[typetag::serde]
#[async_trait]
impl RasterOperator for GdalSource {
    async fn initialize(
        self: Box<Self>,
        context: &dyn crate::engine::ExecutionContext,
    ) -> Result<Box<InitializedRasterOperator>> {
        let meta_data: GdalMetaData = context.meta_data(&self.params.dataset).await?;

        debug!("Initializing GdalSource for {:?}.", &self.params.dataset);

        Ok(InitializedGdalSourceOperator {
            result_descriptor: meta_data.result_descriptor().await?,
            meta_data,
            tiling_specification: context.tiling_specification(),
        }
        .boxed())
    }
}

pub struct InitializedGdalSourceOperator {
    pub meta_data: GdalMetaData,
    pub result_descriptor: RasterResultDescriptor,
    pub tiling_specification: TilingSpecification,
}

impl InitializedOperator<RasterResultDescriptor, TypedRasterQueryProcessor>
    for InitializedGdalSourceOperator
{
    fn result_descriptor(&self) -> &RasterResultDescriptor {
        &self.result_descriptor
    }

    fn query_processor(&self) -> Result<TypedRasterQueryProcessor> {
        Ok(match self.result_descriptor().data_type {
            RasterDataType::U8 => TypedRasterQueryProcessor::U8(
                GdalSourceProcessor {
                    tiling_specification: self.tiling_specification,
                    meta_data: self.meta_data.clone(),
                    phantom_data: Default::default(),
                }
                .boxed(),
            ),
            RasterDataType::U16 => TypedRasterQueryProcessor::U16(
                GdalSourceProcessor {
                    tiling_specification: self.tiling_specification,
                    meta_data: self.meta_data.clone(),
                    phantom_data: Default::default(),
                }
                .boxed(),
            ),
            RasterDataType::U32 => TypedRasterQueryProcessor::U32(
                GdalSourceProcessor {
                    tiling_specification: self.tiling_specification,
                    meta_data: self.meta_data.clone(),
                    phantom_data: Default::default(),
                }
                .boxed(),
            ),
            RasterDataType::U64 => unimplemented!("implement U64 type"), // TypedRasterQueryProcessor::U64(self.create_processor()),
            RasterDataType::I8 => unimplemented!("I8 type is not supported"),
            RasterDataType::I16 => TypedRasterQueryProcessor::I16(
                GdalSourceProcessor {
                    tiling_specification: self.tiling_specification,
                    meta_data: self.meta_data.clone(),
                    phantom_data: Default::default(),
                }
                .boxed(),
            ),
            RasterDataType::I32 => TypedRasterQueryProcessor::I32(
                GdalSourceProcessor {
                    tiling_specification: self.tiling_specification,
                    meta_data: self.meta_data.clone(),
                    phantom_data: Default::default(),
                }
                .boxed(),
            ),
            RasterDataType::I64 => unimplemented!("implement I64 type"), // TypedRasterQueryProcessor::I64(self.create_processor()),
            RasterDataType::F32 => TypedRasterQueryProcessor::F32(
                GdalSourceProcessor {
                    tiling_specification: self.tiling_specification,
                    meta_data: self.meta_data.clone(),
                    phantom_data: Default::default(),
                }
                .boxed(),
            ),
            RasterDataType::F64 => TypedRasterQueryProcessor::F64(
                GdalSourceProcessor {
                    tiling_specification: self.tiling_specification,
                    meta_data: self.meta_data.clone(),
                    phantom_data: Default::default(),
                }
                .boxed(),
            ),
        })
    }
}

fn read_as_raster<
    T,
    D: GridSize<ShapeArray = [usize; 2]> + GridSpaceToLinearSpace<IndexArray = [isize; 2]>,
>(
    rasterband: &GdalRasterBand,
    dataset_grid_box: &GridBoundingBox2D,
    tile_grid: D,
    no_data_value: Option<T>,
) -> Result<Grid<D, T>>
where
    T: Pixel + GdalType,
{
    let GridIdx([dataset_ul_y, dataset_ul_x]) = dataset_grid_box.min_index();
    let [dataset_y_size, dataset_x_size] = dataset_grid_box.axis_size();
    let [tile_y_size, tile_x_size] = tile_grid.axis_size();
    let buffer = rasterband.read_as::<T>(
        (dataset_ul_x, dataset_ul_y),     // pixelspace origin
        (dataset_x_size, dataset_y_size), // pixelspace size
        (tile_x_size, tile_y_size),       // requested raster size
        None,                             // sampling mode
    )?;
    Grid::new(tile_grid, buffer.data, no_data_value).map_err(Into::into)
}

#[cfg(test)]
mod tests {
    use super::*;
    use crate::engine::{MockExecutionContext, MockQueryContext, QueryRectangle};
    use crate::util::gdal::{add_ndvi_dataset, raster_dir};
    use crate::util::Result;
    use geoengine_datatypes::raster::{TileInformation, TilingStrategy};
    use geoengine_datatypes::{
        primitives::{Measurement, SpatialResolution, TimeGranularity},
        raster::GridShape2D,
    };
    use geoengine_datatypes::{raster::GridIdx2D, spatial_reference::SpatialReference};

    async fn query_gdal_source(
        exe_ctx: &mut MockExecutionContext,
        query_ctx: &MockQueryContext,
        id: DatasetId,
        output_shape: GridShape2D,
        output_bounds: BoundingBox2D,
        time_interval: TimeInterval,
    ) -> Vec<Result<RasterTile2D<u8>>> {
        let op = GdalSource {
            params: GdalSourceParameters {
                dataset: id.clone(),
            },
        }
        .boxed();

        let x_query_resolution = output_bounds.size_x() / output_shape.axis_size_x() as f64;
        let y_query_resolution = output_bounds.size_y() / output_shape.axis_size_y() as f64;
        let spatial_resolution =
            SpatialResolution::new_unchecked(x_query_resolution, y_query_resolution);

        let o = op.initialize(exe_ctx).await.unwrap();

        o.query_processor()
            .unwrap()
            .get_u8()
            .unwrap()
            .query(
                QueryRectangle {
                    bbox: output_bounds,
                    time_interval,
                    spatial_resolution,
                },
                query_ctx,
            )
            .await
            .unwrap()
            .collect()
            .await
    }

    fn load_ndvi_jan_2014(
        output_shape: GridShape2D,
        output_bounds: BoundingBox2D,
    ) -> Result<GridOrEmpty2D<u8>> {
        GdalSourceProcessor::<u8>::load_tile_data(
            &GdalDatasetParameters {
                file_path: raster_dir().join("modis_ndvi/MOD13A2_M_NDVI_2014-01-01.TIFF"),
                rasterband_channel: 1,
                geo_transform: GeoTransform {
                    origin_coordinate: (-180., 90.).into(),
                    x_pixel_size: 0.1,
                    y_pixel_size: -0.1,
                },
                bbox: BoundingBox2D::new_unchecked((-180., -90.).into(), (180., 90.).into()),
                file_not_found_handling: FileNotFoundHandling::NoData,
                no_data_value: Some(0.),
            },
            &TileInformation::with_bbox_and_shape(output_bounds, output_shape),
        )
    }

    #[test]
    fn tiling_strategy_origin() {
        let tile_size_in_pixels = [600, 600];
        let dataset_upper_right_coord = (-180.0, 90.0).into();
        let dataset_x_pixel_size = 0.1;
        let dataset_y_pixel_size = -0.1;
        let dataset_geo_transform = GeoTransform::new(
            dataset_upper_right_coord,
            dataset_x_pixel_size,
            dataset_y_pixel_size,
        );

        let bounding_box = BoundingBox2D::new((-180., -90.).into(), (180., 90.).into()).unwrap();

        let origin_split_tileing_strategy = TilingStrategy {
            tile_size_in_pixels: tile_size_in_pixels.into(),
            geo_transform: dataset_geo_transform,
        };

        assert_eq!(
            origin_split_tileing_strategy.upper_left_pixel_idx(bounding_box),
            [0, 0].into()
        );
        assert_eq!(
            origin_split_tileing_strategy.lower_right_pixel_idx(bounding_box),
            [1800 - 1, 3600 - 1].into()
        );

        let tile_grid = origin_split_tileing_strategy.tile_grid_box(bounding_box);
        assert_eq!(tile_grid.axis_size(), [3, 6]);
        assert_eq!(tile_grid.min_index(), [0, 0].into());
        assert_eq!(tile_grid.max_index(), [2, 5].into());
    }

    #[test]
    fn tiling_strategy_zero() {
        let tile_size_in_pixels = [600, 600];
        let dataset_x_pixel_size = 0.1;
        let dataset_y_pixel_size = -0.1;
        let central_geo_transform = GeoTransform::new_with_coordinate_x_y(
            0.0,
            dataset_x_pixel_size,
            0.0,
            dataset_y_pixel_size,
        );

        let bounding_box = BoundingBox2D::new((-180., -90.).into(), (180., 90.).into()).unwrap();

        let origin_split_tileing_strategy = TilingStrategy {
            tile_size_in_pixels: tile_size_in_pixels.into(),
            geo_transform: central_geo_transform,
        };

        assert_eq!(
            origin_split_tileing_strategy.upper_left_pixel_idx(bounding_box),
            [-900, -1800].into()
        );
        assert_eq!(
            origin_split_tileing_strategy.lower_right_pixel_idx(bounding_box),
            [1800 / 2 - 1, 3600 / 2 - 1].into()
        );

        let tile_grid = origin_split_tileing_strategy.tile_grid_box(bounding_box);
        assert_eq!(tile_grid.axis_size(), [4, 6]);
        assert_eq!(tile_grid.min_index(), [-2, -3].into());
        assert_eq!(tile_grid.max_index(), [1, 2].into());
    }

    #[test]
    fn tile_idx_iterator() {
        let tile_size_in_pixels = [600, 600];
        let dataset_x_pixel_size = 0.1;
        let dataset_y_pixel_size = -0.1;
        let central_geo_transform = GeoTransform::new_with_coordinate_x_y(
            0.0,
            dataset_x_pixel_size,
            0.0,
            dataset_y_pixel_size,
        );

        let bounding_box = BoundingBox2D::new((-180., -90.).into(), (180., 90.).into()).unwrap();

        let origin_split_tileing_strategy = TilingStrategy {
            tile_size_in_pixels: tile_size_in_pixels.into(),
            geo_transform: central_geo_transform,
        };

        let vres: Vec<GridIdx2D> = origin_split_tileing_strategy
            .tile_idx_iterator(bounding_box)
            .collect();
        assert_eq!(vres.len(), 4 * 6);
        assert_eq!(vres[0], [-2, -3].into());
        assert_eq!(vres[1], [-2, -2].into());
        assert_eq!(vres[2], [-2, -1].into());
        assert_eq!(vres[23], [1, 2].into());
    }

    #[test]
    fn tile_information_iterator() {
        let tile_size_in_pixels = [600, 600];
        let dataset_x_pixel_size = 0.1;
        let dataset_y_pixel_size = -0.1;

        let central_geo_transform = GeoTransform::new_with_coordinate_x_y(
            0.0,
            dataset_x_pixel_size,
            0.0,
            dataset_y_pixel_size,
        );

        let bounding_box = BoundingBox2D::new((-180., -90.).into(), (180., 90.).into()).unwrap();

        let origin_split_tileing_strategy = TilingStrategy {
            tile_size_in_pixels: tile_size_in_pixels.into(),
            geo_transform: central_geo_transform,
        };

        let vres: Vec<TileInformation> = origin_split_tileing_strategy
            .tile_information_iterator(bounding_box)
            .collect();
        assert_eq!(vres.len(), 4 * 6);
        assert_eq!(
            vres[0],
            TileInformation::new(
                [-2, -3].into(),
                tile_size_in_pixels.into(),
                central_geo_transform,
            )
        );
        assert_eq!(
            vres[1],
            TileInformation::new(
                [-2, -2].into(),
                tile_size_in_pixels.into(),
                central_geo_transform,
            )
        );
        assert_eq!(
            vres[12],
            TileInformation::new(
                [0, -3].into(),
                tile_size_in_pixels.into(),
                central_geo_transform,
            )
        );
        assert_eq!(
            vres[23],
            TileInformation::new(
                [1, 2].into(),
                tile_size_in_pixels.into(),
                central_geo_transform,
            )
        );
    }

    #[test]
    fn replace_time_placeholder() {
        let params = GdalDatasetParameters {
            file_path: "/foo/bar_%TIME%.tiff".into(),
            rasterband_channel: 0,
            geo_transform: Default::default(),
            bbox: BoundingBox2D::new_unchecked((0., 0.).into(), (1., 1.).into()),
            file_not_found_handling: FileNotFoundHandling::NoData,
            no_data_value: Some(0.),
        };
        let replaced = params
            .replace_time_placeholder("%TIME%", "%f", TimeInstance::from_millis_unchecked(22))
            .unwrap();
        assert_eq!(
            replaced.file_path.to_string_lossy(),
            "/foo/bar_022000000.tiff".to_string()
        );
        assert_eq!(params.rasterband_channel, replaced.rasterband_channel);
        assert_eq!(params.geo_transform, replaced.geo_transform);
        assert_eq!(params.bbox, replaced.bbox);
        assert_eq!(
            params.file_not_found_handling,
            replaced.file_not_found_handling
        );
        assert_eq!(params.no_data_value, replaced.no_data_value);
    }

    #[tokio::test]
    async fn test_regular_meta_data() {
        let no_data_value = Some(0.);

        let meta_data = GdalMetaDataRegular {
            result_descriptor: RasterResultDescriptor {
                data_type: RasterDataType::U8,
                spatial_reference: SpatialReference::epsg_4326().into(),
                measurement: Measurement::Unitless,
                no_data_value,
            },
            params: GdalDatasetParameters {
                file_path: "/foo/bar_%TIME%.tiff".into(),
                rasterband_channel: 0,
                geo_transform: Default::default(),
                bbox: BoundingBox2D::new_unchecked((0., 0.).into(), (1., 1.).into()),
                file_not_found_handling: FileNotFoundHandling::NoData,
                no_data_value,
            },
            placeholder: "%TIME%".to_string(),
            time_format: "%f".to_string(),
            start: TimeInstance::from_millis_unchecked(11),
            step: TimeStep {
                granularity: TimeGranularity::Millis,
                step: 11,
            },
        };

        assert_eq!(
            meta_data.result_descriptor().await.unwrap(),
            RasterResultDescriptor {
                data_type: RasterDataType::U8,
                spatial_reference: SpatialReference::epsg_4326().into(),
                measurement: Measurement::Unitless,
                no_data_value: Some(0.)
            }
        );

        assert_eq!(
            meta_data
                .loading_info(QueryRectangle {
                    bbox: BoundingBox2D::new_unchecked((0., 0.).into(), (1., 1.).into()),
                    time_interval: TimeInterval::new_unchecked(0, 30),
                    spatial_resolution: SpatialResolution::one(),
                })
                .await
                .unwrap()
                .info
                .map(|p| p.unwrap().params.file_path.to_str().unwrap().to_owned())
                .collect::<Vec<_>>(),
            &[
                "/foo/bar_000000000.tiff",
                "/foo/bar_011000000.tiff",
                "/foo/bar_022000000.tiff"
            ]
        );
    }

    #[test]
    fn test_load_tile_data() {
        let output_shape: GridShape2D = [8, 8].into();
        let output_bounds = BoundingBox2D::new_unchecked((-180., -90.).into(), (180., 90.).into());

        let x = load_ndvi_jan_2014(output_shape, output_bounds).unwrap();

        assert!(!x.is_empty());

        let x = x.into_materialized_grid();

        assert_eq!(x.data.len(), 64);
        assert_eq!(
            x.data,
            &[
                255, 255, 255, 255, 255, 255, 255, 255, 255, 75, 37, 255, 44, 34, 39, 32, 255, 86,
                255, 255, 255, 30, 96, 255, 255, 255, 255, 255, 90, 255, 255, 255, 255, 255, 202,
                255, 193, 255, 255, 255, 255, 255, 89, 255, 111, 255, 255, 255, 255, 255, 255, 255,
                255, 255, 255, 255, 255, 255, 255, 255, 255, 255, 255, 255
            ]
        );
        assert_eq!(x.no_data_value, Some(0));
    }

    #[test]
    fn test_load_tile_data_overlaps_dataset_bounds() {
        let output_shape: GridShape2D = [8, 8].into();
        // shift world bbox one pixel up and to the left
        let (x_size, y_size) = (45., 22.5);
        let output_bounds = BoundingBox2D::new_unchecked(
            (-180. - x_size, -90. + y_size).into(),
            (180. - x_size, 90. + y_size).into(),
        );

        let x = load_ndvi_jan_2014(output_shape, output_bounds).unwrap();

        assert!(!x.is_empty());

        let x = x.into_materialized_grid();

        assert_eq!(x.data.len(), 64);
        assert_eq!(
            x.data,
            &[
                0, 0, 0, 0, 0, 0, 0, 0, 0, 255, 255, 255, 255, 255, 255, 255, 0, 255, 75, 37, 255,
                44, 34, 39, 0, 255, 86, 255, 255, 255, 30, 96, 0, 255, 255, 255, 255, 90, 255, 255,
                0, 255, 255, 202, 255, 193, 255, 255, 0, 255, 255, 89, 255, 111, 255, 255, 0, 255,
                255, 255, 255, 255, 255, 255
            ]
        );
    }

    #[tokio::test]
    async fn test_query_single_time_slice() {
        let mut exe_ctx = MockExecutionContext::default();
        let query_ctx = MockQueryContext::default();
        let id = add_ndvi_dataset(&mut exe_ctx);

        let output_shape: GridShape2D = [256, 256].into();
        let output_bounds = BoundingBox2D::new_unchecked((-180., -90.).into(), (180., 90.).into());
        let time_interval = TimeInterval::new_unchecked(1_388_534_400_000, 1_388_534_400_001); // 2014-01-01

        let c = query_gdal_source(
            &mut exe_ctx,
            &query_ctx,
            id,
            output_shape,
            output_bounds,
            time_interval,
        )
        .await;
        let c: Vec<RasterTile2D<u8>> = c.into_iter().map(Result::unwrap).collect();

        assert_eq!(c.len(), 4);

        assert_eq!(
            c[0].time,
            TimeInterval::new_unchecked(1_388_534_400_000, 1_391_212_800_000)
        );

        assert_eq!(
            c[0].tile_information().global_tile_position(),
            [-1, -1].into()
        );

        assert_eq!(
            c[1].tile_information().global_tile_position(),
            [-1, 0].into()
        );

        assert_eq!(
            c[2].tile_information().global_tile_position(),
            [0, -1].into()
        );

        assert_eq!(
            c[3].tile_information().global_tile_position(),
            [0, 0].into()
        );
    }

    #[tokio::test]
    async fn test_query_multi_time_slices() {
        let mut exe_ctx = MockExecutionContext::default();
        let query_ctx = MockQueryContext::default();
        let id = add_ndvi_dataset(&mut exe_ctx);

        let output_shape: GridShape2D = [256, 256].into();
        let output_bounds = BoundingBox2D::new_unchecked((-180., -90.).into(), (180., 90.).into());
        let time_interval = TimeInterval::new_unchecked(1_388_534_400_000, 1_393_632_000_000); // 2014-01-01 - 2014-03-01

        let c = query_gdal_source(
            &mut exe_ctx,
            &query_ctx,
            id,
            output_shape,
            output_bounds,
            time_interval,
        )
        .await;
        let c: Vec<RasterTile2D<u8>> = c.into_iter().map(Result::unwrap).collect();

        assert_eq!(c.len(), 8);

        assert_eq!(
            c[0].time,
            TimeInterval::new_unchecked(1_388_534_400_000, 1_391_212_800_000)
        );

        assert_eq!(
            c[5].time,
            TimeInterval::new_unchecked(1_391_212_800_000, 1_393_632_000_000)
        );
    }

    #[tokio::test]
    async fn test_nodata() {
        let mut exe_ctx = MockExecutionContext::default();
        let query_ctx = MockQueryContext::default();
        let id = add_ndvi_dataset(&mut exe_ctx);

        let output_shape: GridShape2D = [256, 256].into();
        let output_bounds = BoundingBox2D::new_unchecked((-180., -90.).into(), (180., 90.).into());
        let time_interval = TimeInterval::new_unchecked(1_385_856_000_000, 1_388_534_400_000); // 2013-12-01 - 2014-01-01

        let c = query_gdal_source(
            &mut exe_ctx,
            &query_ctx,
            id,
            output_shape,
            output_bounds,
            time_interval,
        )
        .await;
        let c: Vec<RasterTile2D<u8>> = c.into_iter().map(Result::unwrap).collect();

        assert_eq!(c.len(), 4);

        let tile_1 = &c[0];

        assert_eq!(
            tile_1.time,
            TimeInterval::new_unchecked(1_385_856_000_000, 1_388_534_400_000)
        );

        assert!(tile_1.is_empty());
    }
}<|MERGE_RESOLUTION|>--- conflicted
+++ resolved
@@ -11,14 +11,10 @@
     stream::{self, BoxStream, StreamExt},
     Stream,
 };
-<<<<<<< HEAD
-
-use crate::engine::{MetaData, QueryRectangle};
+
 use async_trait::async_trait;
-=======
 use gdal::raster::{GdalType, RasterBand as GdalRasterBand};
 use gdal::Dataset as GdalDataset;
->>>>>>> e67bd1c3
 use geoengine_datatypes::raster::{
     EmptyGrid, GeoTransform, Grid2D, GridOrEmpty2D, Pixel, RasterDataType, RasterTile2D,
 };
