--- conflicted
+++ resolved
@@ -171,27 +171,30 @@
     Custom {
         custom_format: DateTimeParseFormat,
     },
-    Seconds {
+    #[serde(rename_all = "camelCase")]
+    UnixTimeStamp {
+        timestamp_type: UnixTimeStampType,
         #[serde(skip)]
         #[serde(default = "DateTimeParseFormat::unix")]
         fmt: DateTimeParseFormat,
     },
-<<<<<<< HEAD
     Auto,
 }
 
 impl OgrSourceTimeFormat {
     pub fn seconds() -> Self {
-        Self::Seconds {
+        Self::UnixTimeStamp {
+            timestamp_type: UnixTimeStampType::EpochSeconds,
             fmt: DateTimeParseFormat::unix(),
         }
     }
-=======
-    #[serde(rename_all = "camelCase")]
-    UnixTimeStamp {
-        timestamp_type: UnixTimeStampType,
-    },
-    Auto,
+
+    pub fn milliseconds() -> Self {
+        Self::UnixTimeStamp {
+            timestamp_type: UnixTimeStampType::EpochMilliseconds,
+            fmt: DateTimeParseFormat::unix(),
+        }
+    }
 }
 
 #[derive(Clone, Debug, PartialEq, Deserialize, Serialize)]
@@ -199,7 +202,6 @@
 pub enum UnixTimeStampType {
     EpochSeconds,
     EpochMilliseconds,
->>>>>>> 6ea9a0bf
 }
 
 impl Default for OgrSourceTimeFormat {
@@ -805,7 +807,6 @@
             }),
             OgrSourceTimeFormat::Custom { custom_format } => Box::new(move |field: FieldValue| {
                 let date = field.into_string().ok_or(Error::OgrFieldValueIsNotString)?;
-<<<<<<< HEAD
                 let datetime = DateTime::parse_from_str(&date, &custom_format).map_err(|e| {
                     Error::TimeParse {
                         source: Box::new(e),
@@ -814,61 +815,35 @@
 
                 Ok(TimeInstance::from(datetime))
             }),
-            OgrSourceTimeFormat::Seconds { fmt } => {
-                Box::new(move |field: FieldValue| match field {
+            OgrSourceTimeFormat::UnixTimeStamp {
+                timestamp_type,
+                fmt,
+            } => Box::new(move |field: FieldValue| {
+                let factor = match timestamp_type {
+                    UnixTimeStampType::EpochSeconds => 1000,
+                    UnixTimeStampType::EpochMilliseconds => 1,
+                };
+                match field {
                     FieldValue::IntegerValue(v) => {
-                        TimeInstance::from_millis(i64::from(v) * 1000).context(error::DataType)
+                        TimeInstance::from_millis(i64::from(v) * factor).context(error::DataType)
                     }
                     FieldValue::Integer64Value(v) => {
-                        TimeInstance::from_millis(v * 1000).context(error::DataType)
+                        TimeInstance::from_millis(v * factor).context(error::DataType)
                     }
                     FieldValue::StringValue(v) => DateTime::parse_from_str(&v, &fmt)
                         .map_err(|e| Error::TimeParse {
                             source: Box::new(e),
                         })
                         .map(TimeInstance::from),
-                    _ => Err(Error::OgrFieldValueIsNotValidForSeconds),
-=======
-                let date_time_result = DateTime::parse_from_str(&date, &custom_format)
-                    .map(|t| t.timestamp_millis())
-                    .or_else(|_| {
-                        NaiveDateTime::parse_from_str(&date, &custom_format)
-                            .map(|n| n.timestamp_millis())
-                    })
-                    .or_else(|_| {
-                        NaiveDate::parse_from_str(&date, &custom_format)
-                            .map(|d| d.and_hms(0, 0, 0).timestamp_millis())
-                    });
-                Ok(date_time_result?.try_into()?)
+                    FieldValue::RealValue(v)
+                        if timestamp_type == UnixTimeStampType::EpochSeconds =>
+                    {
+                        TimeInstance::from_millis((v * (factor as f64)) as i64)
+                            .context(error::DataType)
+                    }
+                    _ => Err(Error::OgrFieldValueIsNotValidForTimestamp),
+                }
             }),
-            OgrSourceTimeFormat::UnixTimeStamp { timestamp_type } => {
-                Box::new(move |field: FieldValue| {
-                    let factor = match timestamp_type {
-                        UnixTimeStampType::EpochSeconds => 1000,
-                        UnixTimeStampType::EpochMilliseconds => 1,
-                    };
-                    match field {
-                        FieldValue::IntegerValue(v) => {
-                            TimeInstance::from_millis(i64::from(v) * factor)
-                                .context(error::DataType)
-                        }
-                        FieldValue::Integer64Value(v) => {
-                            TimeInstance::from_millis(v * factor).context(error::DataType)
-                        }
-                        FieldValue::StringValue(v) => DateTime::parse_from_str(&v, "%s")
-                            .context(error::TimeParse)
-                            .and_then(|d| d.timestamp_millis().try_into().context(error::DataType)),
-                        FieldValue::RealValue(v)
-                            if timestamp_type == UnixTimeStampType::EpochSeconds =>
-                        {
-                            TimeInstance::from_millis((v * (factor as f64)) as i64)
-                                .context(error::DataType)
-                        }
-                        _ => Err(Error::OgrFieldValueIsNotValidForTimestamp),
-                    }
->>>>>>> 6ea9a0bf
-                })
-            }
         }
     }
 
@@ -4541,9 +4516,7 @@
                     data_type: Some(VectorDataType::MultiPoint),
                     time: OgrSourceDatasetTimeType::Start {
                         start_field: "DateTime".to_owned(),
-                        start_format: OgrSourceTimeFormat::UnixTimeStamp {
-                            timestamp_type: UnixTimeStampType::EpochSeconds,
-                        },
+                        start_format: OgrSourceTimeFormat::seconds(),
                         duration: OgrSourceDurationSpec::Value(TimeStep {
                             granularity: TimeGranularity::Seconds,
                             step: 84,
