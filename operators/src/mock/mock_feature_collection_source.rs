use std::collections::HashMap;

use crate::engine::QueryContext;
use crate::engine::{
    ExecutionContext, InitializedVectorOperator, OperatorDatasets, ResultDescriptor,
    SourceOperator, TypedVectorQueryProcessor, VectorOperator, VectorQueryProcessor,
    VectorResultDescriptor,
};
use crate::util::Result;
use async_trait::async_trait;
use futures::stream::{self, BoxStream, StreamExt};
use geoengine_datatypes::collections::{
    FeatureCollection, FeatureCollectionInfos, FeatureCollectionModifications,
};
use geoengine_datatypes::dataset::DatasetId;
use geoengine_datatypes::primitives::{
    Geometry, Measurement, MultiLineString, MultiPoint, MultiPolygon, NoGeometry, TimeInterval,
    VectorQueryRectangle,
};
use geoengine_datatypes::spatial_reference::{SpatialReference, SpatialReferenceOption};
use geoengine_datatypes::util::arrow::ArrowTyped;
use serde::{Deserialize, Serialize};

pub struct MockFeatureCollectionSourceProcessor<G>
where
    G: Geometry + ArrowTyped,
{
    collections: Vec<FeatureCollection<G>>,
}

#[async_trait]
impl<G> VectorQueryProcessor for MockFeatureCollectionSourceProcessor<G>
where
    G: Geometry + ArrowTyped + Send + Sync + 'static,
{
    type VectorType = FeatureCollection<G>;

    async fn vector_query<'a>(
        &'a self,
        query: VectorQueryRectangle,
        _ctx: &'a dyn QueryContext,
    ) -> Result<BoxStream<'a, Result<Self::VectorType>>> {
        // TODO: chunk it up
        // let chunk_size = ctx.chunk_byte_size / std::mem::size_of::<Coordinate2D>();

        // TODO: filter spatially

        let stream = stream::iter(
            self.collections
                .iter()
                .map(move |c| filter_time_intervals(c, query.time_interval)),
        );

        Ok(stream.boxed())
    }
}

fn filter_time_intervals<G>(
    feature_collection: &FeatureCollection<G>,
    time_interval: TimeInterval,
) -> Result<FeatureCollection<G>>
where
    G: Geometry + ArrowTyped,
{
    let mask: Vec<bool> = feature_collection
        .time_intervals()
        .iter()
        .map(|ti| ti.intersects(&time_interval))
        .collect();

    feature_collection.filter(mask).map_err(Into::into)
}

#[derive(Debug, Clone, PartialEq, Serialize, Deserialize)]
#[serde(rename_all = "camelCase")]
pub struct MockFeatureCollectionSourceParams<G>
where
    G: Geometry + ArrowTyped,
{
    pub collections: Vec<FeatureCollection<G>>,
    pub spatial_reference: SpatialReferenceOption,
    measurements: Option<HashMap<String, Measurement>>,
}

pub type MockFeatureCollectionSource<G> = SourceOperator<MockFeatureCollectionSourceParams<G>>;

impl<G> OperatorDatasets for MockFeatureCollectionSource<G>
where
    G: Geometry + ArrowTyped,
{
    fn datasets_collect(&self, _datasets: &mut Vec<DatasetId>) {}
}

impl<G> MockFeatureCollectionSource<G>
where
    G: Geometry + ArrowTyped,
{
    pub fn single(collection: FeatureCollection<G>) -> Self {
        Self::multiple(vec![collection])
    }

    pub fn multiple(collections: Vec<FeatureCollection<G>>) -> Self {
        Self::with_collections_and_sref(collections, SpatialReference::epsg_4326())
    }

    pub fn with_collections_and_sref(
        collections: Vec<FeatureCollection<G>>,
        spatial_reference: SpatialReference,
    ) -> Self {
        Self {
            params: MockFeatureCollectionSourceParams {
                spatial_reference: spatial_reference.into(),
                measurements: None,
                collections,
            },
        }
    }

    pub fn with_collections_and_measurements(
        collections: Vec<FeatureCollection<G>>,
        measurements: HashMap<String, Measurement>,
    ) -> Self {
        Self {
            params: MockFeatureCollectionSourceParams {
                collections,
                spatial_reference: SpatialReference::epsg_4326().into(),
                measurements: Some(measurements),
            },
        }
    }
}

pub struct InitializedMockFeatureCollectionSource<R: ResultDescriptor, G: Geometry> {
    result_descriptor: R,
    collections: Vec<FeatureCollection<G>>,
}

// TODO: use single implementation once
//      "deserialization of generic impls is not supported yet; use #[typetag::serialize] to generate serialization only"
//  is solved
// TODO: implementation is done with `paste!`, but we can use `core::concat_idents` once its stable

macro_rules! impl_mock_feature_collection_source {
    ($geometry:ty, $output:ident) => {
        paste::paste! {
            impl_mock_feature_collection_source!(
                $geometry,
                $output,
                [<MockFeatureCollectionSource$geometry>]
            );
        }
    };

    ($geometry:ty, $output:ident, $newtype:ident) => {
        type $newtype = MockFeatureCollectionSource<$geometry>;

        #[typetag::serde]
        #[async_trait]
        impl VectorOperator for $newtype {
            async fn initialize(
                self: Box<Self>,
                _context: &dyn ExecutionContext,
            ) -> Result<Box<dyn InitializedVectorOperator>> {
                let columns = self.params.collections[0]
                    .column_types()
                    .into_iter()
                    .map(|(name, data_type)| {
                        let measurement = self
                            .params
                            .measurements
                            .as_ref()
                            .and_then(|m| m.get(&name).cloned())
                            .into();
                        (
                            name,
                            crate::engine::VectorColumnInfo {
                                data_type,
                                measurement,
                            },
                        )
                    })
                    .collect();

                let result_descriptor = VectorResultDescriptor {
                    data_type: <$geometry>::DATA_TYPE,
                    spatial_reference: self.params.spatial_reference,
<<<<<<< HEAD
                    columns,
=======
                    columns: self.params.collections[0].column_types(),
                    time: None,
                    bbox: None,
>>>>>>> e315c411
                };

                Ok(InitializedMockFeatureCollectionSource {
                    result_descriptor,
                    collections: self.params.collections,
                }
                .boxed())
            }
        }

        impl InitializedVectorOperator
            for InitializedMockFeatureCollectionSource<VectorResultDescriptor, $geometry>
        {
            fn query_processor(&self) -> Result<TypedVectorQueryProcessor> {
                Ok(TypedVectorQueryProcessor::$output(
                    MockFeatureCollectionSourceProcessor {
                        collections: self.collections.clone(),
                    }
                    .boxed(),
                ))
            }
            fn result_descriptor(&self) -> &VectorResultDescriptor {
                &self.result_descriptor
            }
        }
    };
}

impl_mock_feature_collection_source!(NoGeometry, Data);
impl_mock_feature_collection_source!(MultiPoint, MultiPoint);
impl_mock_feature_collection_source!(MultiLineString, MultiLineString);
impl_mock_feature_collection_source!(MultiPolygon, MultiPolygon);

#[cfg(test)]
mod tests {
    use super::*;
    use crate::engine::QueryProcessor;
    use crate::engine::{MockExecutionContext, MockQueryContext};
    use futures::executor::block_on_stream;
    use geoengine_datatypes::primitives::{BoundingBox2D, Coordinate2D, FeatureData, TimeInterval};
    use geoengine_datatypes::util::test::TestDefault;
    use geoengine_datatypes::{collections::MultiPointCollection, primitives::SpatialResolution};

    #[test]
    fn serde() {
        let collection = MultiPointCollection::from_data(
            MultiPoint::many(vec![(0.0, 0.1), (1.0, 1.1), (2.0, 3.1)]).unwrap(),
            vec![TimeInterval::new_unchecked(0, 1); 3],
            [(
                "foobar".to_string(),
                FeatureData::NullableInt(vec![Some(0), None, Some(2)]),
            )]
            .iter()
            .cloned()
            .collect(),
        )
        .unwrap();

        let source = MockFeatureCollectionSource::single(collection).boxed();

        let serialized = serde_json::to_string(&source).unwrap();
        let collection_bytes = [
            65, 82, 82, 79, 87, 49, 0, 0, 255, 255, 255, 255, 176, 1, 0, 0, 16, 0, 0, 0, 0, 0, 10,
            0, 14, 0, 12, 0, 11, 0, 4, 0, 10, 0, 0, 0, 20, 0, 0, 0, 0, 0, 0, 1, 4, 0, 10, 0, 12, 0,
            0, 0, 8, 0, 4, 0, 10, 0, 0, 0, 8, 0, 0, 0, 8, 0, 0, 0, 0, 0, 0, 0, 3, 0, 0, 0, 180, 0,
            0, 0, 56, 0, 0, 0, 4, 0, 0, 0, 52, 255, 255, 255, 16, 0, 0, 0, 24, 0, 0, 0, 0, 0, 1, 2,
            20, 0, 0, 0, 172, 255, 255, 255, 64, 0, 0, 0, 0, 0, 0, 1, 0, 0, 0, 0, 6, 0, 0, 0, 102,
            111, 111, 98, 97, 114, 0, 0, 152, 255, 255, 255, 24, 0, 0, 0, 12, 0, 0, 0, 0, 0, 0, 16,
            76, 0, 0, 0, 1, 0, 0, 0, 12, 0, 0, 0, 82, 255, 255, 255, 2, 0, 0, 0, 136, 255, 255,
            255, 24, 0, 0, 0, 32, 0, 0, 0, 0, 0, 1, 2, 28, 0, 0, 0, 8, 0, 12, 0, 4, 0, 11, 0, 8, 0,
            0, 0, 64, 0, 0, 0, 0, 0, 0, 1, 0, 0, 0, 0, 4, 0, 0, 0, 105, 116, 101, 109, 0, 0, 0, 0,
            6, 0, 0, 0, 95, 95, 116, 105, 109, 101, 0, 0, 16, 0, 20, 0, 16, 0, 0, 0, 15, 0, 4, 0,
            0, 0, 8, 0, 16, 0, 0, 0, 28, 0, 0, 0, 12, 0, 0, 0, 0, 0, 0, 12, 160, 0, 0, 0, 1, 0, 0,
            0, 28, 0, 0, 0, 4, 0, 4, 0, 4, 0, 0, 0, 16, 0, 20, 0, 16, 0, 14, 0, 15, 0, 4, 0, 0, 0,
            8, 0, 16, 0, 0, 0, 32, 0, 0, 0, 12, 0, 0, 0, 0, 0, 1, 16, 96, 0, 0, 0, 1, 0, 0, 0, 36,
            0, 0, 0, 0, 0, 6, 0, 8, 0, 4, 0, 6, 0, 0, 0, 2, 0, 0, 0, 16, 0, 22, 0, 16, 0, 14, 0,
            15, 0, 4, 0, 0, 0, 8, 0, 16, 0, 0, 0, 24, 0, 0, 0, 28, 0, 0, 0, 0, 0, 1, 3, 24, 0, 0,
            0, 0, 0, 6, 0, 8, 0, 6, 0, 6, 0, 0, 0, 0, 0, 2, 0, 0, 0, 0, 0, 4, 0, 0, 0, 105, 116,
            101, 109, 0, 0, 0, 0, 4, 0, 0, 0, 105, 116, 101, 109, 0, 0, 0, 0, 10, 0, 0, 0, 95, 95,
            103, 101, 111, 109, 101, 116, 114, 121, 0, 0, 255, 255, 255, 255, 80, 1, 0, 0, 16, 0,
            0, 0, 12, 0, 26, 0, 24, 0, 23, 0, 4, 0, 8, 0, 12, 0, 0, 0, 32, 0, 0, 0, 184, 0, 0, 0,
            0, 0, 0, 0, 0, 0, 0, 0, 0, 0, 0, 3, 4, 0, 10, 0, 20, 0, 12, 0, 8, 0, 4, 0, 10, 0, 0, 0,
            116, 0, 0, 0, 12, 0, 0, 0, 3, 0, 0, 0, 0, 0, 0, 0, 6, 0, 0, 0, 3, 0, 0, 0, 0, 0, 0, 0,
            0, 0, 0, 0, 0, 0, 0, 0, 3, 0, 0, 0, 0, 0, 0, 0, 0, 0, 0, 0, 0, 0, 0, 0, 6, 0, 0, 0, 0,
            0, 0, 0, 0, 0, 0, 0, 0, 0, 0, 0, 3, 0, 0, 0, 0, 0, 0, 0, 0, 0, 0, 0, 0, 0, 0, 0, 6, 0,
            0, 0, 0, 0, 0, 0, 0, 0, 0, 0, 0, 0, 0, 0, 3, 0, 0, 0, 0, 0, 0, 0, 1, 0, 0, 0, 0, 0, 0,
            0, 10, 0, 0, 0, 0, 0, 0, 0, 0, 0, 0, 0, 8, 0, 0, 0, 0, 0, 0, 0, 8, 0, 0, 0, 0, 0, 0, 0,
            16, 0, 0, 0, 0, 0, 0, 0, 24, 0, 0, 0, 0, 0, 0, 0, 8, 0, 0, 0, 0, 0, 0, 0, 32, 0, 0, 0,
            0, 0, 0, 0, 8, 0, 0, 0, 0, 0, 0, 0, 40, 0, 0, 0, 0, 0, 0, 0, 48, 0, 0, 0, 0, 0, 0, 0,
            88, 0, 0, 0, 0, 0, 0, 0, 8, 0, 0, 0, 0, 0, 0, 0, 96, 0, 0, 0, 0, 0, 0, 0, 8, 0, 0, 0,
            0, 0, 0, 0, 104, 0, 0, 0, 0, 0, 0, 0, 48, 0, 0, 0, 0, 0, 0, 0, 152, 0, 0, 0, 0, 0, 0,
            0, 8, 0, 0, 0, 0, 0, 0, 0, 160, 0, 0, 0, 0, 0, 0, 0, 24, 0, 0, 0, 0, 0, 0, 0, 7, 0, 0,
            0, 0, 0, 0, 0, 0, 0, 0, 0, 1, 0, 0, 0, 2, 0, 0, 0, 3, 0, 0, 0, 7, 0, 0, 0, 0, 0, 0, 0,
            255, 0, 0, 0, 0, 0, 0, 0, 0, 0, 0, 0, 0, 0, 0, 0, 154, 153, 153, 153, 153, 153, 185,
            63, 0, 0, 0, 0, 0, 0, 240, 63, 154, 153, 153, 153, 153, 153, 241, 63, 0, 0, 0, 0, 0, 0,
            0, 64, 205, 204, 204, 204, 204, 204, 8, 64, 7, 0, 0, 0, 0, 0, 0, 0, 255, 0, 0, 0, 0, 0,
            0, 0, 0, 0, 0, 0, 0, 0, 0, 0, 1, 0, 0, 0, 0, 0, 0, 0, 0, 0, 0, 0, 0, 0, 0, 0, 1, 0, 0,
            0, 0, 0, 0, 0, 0, 0, 0, 0, 0, 0, 0, 0, 1, 0, 0, 0, 0, 0, 0, 0, 5, 0, 0, 0, 0, 0, 0, 0,
            0, 0, 0, 0, 0, 0, 0, 0, 0, 0, 0, 0, 0, 0, 0, 0, 2, 0, 0, 0, 0, 0, 0, 0, 255, 255, 255,
            255, 0, 0, 0, 0, 16, 0, 0, 0, 12, 0, 18, 0, 16, 0, 12, 0, 8, 0, 4, 0, 12, 0, 0, 0, 160,
            1, 0, 0, 184, 1, 0, 0, 16, 0, 0, 0, 4, 0, 10, 0, 12, 0, 0, 0, 8, 0, 4, 0, 10, 0, 0, 0,
            8, 0, 0, 0, 8, 0, 0, 0, 0, 0, 0, 0, 3, 0, 0, 0, 180, 0, 0, 0, 56, 0, 0, 0, 4, 0, 0, 0,
            52, 255, 255, 255, 16, 0, 0, 0, 24, 0, 0, 0, 0, 0, 1, 2, 20, 0, 0, 0, 172, 255, 255,
            255, 64, 0, 0, 0, 0, 0, 0, 1, 0, 0, 0, 0, 6, 0, 0, 0, 102, 111, 111, 98, 97, 114, 0, 0,
            152, 255, 255, 255, 24, 0, 0, 0, 12, 0, 0, 0, 0, 0, 0, 16, 76, 0, 0, 0, 1, 0, 0, 0, 12,
            0, 0, 0, 82, 255, 255, 255, 2, 0, 0, 0, 136, 255, 255, 255, 24, 0, 0, 0, 32, 0, 0, 0,
            0, 0, 1, 2, 28, 0, 0, 0, 8, 0, 12, 0, 4, 0, 11, 0, 8, 0, 0, 0, 64, 0, 0, 0, 0, 0, 0, 1,
            0, 0, 0, 0, 4, 0, 0, 0, 105, 116, 101, 109, 0, 0, 0, 0, 6, 0, 0, 0, 95, 95, 116, 105,
            109, 101, 0, 0, 16, 0, 20, 0, 16, 0, 0, 0, 15, 0, 4, 0, 0, 0, 8, 0, 16, 0, 0, 0, 28, 0,
            0, 0, 12, 0, 0, 0, 0, 0, 0, 12, 160, 0, 0, 0, 1, 0, 0, 0, 28, 0, 0, 0, 4, 0, 4, 0, 4,
            0, 0, 0, 16, 0, 20, 0, 16, 0, 14, 0, 15, 0, 4, 0, 0, 0, 8, 0, 16, 0, 0, 0, 32, 0, 0, 0,
            12, 0, 0, 0, 0, 0, 1, 16, 96, 0, 0, 0, 1, 0, 0, 0, 36, 0, 0, 0, 0, 0, 6, 0, 8, 0, 4, 0,
            6, 0, 0, 0, 2, 0, 0, 0, 16, 0, 22, 0, 16, 0, 14, 0, 15, 0, 4, 0, 0, 0, 8, 0, 16, 0, 0,
            0, 24, 0, 0, 0, 28, 0, 0, 0, 0, 0, 1, 3, 24, 0, 0, 0, 0, 0, 6, 0, 8, 0, 6, 0, 6, 0, 0,
            0, 0, 0, 2, 0, 0, 0, 0, 0, 4, 0, 0, 0, 105, 116, 101, 109, 0, 0, 0, 0, 4, 0, 0, 0, 105,
            116, 101, 109, 0, 0, 0, 0, 10, 0, 0, 0, 95, 95, 103, 101, 111, 109, 101, 116, 114, 121,
            0, 0, 1, 0, 0, 0, 192, 1, 0, 0, 0, 0, 0, 0, 88, 1, 0, 0, 0, 0, 0, 0, 184, 0, 0, 0, 0,
            0, 0, 0, 0, 0, 0, 0, 212, 1, 0, 0, 65, 82, 82, 79, 87, 49,
        ]
        .to_vec();
        assert_eq!(
            serialized,
            serde_json::json!({
                "type": "MockFeatureCollectionSourceMultiPoint",
                "params": {
                    "collections": [{
                        "table": collection_bytes,
                        "types": {
                            "foobar": "int"
                        },
                    }],
                    "spatialReference": "EPSG:4326",
                    "measurements": null,
                },
            })
            .to_string()
        );

        let _operator: Box<dyn VectorOperator> = serde_json::from_str(&serialized).unwrap();
    }

    #[tokio::test]
    async fn execute() {
        let collection = MultiPointCollection::from_data(
            MultiPoint::many(vec![(0.0, 0.1), (1.0, 1.1), (2.0, 3.1)]).unwrap(),
            vec![TimeInterval::new_unchecked(0, 1); 3],
            [(
                "foobar".to_string(),
                FeatureData::NullableInt(vec![Some(0), None, Some(2)]),
            )]
            .iter()
            .cloned()
            .collect(),
        )
        .unwrap();

        let source = MockFeatureCollectionSource::single(collection.clone()).boxed();

        let source = source
            .initialize(&MockExecutionContext::test_default())
            .await
            .unwrap();

        let processor =
            if let Ok(TypedVectorQueryProcessor::MultiPoint(p)) = source.query_processor() {
                p
            } else {
                panic!()
            };

        let query_rectangle = VectorQueryRectangle {
            spatial_bounds: BoundingBox2D::new((0., 0.).into(), (4., 4.).into()).unwrap(),
            time_interval: TimeInterval::default(),
            spatial_resolution: SpatialResolution::zero_point_one(),
        };
        let ctx = MockQueryContext::new((2 * std::mem::size_of::<Coordinate2D>()).into());

        let stream = processor.query(query_rectangle, &ctx).await.unwrap();

        let blocking_stream = block_on_stream(stream);

        let collections: Vec<MultiPointCollection> = blocking_stream.map(Result::unwrap).collect();

        assert_eq!(collections.len(), 1);

        assert_eq!(collections[0], collection);
    }
}<|MERGE_RESOLUTION|>--- conflicted
+++ resolved
@@ -184,13 +184,9 @@
                 let result_descriptor = VectorResultDescriptor {
                     data_type: <$geometry>::DATA_TYPE,
                     spatial_reference: self.params.spatial_reference,
-<<<<<<< HEAD
                     columns,
-=======
-                    columns: self.params.collections[0].column_types(),
                     time: None,
                     bbox: None,
->>>>>>> e315c411
                 };
 
                 Ok(InitializedMockFeatureCollectionSource {
