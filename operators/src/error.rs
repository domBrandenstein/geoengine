--- conflicted
+++ resolved
@@ -451,20 +451,16 @@
         operation: &'static str,
     },
 
-<<<<<<< HEAD
     #[snafu(display("Invalid band count. Expected {}, found {}", expected, found))]
     InvalidBandCount {
         expected: u32,
         found: u32,
     },
 
-    RasterInputsMustHaveSameSpatialReferenceAndDatatype,
-=======
     RasterInputsMustHaveSameSpatialReferenceAndDatatype {
         datatypes: Vec<RasterDataType>,
         spatial_references: Vec<SpatialReferenceOption>,
     },
->>>>>>> 97f27ab5
 
     GdalSourceDoesNotSupportQueryingOtherBandsThanTheFirstOneYet,
 
