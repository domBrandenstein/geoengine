use std::sync::Arc;

use crate::engine::{
    CanonicOperatorName, ExecutionContext, InitializedRasterOperator, InitializedSources, Operator,
    OperatorName, QueryContext, QueryProcessor, RasterBandDescriptor, RasterBandDescriptors,
    RasterOperator, RasterQueryProcessor, RasterResultDescriptor, SingleRasterSource,
    TypedRasterQueryProcessor, WorkflowOperatorPath,
};
use crate::util::Result;
use async_trait::async_trait;
use rayon::ThreadPool;

use TypedRasterQueryProcessor::F32 as QueryProcessorOut;

use crate::error::Error;
use futures::stream::BoxStream;
use futures::{StreamExt, TryStreamExt};
use geoengine_datatypes::primitives::{
    BandSelection, ClassificationMeasurement, ContinuousMeasurement, Measurement,
    RasterQueryRectangle, SpatialPartition2D,
};
use geoengine_datatypes::raster::{
    MapElementsParallel, Pixel, RasterDataType, RasterPropertiesKey, RasterTile2D,
};
use serde::{Deserialize, Serialize};

// Output type is always f32
type PixelOut = f32;
use crate::processing::meteosat::satellite::{Channel, Satellite};
use crate::processing::meteosat::{
    new_channel_key, new_offset_key, new_satellite_key, new_slope_key,
};
use RasterDataType::F32 as RasterOut;

/// Parameters for the `Temperature` operator.
/// * `force_satellite` forces the use of the satellite with the given name.
#[derive(Debug, Serialize, Deserialize, PartialEq, Eq, Clone, Default)]
#[serde(rename_all = "camelCase")]
pub struct TemperatureParams {
    force_satellite: Option<u8>,
}

/// The temperature operator approximates BT from
/// the raw MSG rasters.
pub type Temperature = Operator<TemperatureParams, SingleRasterSource>;

impl OperatorName for Temperature {
    const TYPE_NAME: &'static str = "Temperature";
}

pub struct InitializedTemperature {
    name: CanonicOperatorName,
    result_descriptor: RasterResultDescriptor,
    source: Box<dyn InitializedRasterOperator>,
    params: TemperatureParams,
}

#[typetag::serde]
#[async_trait]
impl RasterOperator for Temperature {
    async fn _initialize(
        self: Box<Self>,
        path: WorkflowOperatorPath,
        context: &dyn ExecutionContext,
    ) -> Result<Box<dyn InitializedRasterOperator>> {
        let name = CanonicOperatorName::from(&self);

        let initialized_sources = self.sources.initialize_sources(path, context).await?;
        let input = initialized_sources.raster;

        let in_desc = input.result_descriptor();

        for band in in_desc.bands.iter() {
            match &band.measurement {
                Measurement::Continuous(ContinuousMeasurement {
                    measurement: m,
                    unit: _,
                }) if m != "raw" => {
                    return Err(Error::InvalidMeasurement {
                        expected: "raw".into(),
                        found: m.clone(),
                    })
                }
                Measurement::Classification(ClassificationMeasurement {
                    measurement: m,
                    classes: _,
                }) => {
                    return Err(Error::InvalidMeasurement {
                        expected: "raw".into(),
                        found: m.clone(),
                    })
                }
                Measurement::Unitless => {
                    return Err(Error::InvalidMeasurement {
                        expected: "raw".into(),
                        found: "unitless".into(),
                    })
                }
                // OK Case
                Measurement::Continuous(ContinuousMeasurement {
                    measurement: _,
                    unit: _,
                }) => {}
            }
        }

        let out_desc = RasterResultDescriptor {
            spatial_reference: in_desc.spatial_reference,
            data_type: RasterOut,
            time: in_desc.time,
            bbox: in_desc.bbox,
            resolution: in_desc.resolution,
<<<<<<< HEAD
            bands: RasterBandDescriptors::new(vec![RasterBandDescriptor::new(
                in_desc.bands[0].name.clone(),
                Measurement::Continuous(ContinuousMeasurement {
                    measurement: "temperature".into(),
                    unit: Some("k".into()),
                }),
            )])?,
=======
            bands: RasterBandDescriptors::new(
                in_desc
                    .bands
                    .iter()
                    .map(|b| RasterBandDescriptor {
                        name: b.name.clone(),
                        measurement: Measurement::Continuous(ContinuousMeasurement {
                            measurement: "temperature".into(),
                            unit: Some("k".into()),
                        }),
                    })
                    .collect::<Vec<_>>(),
            )?,
>>>>>>> df77e85a
        };

        let initialized_operator = InitializedTemperature {
            name,
            result_descriptor: out_desc,
            source: input,
            params: self.params,
        };

        Ok(initialized_operator.boxed())
    }

    span_fn!(Temperature);
}

impl InitializedRasterOperator for InitializedTemperature {
    fn result_descriptor(&self) -> &RasterResultDescriptor {
        &self.result_descriptor
    }

    fn query_processor(&self) -> Result<TypedRasterQueryProcessor, Error> {
        let q = self.source.query_processor()?;

        Ok(match q {
            TypedRasterQueryProcessor::U8(p) => QueryProcessorOut(Box::new(
                TemperatureProcessor::new(p, self.result_descriptor.clone(), self.params.clone()),
            )),
            TypedRasterQueryProcessor::U16(p) => QueryProcessorOut(Box::new(
                TemperatureProcessor::new(p, self.result_descriptor.clone(), self.params.clone()),
            )),
            TypedRasterQueryProcessor::U32(p) => QueryProcessorOut(Box::new(
                TemperatureProcessor::new(p, self.result_descriptor.clone(), self.params.clone()),
            )),
            TypedRasterQueryProcessor::U64(p) => QueryProcessorOut(Box::new(
                TemperatureProcessor::new(p, self.result_descriptor.clone(), self.params.clone()),
            )),
            TypedRasterQueryProcessor::I8(p) => QueryProcessorOut(Box::new(
                TemperatureProcessor::new(p, self.result_descriptor.clone(), self.params.clone()),
            )),
            TypedRasterQueryProcessor::I16(p) => QueryProcessorOut(Box::new(
                TemperatureProcessor::new(p, self.result_descriptor.clone(), self.params.clone()),
            )),
            TypedRasterQueryProcessor::I32(p) => QueryProcessorOut(Box::new(
                TemperatureProcessor::new(p, self.result_descriptor.clone(), self.params.clone()),
            )),
            TypedRasterQueryProcessor::I64(p) => QueryProcessorOut(Box::new(
                TemperatureProcessor::new(p, self.result_descriptor.clone(), self.params.clone()),
            )),
            TypedRasterQueryProcessor::F32(p) => QueryProcessorOut(Box::new(
                TemperatureProcessor::new(p, self.result_descriptor.clone(), self.params.clone()),
            )),
            TypedRasterQueryProcessor::F64(p) => QueryProcessorOut(Box::new(
                TemperatureProcessor::new(p, self.result_descriptor.clone(), self.params.clone()),
            )),
        })
    }

    fn canonic_name(&self) -> CanonicOperatorName {
        self.name.clone()
    }
}

struct TemperatureProcessor<Q, P>
where
    Q: RasterQueryProcessor<RasterType = P>,
{
    source: Q,
    result_descriptor: RasterResultDescriptor,
    params: TemperatureParams,
    satellite_key: RasterPropertiesKey,
    channel_key: RasterPropertiesKey,
    offset_key: RasterPropertiesKey,
    slope_key: RasterPropertiesKey,
}

impl<Q, P> TemperatureProcessor<Q, P>
where
    Q: RasterQueryProcessor<RasterType = P>,
    P: Pixel,
{
    pub fn new(
        source: Q,
        result_descriptor: RasterResultDescriptor,
        params: TemperatureParams,
    ) -> Self {
        Self {
            source,
            result_descriptor,
            params,
            satellite_key: new_satellite_key(),
            channel_key: new_channel_key(),
            offset_key: new_offset_key(),
            slope_key: new_slope_key(),
        }
    }

    fn satellite(&self, tile: &RasterTile2D<P>) -> Result<&'static Satellite> {
        let id = match self.params.force_satellite {
            Some(id) => id,
            _ => tile.properties.number_property(&self.satellite_key)?,
        };
        Satellite::satellite_by_msg_id(id)
    }

    fn channel<'a>(&self, tile: &RasterTile2D<P>, satellite: &'a Satellite) -> Result<&'a Channel> {
        let channel_id = tile
            .properties
            .number_property::<usize>(&self.channel_key)?
            - 1;
        if (3..=10).contains(&channel_id) {
            satellite.channel(channel_id)
        } else {
            Err(Error::InvalidChannel {
                channel: channel_id,
            })
        }
    }

    async fn process_tile_async(
        &self,
        tile: RasterTile2D<P>,
        pool: Arc<ThreadPool>,
    ) -> Result<RasterTile2D<PixelOut>> {
        let satellite = self.satellite(&tile)?;
        let channel = self.channel(&tile, satellite)?;
        let offset = tile.properties.number_property::<f64>(&self.offset_key)?;
        let slope = tile.properties.number_property::<f64>(&self.slope_key)?;

        let temp_tile = crate::util::spawn_blocking_with_thread_pool(pool.clone(), move || {
            let lut = create_lookup_table(channel, offset, slope, &pool);

            let map_fn = move |pixel_option: Option<P>| {
                pixel_option.and_then(|p| {
                    let lut_idx: u64 = p.as_();
                    lut.get(lut_idx as usize).copied()
                })
            };

            tile.map_elements_parallel(map_fn)
        })
        .await?;

        Ok(temp_tile)
    }
}

fn create_lookup_table(channel: &Channel, offset: f64, slope: f64, _pool: &ThreadPool) -> Vec<f32> {
    // this should propably be done with SIMD not a threadpool
    (0..1024)
        .map(|i| {
            let radiance = offset + f64::from(i) * slope;
            channel.calculate_temperature_from_radiance(radiance) as f32
        })
        .collect::<Vec<f32>>()
}

#[async_trait]
impl<Q, P> QueryProcessor for TemperatureProcessor<Q, P>
where
    Q: QueryProcessor<
        Output = RasterTile2D<P>,
        SpatialBounds = SpatialPartition2D,
        Selection = BandSelection,
        ResultDescription = RasterResultDescriptor,
    >,
    P: Pixel,
{
    type Output = RasterTile2D<PixelOut>;
    type SpatialBounds = SpatialPartition2D;
    type Selection = BandSelection;
    type ResultDescription = RasterResultDescriptor;

    async fn _query<'a>(
        &'a self,
        query: RasterQueryRectangle,
        ctx: &'a dyn QueryContext,
    ) -> Result<BoxStream<'a, Result<Self::Output>>> {
        let src = self.source.query(query, ctx).await?;
        let rs = src.and_then(move |tile| self.process_tile_async(tile, ctx.thread_pool().clone()));
        Ok(rs.boxed())
    }

    fn result_descriptor(&self) -> &Self::ResultDescription {
        &self.result_descriptor
    }
}

#[cfg(test)]
mod tests {
    use crate::engine::{MockExecutionContext, RasterOperator, SingleRasterSource};
    use crate::processing::meteosat::temperature::{Temperature, TemperatureParams};
    use crate::processing::meteosat::test_util;
    use geoengine_datatypes::primitives::{
        ClassificationMeasurement, ContinuousMeasurement, Measurement,
    };
    use geoengine_datatypes::raster::{EmptyGrid2D, Grid2D, MaskedGrid2D, TilingSpecification};
    use std::collections::HashMap;

    // #[tokio::test]
    // async fn test_msg_raster() {
    //     let mut ctx = MockExecutionContext::test_default();
    //     let src = test_util::_create_gdal_src(&mut ctx);
    //
    //     let result = test_util::process(
    //         move || {
    //             RasterOperator::boxed(Temperature {
    //                 params: TemperatureParams::default(),
    //                 sources: SingleRasterSource {
    //                     raster: src.boxed(),
    //                 },
    //             })
    //         },
    //         test_util::_create_gdal_query(),
    //         &ctx,
    //     )
    //     .await;
    //     assert!(result.as_ref().is_ok());
    // }

    #[tokio::test]
    async fn test_empty_ok() {
        let tiling_specification = TilingSpecification::new([0.0, 0.0].into(), [3, 2].into());
        let ctx = MockExecutionContext::new_with_tiling_spec(tiling_specification);

        let res = test_util::process(
            || {
                let props = test_util::create_properties(Some(4), Some(1), Some(0.0), Some(1.0));
                let src = test_util::create_mock_source::<u8>(
                    props,
                    Some(EmptyGrid2D::new([3, 2].into()).into()),
                    None,
                );

                RasterOperator::boxed(Temperature {
                    params: TemperatureParams::default(),
                    sources: SingleRasterSource {
                        raster: src.boxed(),
                    },
                })
            },
            test_util::create_mock_query(),
            &ctx,
        )
        .await
        .unwrap();

        assert!(geoengine_datatypes::util::test::grid_or_empty_grid_eq(
            &res.grid_array,
            &EmptyGrid2D::new([3, 2].into()).into()
        ));
    }

    #[tokio::test]
    async fn test_ok() {
        let tiling_specification = TilingSpecification::new([0.0, 0.0].into(), [3, 2].into());
        let ctx = MockExecutionContext::new_with_tiling_spec(tiling_specification);

        let res = test_util::process(
            || {
                let props = test_util::create_properties(Some(4), Some(1), Some(0.0), Some(1.0));
                let src = test_util::create_mock_source::<u8>(props, None, None);

                RasterOperator::boxed(Temperature {
                    params: TemperatureParams::default(),
                    sources: SingleRasterSource {
                        raster: src.boxed(),
                    },
                })
            },
            test_util::create_mock_query(),
            &ctx,
        )
        .await
        .unwrap();

        assert!(geoengine_datatypes::util::test::grid_or_empty_grid_eq(
            &res.grid_array,
            &MaskedGrid2D::new(
                Grid2D::new(
                    [3, 2].into(),
                    vec![300.341_43, 318.617_65, 330.365_14, 339.233_64, 346.443_94, 0.,],
                )
                .unwrap(),
                Grid2D::new([3, 2].into(), vec![true, true, true, true, true, false,],).unwrap(),
            )
            .unwrap()
            .into()
        ));

        // TODO: add assert to check mask
    }

    #[tokio::test]
    async fn test_ok_force_satellite() {
        let tiling_specification = TilingSpecification::new([0.0, 0.0].into(), [3, 2].into());
        let ctx = MockExecutionContext::new_with_tiling_spec(tiling_specification);

        let res = test_util::process(
            || {
                let props = test_util::create_properties(Some(4), Some(1), Some(0.0), Some(1.0));
                let src = test_util::create_mock_source::<u8>(props, None, None);

                RasterOperator::boxed(Temperature {
                    params: TemperatureParams {
                        force_satellite: Some(4),
                    },
                    sources: SingleRasterSource {
                        raster: src.boxed(),
                    },
                })
            },
            test_util::create_mock_query(),
            &ctx,
        )
        .await
        .unwrap();

        assert!(geoengine_datatypes::util::test::grid_or_empty_grid_eq(
            &res.grid_array,
            &MaskedGrid2D::new(
                Grid2D::new(
                    [3, 2].into(),
                    vec![300.9428, 319.250_15, 331.019_04, 339.9044, 347.128_78, 0.],
                )
                .unwrap(),
                Grid2D::new([3, 2].into(), vec![true, true, true, true, true, false,],).unwrap(),
            )
            .unwrap()
            .into()
        ));
    }

    #[tokio::test]
    async fn test_ok_illegal_input_to_masked() {
        let tiling_specification = TilingSpecification::new([0.0, 0.0].into(), [3, 2].into());
        let ctx = MockExecutionContext::new_with_tiling_spec(tiling_specification);

        let res = test_util::process(
            || {
                let props = test_util::create_properties(Some(4), Some(1), Some(0.0), Some(1.0));
                let src = test_util::create_mock_source::<u16>(
                    props,
                    Some(
                        MaskedGrid2D::new(
                            Grid2D::new([3, 2].into(), vec![1, 2, 3, 4, 1024, 0]).unwrap(),
                            Grid2D::new([3, 2].into(), vec![true, true, true, true, true, false])
                                .unwrap(),
                        )
                        .unwrap()
                        .into(),
                    ),
                    None,
                );

                RasterOperator::boxed(Temperature {
                    params: TemperatureParams::default(),
                    sources: SingleRasterSource {
                        raster: src.boxed(),
                    },
                })
            },
            test_util::create_mock_query(),
            &ctx,
        )
        .await;
        assert!(res.is_ok());
        let res = res.unwrap();
        assert!(geoengine_datatypes::util::test::grid_or_empty_grid_eq(
            &res.grid_array,
            &MaskedGrid2D::new(
                Grid2D::new(
                    [3, 2].into(),
                    vec![300.341_43, 318.617_65, 330.365_14, 339.233_64, 0., 0.],
                )
                .unwrap(),
                Grid2D::new([3, 2].into(), vec![true, true, true, true, false, false,],).unwrap(),
            )
            .unwrap()
            .into()
        ));
    }

    #[tokio::test]
    async fn test_invalid_force_satellite() {
        let tiling_specification = TilingSpecification::new([0.0, 0.0].into(), [3, 2].into());
        let ctx = MockExecutionContext::new_with_tiling_spec(tiling_specification);

        let res = test_util::process(
            || {
                let props = test_util::create_properties(Some(4), Some(1), Some(0.0), Some(1.0));
                let src = test_util::create_mock_source::<u8>(props, None, None);

                RasterOperator::boxed(Temperature {
                    params: TemperatureParams {
                        force_satellite: Some(13),
                    },
                    sources: SingleRasterSource {
                        raster: src.boxed(),
                    },
                })
            },
            test_util::create_mock_query(),
            &ctx,
        )
        .await;
        assert!(res.is_err());
    }

    #[tokio::test]
    async fn test_missing_satellite() {
        let tiling_specification = TilingSpecification::new([0.0, 0.0].into(), [3, 2].into());
        let ctx = MockExecutionContext::new_with_tiling_spec(tiling_specification);

        let res = test_util::process(
            || {
                let props = test_util::create_properties(Some(4), None, Some(0.0), Some(1.0));
                let src = test_util::create_mock_source::<u8>(props, None, None);

                RasterOperator::boxed(Temperature {
                    params: TemperatureParams::default(),
                    sources: SingleRasterSource {
                        raster: src.boxed(),
                    },
                })
            },
            test_util::create_mock_query(),
            &ctx,
        )
        .await;
        assert!(res.is_err());
    }

    #[tokio::test]
    async fn test_invalid_satellite() {
        let tiling_specification = TilingSpecification::new([0.0, 0.0].into(), [3, 2].into());
        let ctx = MockExecutionContext::new_with_tiling_spec(tiling_specification);

        let res = test_util::process(
            || {
                let props = test_util::create_properties(Some(4), Some(42), Some(0.0), Some(1.0));
                let src = test_util::create_mock_source::<u8>(props, None, None);

                RasterOperator::boxed(Temperature {
                    params: TemperatureParams::default(),
                    sources: SingleRasterSource {
                        raster: src.boxed(),
                    },
                })
            },
            test_util::create_mock_query(),
            &ctx,
        )
        .await;
        assert!(res.is_err());
    }

    #[tokio::test]
    async fn test_missing_channel() {
        let tiling_specification = TilingSpecification::new([0.0, 0.0].into(), [3, 2].into());
        let ctx = MockExecutionContext::new_with_tiling_spec(tiling_specification);

        let res = test_util::process(
            || {
                let props = test_util::create_properties(None, Some(1), Some(0.0), Some(1.0));
                let src = test_util::create_mock_source::<u8>(props, None, None);

                RasterOperator::boxed(Temperature {
                    params: TemperatureParams::default(),
                    sources: SingleRasterSource {
                        raster: src.boxed(),
                    },
                })
            },
            test_util::create_mock_query(),
            &ctx,
        )
        .await;
        assert!(res.is_err());
    }

    #[tokio::test]
    async fn test_invalid_channel() {
        let tiling_specification = TilingSpecification::new([0.0, 0.0].into(), [3, 2].into());
        let ctx = MockExecutionContext::new_with_tiling_spec(tiling_specification);

        let res = test_util::process(
            || {
                let props = test_util::create_properties(Some(1), Some(1), Some(0.0), Some(1.0));
                let src = test_util::create_mock_source::<u8>(props, None, None);

                RasterOperator::boxed(Temperature {
                    params: TemperatureParams::default(),
                    sources: SingleRasterSource {
                        raster: src.boxed(),
                    },
                })
            },
            test_util::create_mock_query(),
            &ctx,
        )
        .await;
        assert!(res.is_err());
    }

    #[tokio::test]
    async fn test_missing_slope() {
        let tiling_specification = TilingSpecification::new([0.0, 0.0].into(), [3, 2].into());
        let ctx = MockExecutionContext::new_with_tiling_spec(tiling_specification);

        let res = test_util::process(
            || {
                let props = test_util::create_properties(Some(4), Some(1), Some(0.0), None);
                let src = test_util::create_mock_source::<u8>(props, None, None);

                RasterOperator::boxed(Temperature {
                    params: TemperatureParams::default(),
                    sources: SingleRasterSource {
                        raster: src.boxed(),
                    },
                })
            },
            test_util::create_mock_query(),
            &ctx,
        )
        .await;
        assert!(res.is_err());
    }

    #[tokio::test]
    async fn test_missing_offset() {
        let tiling_specification = TilingSpecification::new([0.0, 0.0].into(), [3, 2].into());
        let ctx = MockExecutionContext::new_with_tiling_spec(tiling_specification);

        let res = test_util::process(
            || {
                let props = test_util::create_properties(Some(4), Some(1), None, Some(1.0));
                let src = test_util::create_mock_source::<u8>(props, None, None);

                RasterOperator::boxed(Temperature {
                    params: TemperatureParams::default(),
                    sources: SingleRasterSource {
                        raster: src.boxed(),
                    },
                })
            },
            test_util::create_mock_query(),
            &ctx,
        )
        .await;
        assert!(res.is_err());
    }

    #[tokio::test]
    async fn test_invalid_measurement_unitless() {
        let tiling_specification = TilingSpecification::new([0.0, 0.0].into(), [3, 2].into());
        let ctx = MockExecutionContext::new_with_tiling_spec(tiling_specification);

        let res = test_util::process(
            || {
                let props = test_util::create_properties(Some(4), Some(1), Some(0.0), Some(1.0));
                let src =
                    test_util::create_mock_source::<u8>(props, None, Some(Measurement::Unitless));

                RasterOperator::boxed(Temperature {
                    params: TemperatureParams::default(),
                    sources: SingleRasterSource {
                        raster: src.boxed(),
                    },
                })
            },
            test_util::create_mock_query(),
            &ctx,
        )
        .await;
        assert!(res.is_err());
    }

    #[tokio::test]
    async fn test_invalid_measurement_continuous() {
        let tiling_specification = TilingSpecification::new([0.0, 0.0].into(), [3, 2].into());
        let ctx = MockExecutionContext::new_with_tiling_spec(tiling_specification);

        let res = test_util::process(
            || {
                let props = test_util::create_properties(Some(4), Some(1), Some(0.0), Some(1.0));
                let src = test_util::create_mock_source::<u8>(
                    props,
                    None,
                    Some(Measurement::Continuous(ContinuousMeasurement {
                        measurement: "invalid".into(),
                        unit: None,
                    })),
                );

                RasterOperator::boxed(Temperature {
                    params: TemperatureParams::default(),
                    sources: SingleRasterSource {
                        raster: src.boxed(),
                    },
                })
            },
            test_util::create_mock_query(),
            &ctx,
        )
        .await;

        assert!(res.is_err());
    }

    #[tokio::test]
    async fn test_invalid_measurement_classification() {
        let tiling_specification = TilingSpecification::new([0.0, 0.0].into(), [3, 2].into());

        let ctx = MockExecutionContext::new_with_tiling_spec(tiling_specification);

        let res = test_util::process(
            || {
                let props = test_util::create_properties(Some(4), Some(1), Some(0.0), Some(1.0));
                let src = test_util::create_mock_source::<u8>(
                    props,
                    None,
                    Some(Measurement::Classification(ClassificationMeasurement {
                        measurement: "invalid".into(),
                        classes: HashMap::new(),
                    })),
                );

                RasterOperator::boxed(Temperature {
                    params: TemperatureParams::default(),
                    sources: SingleRasterSource {
                        raster: src.boxed(),
                    },
                })
            },
            test_util::create_mock_query(),
            &ctx,
        )
        .await;
        assert!(res.is_err());
    }
}<|MERGE_RESOLUTION|>--- conflicted
+++ resolved
@@ -110,15 +110,6 @@
             time: in_desc.time,
             bbox: in_desc.bbox,
             resolution: in_desc.resolution,
-<<<<<<< HEAD
-            bands: RasterBandDescriptors::new(vec![RasterBandDescriptor::new(
-                in_desc.bands[0].name.clone(),
-                Measurement::Continuous(ContinuousMeasurement {
-                    measurement: "temperature".into(),
-                    unit: Some("k".into()),
-                }),
-            )])?,
-=======
             bands: RasterBandDescriptors::new(
                 in_desc
                     .bands
@@ -132,7 +123,6 @@
                     })
                     .collect::<Vec<_>>(),
             )?,
->>>>>>> df77e85a
         };
 
         let initialized_operator = InitializedTemperature {
