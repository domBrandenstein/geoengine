use std::sync::Arc;

use crate::engine::{
    CanonicOperatorName, ExecutionContext, InitializedRasterOperator, InitializedSources, Operator,
    OperatorName, QueryContext, QueryProcessor, RasterBandDescriptor, RasterBandDescriptors,
    RasterOperator, RasterQueryProcessor, RasterResultDescriptor, SingleRasterSource,
    TypedRasterQueryProcessor, WorkflowOperatorPath,
};
use crate::util::Result;
use async_trait::async_trait;
use futures::stream::BoxStream;
use futures::{StreamExt, TryStreamExt};
use geoengine_datatypes::primitives::{
    BandSelection, ClassificationMeasurement, ContinuousMeasurement, Measurement,
    RasterQueryRectangle, SpatialPartition2D,
};
use geoengine_datatypes::raster::{
    MapElementsParallel, Pixel, RasterDataType, RasterPropertiesKey, RasterTile2D,
};
use rayon::ThreadPool;
use serde::{Deserialize, Serialize};

// Output type is always f32
type PixelOut = f32;
use crate::error::Error;
use crate::processing::meteosat::{new_offset_key, new_slope_key};
use RasterDataType::F32 as RasterOut;
use TypedRasterQueryProcessor::F32 as QueryProcessorOut;

#[derive(Debug, Serialize, Deserialize, Clone, Copy)]
#[serde(rename_all = "camelCase")]
pub struct RadianceParams {}

/// The radiance operator converts a raw MSG raster into radiance.
/// This is done by applying the following formula to every pixel:
///
/// `p_new = offset + p_old * slope`
///
/// Here, `p_old` and `p_new` refer to the old and new pixel values,
/// while slope and offset are properties attached to the input
/// raster.
/// The exact names of the properties are:
///
/// - offset: `msg.calibration_offset`
/// - slope: `msg.calibration_slope`
pub type Radiance = Operator<RadianceParams, SingleRasterSource>;

impl OperatorName for Radiance {
    const TYPE_NAME: &'static str = "Radiance";
}

pub struct InitializedRadiance {
    name: CanonicOperatorName,
    result_descriptor: RasterResultDescriptor,
    source: Box<dyn InitializedRasterOperator>,
}

#[typetag::serde]
#[async_trait]
impl RasterOperator for Radiance {
    async fn _initialize(
        self: Box<Self>,
        path: WorkflowOperatorPath,
        context: &dyn ExecutionContext,
    ) -> Result<Box<dyn InitializedRasterOperator>> {
        let name = CanonicOperatorName::from(&self);

        let initialized_sources = self.sources.initialize_sources(path, context).await?;
        let input = initialized_sources.raster;

        let in_desc = input.result_descriptor();

        for band in in_desc.bands.iter() {
            match &band.measurement {
                Measurement::Continuous(ContinuousMeasurement {
                    measurement: m,
                    unit: _,
                }) if m != "raw" => {
                    return Err(Error::InvalidMeasurement {
                        expected: "raw".into(),
                        found: m.clone(),
                    })
                }
                Measurement::Classification(ClassificationMeasurement {
                    measurement: m,
                    classes: _,
                }) => {
                    return Err(Error::InvalidMeasurement {
                        expected: "raw".into(),
                        found: m.clone(),
                    })
                }
                Measurement::Unitless => {
                    return Err(Error::InvalidMeasurement {
                        expected: "raw".into(),
                        found: "unitless".into(),
                    })
                }
                // OK Case
                Measurement::Continuous(ContinuousMeasurement {
                    measurement: _,
                    unit: _,
                }) => {}
            }
        }

        let out_desc = RasterResultDescriptor {
            spatial_reference: in_desc.spatial_reference,
            data_type: RasterOut,
            time: in_desc.time,
            bbox: in_desc.bbox,
            resolution: in_desc.resolution,
<<<<<<< HEAD
            bands: RasterBandDescriptors::new(vec![RasterBandDescriptor::new(
                in_desc.bands[0].name.clone(),
                Measurement::Continuous(ContinuousMeasurement {
                    measurement: "radiance".into(),
                    unit: Some("W·m^(-2)·sr^(-1)·cm^(-1)".into()),
                }),
            )])?,
=======
            bands: RasterBandDescriptors::new(
                in_desc
                    .bands
                    .iter()
                    .map(|b| RasterBandDescriptor {
                        name: b.name.clone(),
                        measurement: Measurement::Continuous(ContinuousMeasurement {
                            measurement: "radiance".into(),
                            unit: Some("W·m^(-2)·sr^(-1)·cm^(-1)".into()),
                        }),
                    })
                    .collect::<Vec<_>>(),
            )?,
>>>>>>> df77e85a
        };

        let initialized_operator = InitializedRadiance {
            name,
            result_descriptor: out_desc,
            source: input,
        };

        Ok(initialized_operator.boxed())
    }

    span_fn!(Radiance);
}

impl InitializedRasterOperator for InitializedRadiance {
    fn result_descriptor(&self) -> &RasterResultDescriptor {
        &self.result_descriptor
    }

    fn query_processor(&self) -> Result<TypedRasterQueryProcessor> {
        let q = self.source.query_processor()?;

        Ok(match q {
            TypedRasterQueryProcessor::U8(p) => QueryProcessorOut(Box::new(
                RadianceProcessor::new(p, self.result_descriptor.clone()),
            )),
            TypedRasterQueryProcessor::U16(p) => QueryProcessorOut(Box::new(
                RadianceProcessor::new(p, self.result_descriptor.clone()),
            )),
            TypedRasterQueryProcessor::U32(p) => QueryProcessorOut(Box::new(
                RadianceProcessor::new(p, self.result_descriptor.clone()),
            )),
            TypedRasterQueryProcessor::U64(p) => QueryProcessorOut(Box::new(
                RadianceProcessor::new(p, self.result_descriptor.clone()),
            )),
            TypedRasterQueryProcessor::I8(p) => QueryProcessorOut(Box::new(
                RadianceProcessor::new(p, self.result_descriptor.clone()),
            )),
            TypedRasterQueryProcessor::I16(p) => QueryProcessorOut(Box::new(
                RadianceProcessor::new(p, self.result_descriptor.clone()),
            )),
            TypedRasterQueryProcessor::I32(p) => QueryProcessorOut(Box::new(
                RadianceProcessor::new(p, self.result_descriptor.clone()),
            )),
            TypedRasterQueryProcessor::I64(p) => QueryProcessorOut(Box::new(
                RadianceProcessor::new(p, self.result_descriptor.clone()),
            )),
            TypedRasterQueryProcessor::F32(p) => QueryProcessorOut(Box::new(
                RadianceProcessor::new(p, self.result_descriptor.clone()),
            )),
            TypedRasterQueryProcessor::F64(p) => QueryProcessorOut(Box::new(
                RadianceProcessor::new(p, self.result_descriptor.clone()),
            )),
        })
    }

    fn canonic_name(&self) -> CanonicOperatorName {
        self.name.clone()
    }
}

struct RadianceProcessor<Q, P>
where
    Q: RasterQueryProcessor<RasterType = P>,
{
    source: Q,
    result_descriptor: RasterResultDescriptor,
    offset_key: RasterPropertiesKey,
    slope_key: RasterPropertiesKey,
}

impl<Q, P> RadianceProcessor<Q, P>
where
    Q: RasterQueryProcessor<RasterType = P>,
    P: Pixel,
{
    pub fn new(source: Q, result_descriptor: RasterResultDescriptor) -> Self {
        Self {
            source,
            result_descriptor,
            offset_key: new_offset_key(),
            slope_key: new_slope_key(),
        }
    }

    async fn process_tile_async(
        &self,
        tile: RasterTile2D<P>,
        pool: Arc<ThreadPool>,
    ) -> Result<RasterTile2D<PixelOut>> {
        let offset = tile.properties.number_property::<f32>(&self.offset_key)?;
        let slope = tile.properties.number_property::<f32>(&self.slope_key)?;

        let map_fn = move |raw_value_option: Option<P>| {
            raw_value_option.map(|raw_value| {
                let raw_f32: f32 = raw_value.as_();
                offset + raw_f32 * slope
            })
        };

        let result_tile = crate::util::spawn_blocking_with_thread_pool(pool, move || {
            tile.map_elements_parallel(map_fn)
        })
        .await?;

        Ok(result_tile)
    }
}

#[async_trait]
impl<Q, P> QueryProcessor for RadianceProcessor<Q, P>
where
    Q: QueryProcessor<
        Output = RasterTile2D<P>,
        SpatialBounds = SpatialPartition2D,
        Selection = BandSelection,
        ResultDescription = RasterResultDescriptor,
    >,
    P: Pixel,
{
    type Output = RasterTile2D<PixelOut>;
    type SpatialBounds = SpatialPartition2D;
    type Selection = BandSelection;
    type ResultDescription = RasterResultDescriptor;

    async fn _query<'a>(
        &'a self,
        query: RasterQueryRectangle,
        ctx: &'a dyn QueryContext,
    ) -> Result<BoxStream<'a, Result<Self::Output>>> {
        let src = self.source.query(query, ctx).await?;
        let rs = src.and_then(move |tile| self.process_tile_async(tile, ctx.thread_pool().clone()));
        Ok(rs.boxed())
    }

    fn result_descriptor(&self) -> &Self::ResultDescription {
        &self.result_descriptor
    }
}

#[cfg(test)]
mod tests {
    use crate::engine::{MockExecutionContext, RasterOperator, SingleRasterSource};
    use crate::processing::meteosat::radiance::{Radiance, RadianceParams};
    use crate::processing::meteosat::test_util;
    use geoengine_datatypes::primitives::{
        ClassificationMeasurement, ContinuousMeasurement, Measurement,
    };
    use geoengine_datatypes::raster::{EmptyGrid2D, Grid2D, MaskedGrid2D, TilingSpecification};
    use std::collections::HashMap;

    // #[tokio::test]
    // async fn test_msg_raster() {
    //     let mut ctx = MockExecutionContext::test_default();
    //     let src = test_util::_create_gdal_src(&mut ctx);
    //
    //     let result = test_util::process(
    //         move || {
    //             RasterOperator::boxed(Radiance {
    //                 params: RadianceParams {},
    //                 sources: SingleRasterSource {
    //                     raster: src.boxed(),
    //                 },
    //             })
    //         },
    //         test_util::_create_gdal_query(),
    //         &ctx,
    //     )
    //     .await;
    //     assert!(result.as_ref().is_ok());
    // }

    #[tokio::test]
    async fn test_ok() {
        let tile_size_in_pixels = [3, 2].into();
        let tiling_specification = TilingSpecification {
            origin_coordinate: [0.0, 0.0].into(),
            tile_size_in_pixels,
        };

        let ctx = MockExecutionContext::new_with_tiling_spec(tiling_specification);

        let result = test_util::process(
            || {
                let props = test_util::create_properties(None, None, Some(11.0), Some(2.0));
                let src = test_util::create_mock_source::<u8>(props, None, None);
                RasterOperator::boxed(Radiance {
                    sources: SingleRasterSource {
                        raster: src.boxed(),
                    },
                    params: RadianceParams {},
                })
            },
            test_util::create_mock_query(),
            &ctx,
        )
        .await;

        assert!(geoengine_datatypes::util::test::grid_or_empty_grid_eq(
            &result.as_ref().unwrap().grid_array,
            &MaskedGrid2D::new(
                Grid2D::new([3, 2].into(), vec![13.0, 15.0, 17.0, 19.0, 21.0, 0.],).unwrap(),
                Grid2D::new([3, 2].into(), vec![true, true, true, true, true, false]).unwrap()
            )
            .unwrap()
            .into()
        ));

        // TODO: add assert to check mask
    }

    #[tokio::test]
    async fn test_empty_raster() {
        let tile_size_in_pixels = [3, 2].into();
        let tiling_specification = TilingSpecification {
            origin_coordinate: [0.0, 0.0].into(),
            tile_size_in_pixels,
        };

        let ctx = MockExecutionContext::new_with_tiling_spec(tiling_specification);

        let result = test_util::process(
            || {
                let props = test_util::create_properties(None, None, Some(11.0), Some(2.0));
                let src = test_util::create_mock_source::<u8>(
                    props,
                    Some(EmptyGrid2D::new([3, 2].into()).into()),
                    None,
                );
                RasterOperator::boxed(Radiance {
                    sources: SingleRasterSource {
                        raster: src.boxed(),
                    },
                    params: RadianceParams {},
                })
            },
            test_util::create_mock_query(),
            &ctx,
        )
        .await;

        assert!(geoengine_datatypes::util::test::grid_or_empty_grid_eq(
            &result.as_ref().unwrap().grid_array,
            &EmptyGrid2D::new([3, 2].into()).into()
        ));
    }

    #[tokio::test]
    async fn test_missing_offset() {
        let tile_size_in_pixels = [3, 2].into();
        let tiling_specification = TilingSpecification {
            origin_coordinate: [0.0, 0.0].into(),
            tile_size_in_pixels,
        };

        let ctx = MockExecutionContext::new_with_tiling_spec(tiling_specification);
        let result = test_util::process(
            || {
                let props = test_util::create_properties(None, None, None, Some(2.0));
                let src = test_util::create_mock_source::<u8>(props, None, None);
                RasterOperator::boxed(Radiance {
                    sources: SingleRasterSource {
                        raster: src.boxed(),
                    },
                    params: RadianceParams {},
                })
            },
            test_util::create_mock_query(),
            &ctx,
        )
        .await;

        assert!(&result.is_err());
    }

    #[tokio::test]
    async fn test_missing_slope() {
        let tile_size_in_pixels = [3, 2].into();
        let tiling_specification = TilingSpecification {
            origin_coordinate: [0.0, 0.0].into(),
            tile_size_in_pixels,
        };

        let ctx = MockExecutionContext::new_with_tiling_spec(tiling_specification);

        let result = test_util::process(
            || {
                let props = test_util::create_properties(None, None, Some(11.0), None);
                let src = test_util::create_mock_source::<u8>(props, None, None);
                RasterOperator::boxed(Radiance {
                    sources: SingleRasterSource {
                        raster: src.boxed(),
                    },
                    params: RadianceParams {},
                })
            },
            test_util::create_mock_query(),
            &ctx,
        )
        .await;

        assert!(&result.is_err());
    }

    #[tokio::test]
    async fn test_invalid_measurement_unitless() {
        let tile_size_in_pixels = [3, 2].into();
        let tiling_specification = TilingSpecification {
            origin_coordinate: [0.0, 0.0].into(),
            tile_size_in_pixels,
        };

        let ctx = MockExecutionContext::new_with_tiling_spec(tiling_specification);

        let res = test_util::process(
            || {
                let props = test_util::create_properties(None, None, Some(11.0), Some(2.0));
                let src =
                    test_util::create_mock_source::<u8>(props, None, Some(Measurement::Unitless));

                RasterOperator::boxed(Radiance {
                    params: RadianceParams {},
                    sources: SingleRasterSource {
                        raster: src.boxed(),
                    },
                })
            },
            test_util::create_mock_query(),
            &ctx,
        )
        .await;
        assert!(res.is_err());
    }

    #[tokio::test]
    async fn test_invalid_measurement_continuous() {
        let tile_size_in_pixels = [3, 2].into();
        let tiling_specification = TilingSpecification {
            origin_coordinate: [0.0, 0.0].into(),
            tile_size_in_pixels,
        };

        let ctx = MockExecutionContext::new_with_tiling_spec(tiling_specification);

        let res = test_util::process(
            || {
                let props = test_util::create_properties(None, None, Some(11.0), Some(2.0));
                let src = test_util::create_mock_source::<u8>(
                    props,
                    None,
                    Some(Measurement::Continuous(ContinuousMeasurement {
                        measurement: "invalid".into(),
                        unit: None,
                    })),
                );

                RasterOperator::boxed(Radiance {
                    params: RadianceParams {},
                    sources: SingleRasterSource {
                        raster: src.boxed(),
                    },
                })
            },
            test_util::create_mock_query(),
            &ctx,
        )
        .await;

        assert!(res.is_err());
    }

    #[tokio::test]
    async fn test_invalid_measurement_classification() {
        let tile_size_in_pixels = [3, 2].into();
        let tiling_specification = TilingSpecification {
            origin_coordinate: [0.0, 0.0].into(),
            tile_size_in_pixels,
        };

        let ctx = MockExecutionContext::new_with_tiling_spec(tiling_specification);

        let res = test_util::process(
            || {
                let props = test_util::create_properties(None, None, Some(11.0), Some(2.0));
                let src = test_util::create_mock_source::<u8>(
                    props,
                    None,
                    Some(Measurement::Classification(ClassificationMeasurement {
                        measurement: "invalid".into(),
                        classes: HashMap::new(),
                    })),
                );

                RasterOperator::boxed(Radiance {
                    params: RadianceParams {},
                    sources: SingleRasterSource {
                        raster: src.boxed(),
                    },
                })
            },
            test_util::create_mock_query(),
            &ctx,
        )
        .await;
        assert!(res.is_err());
    }
}<|MERGE_RESOLUTION|>--- conflicted
+++ resolved
@@ -110,15 +110,6 @@
             time: in_desc.time,
             bbox: in_desc.bbox,
             resolution: in_desc.resolution,
-<<<<<<< HEAD
-            bands: RasterBandDescriptors::new(vec![RasterBandDescriptor::new(
-                in_desc.bands[0].name.clone(),
-                Measurement::Continuous(ContinuousMeasurement {
-                    measurement: "radiance".into(),
-                    unit: Some("W·m^(-2)·sr^(-1)·cm^(-1)".into()),
-                }),
-            )])?,
-=======
             bands: RasterBandDescriptors::new(
                 in_desc
                     .bands
@@ -132,7 +123,6 @@
                     })
                     .collect::<Vec<_>>(),
             )?,
->>>>>>> df77e85a
         };
 
         let initialized_operator = InitializedRadiance {
