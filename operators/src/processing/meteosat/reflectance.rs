use std::sync::Arc;

use crate::engine::{
    CanonicOperatorName, ExecutionContext, InitializedRasterOperator, InitializedSources, Operator,
    OperatorName, QueryContext, QueryProcessor, RasterBandDescriptor, RasterBandDescriptors,
    RasterOperator, RasterQueryProcessor, RasterResultDescriptor, SingleRasterSource,
    TypedRasterQueryProcessor, WorkflowOperatorPath,
};
use crate::util::Result;
use async_trait::async_trait;
use num_traits::AsPrimitive;
use rayon::ThreadPool;
use TypedRasterQueryProcessor::F32 as QueryProcessorOut;

use crate::error::Error;
use futures::stream::BoxStream;
use futures::{StreamExt, TryStreamExt};
use geoengine_datatypes::primitives::{
    BandSelection, ClassificationMeasurement, ContinuousMeasurement, DateTime, Measurement,
    RasterQueryRectangle, SpatialPartition2D,
};
use geoengine_datatypes::raster::{
    GridIdx2D, MapIndexedElementsParallel, RasterDataType, RasterPropertiesKey, RasterTile2D,
};
use serde::{Deserialize, Serialize};

// Output type is always f32
type PixelOut = f32;
use crate::processing::meteosat::satellite::{Channel, Satellite};
use crate::processing::meteosat::{new_channel_key, new_satellite_key};
use crate::util::sunpos::SunPos;
use RasterDataType::F32 as RasterOut;

/// Parameters for the `Reflectance` operator.
/// * `solar_correction` switch to enable solar correction.
/// * `force_hrv` switch to force the use of the hrv channel.
/// * `force_satellite` forces the use of the satellite with the given name.
#[derive(Debug, Serialize, Deserialize, PartialEq, Eq, Clone, Default, Copy)]
#[serde(rename_all = "camelCase")]
pub struct ReflectanceParams {
    pub solar_correction: bool,
    #[serde(rename = "forceHRV")]
    pub force_hrv: bool,
    pub force_satellite: Option<u8>,
}

/// The reflectance operator consumes an MSG image preprocessed
/// via the radiance operator and computes the reflectance value
/// from a given radiance raster.
pub type Reflectance = Operator<ReflectanceParams, SingleRasterSource>;

impl OperatorName for Reflectance {
    const TYPE_NAME: &'static str = "Reflectance";
}

pub struct InitializedReflectance {
    name: CanonicOperatorName,
    result_descriptor: RasterResultDescriptor,
    source: Box<dyn InitializedRasterOperator>,
    params: ReflectanceParams,
}

#[typetag::serde]
#[async_trait]
impl RasterOperator for Reflectance {
    async fn _initialize(
        self: Box<Self>,
        path: WorkflowOperatorPath,
        context: &dyn ExecutionContext,
    ) -> Result<Box<dyn InitializedRasterOperator>> {
        let name = CanonicOperatorName::from(&self);

        let initialized_source = self.sources.initialize_sources(path, context).await?;
        let input = initialized_source.raster;

        let in_desc = input.result_descriptor();

        for band in in_desc.bands.iter() {
            match &band.measurement {
                Measurement::Continuous(ContinuousMeasurement {
                    measurement: m,
                    unit: _,
                }) if m != "radiance" => {
                    return Err(Error::InvalidMeasurement {
                        expected: "radiance".into(),
                        found: m.clone(),
                    })
                }
                Measurement::Classification(ClassificationMeasurement {
                    measurement: m,
                    classes: _,
                }) => {
                    return Err(Error::InvalidMeasurement {
                        expected: "radiance".into(),
                        found: m.clone(),
                    })
                }
                Measurement::Unitless => {
                    return Err(Error::InvalidMeasurement {
                        expected: "radiance".into(),
                        found: "unitless".into(),
                    })
                }
                // OK Case
                Measurement::Continuous(ContinuousMeasurement {
                    measurement: _,
                    unit: _,
                }) => {}
            }
        }

        let out_desc = RasterResultDescriptor {
            spatial_reference: in_desc.spatial_reference,
            data_type: RasterOut,
            time: in_desc.time,
            bbox: in_desc.bbox,
            resolution: in_desc.resolution,
<<<<<<< HEAD
            bands: RasterBandDescriptors::new(vec![RasterBandDescriptor::new(
                in_desc.bands[0].name.clone(),
                Measurement::Continuous(ContinuousMeasurement {
                    measurement: "reflectance".into(),
                    unit: Some("fraction".into()),
                }),
            )])?,
=======
            bands: RasterBandDescriptors::new(
                in_desc
                    .bands
                    .iter()
                    .map(|b| RasterBandDescriptor {
                        name: b.name.clone(),
                        measurement: Measurement::Continuous(ContinuousMeasurement {
                            measurement: "reflectance".into(),
                            unit: Some("fraction".into()),
                        }),
                    })
                    .collect::<Vec<_>>(),
            )?,
>>>>>>> df77e85a
        };

        let initialized_operator = InitializedReflectance {
            name,
            result_descriptor: out_desc,
            source: input,
            params: self.params,
        };

        Ok(initialized_operator.boxed())
    }

    span_fn!(Reflectance);
}

impl InitializedRasterOperator for InitializedReflectance {
    fn result_descriptor(&self) -> &RasterResultDescriptor {
        &self.result_descriptor
    }

    fn query_processor(&self) -> Result<TypedRasterQueryProcessor, Error> {
        let q = self.source.query_processor()?;

        // We only support f32 input rasters
        if let TypedRasterQueryProcessor::F32(p) = q {
            Ok(QueryProcessorOut(Box::new(ReflectanceProcessor::new(
                p,
                self.result_descriptor.clone(),
                self.params,
            ))))
        } else {
            Err(Error::InvalidRasterDataType)
        }
    }

    fn canonic_name(&self) -> CanonicOperatorName {
        self.name.clone()
    }
}

struct ReflectanceProcessor<Q>
where
    Q: RasterQueryProcessor<RasterType = PixelOut>,
{
    source: Q,
    result_descriptor: RasterResultDescriptor,
    params: ReflectanceParams,
    channel_key: RasterPropertiesKey,
    satellite_key: RasterPropertiesKey,
}

impl<Q> ReflectanceProcessor<Q>
where
    Q: RasterQueryProcessor<RasterType = PixelOut>,
{
    pub fn new(
        source: Q,
        result_descriptor: RasterResultDescriptor,
        params: ReflectanceParams,
    ) -> Self {
        Self {
            source,
            result_descriptor,
            params,
            channel_key: new_channel_key(),
            satellite_key: new_satellite_key(),
        }
    }

    fn channel<'a>(
        &self,
        tile: &RasterTile2D<PixelOut>,
        satellite: &'a Satellite,
    ) -> Result<&'a Channel> {
        if self.params.force_hrv {
            Ok(satellite.hrv())
        } else {
            let channel_id = tile
                .properties
                .number_property::<usize>(&self.channel_key)?
                - 1;
            satellite.channel(channel_id)
        }
    }

    fn satellite(&self, tile: &RasterTile2D<PixelOut>) -> Result<&'static Satellite> {
        let id = match self.params.force_satellite {
            Some(id) => id,
            _ => tile.properties.number_property(&self.satellite_key)?,
        };
        Satellite::satellite_by_msg_id(id)
    }

    async fn process_tile_async(
        &self,
        tile: RasterTile2D<PixelOut>,
        pool: Arc<ThreadPool>,
    ) -> Result<RasterTile2D<PixelOut>> {
        if tile.is_empty() {
            return Ok(tile);
        }

        let satellite = self.satellite(&tile)?;
        let channel = self.channel(&tile, satellite)?;
        let solar_correction = self.params.solar_correction;
        let timestamp = tile
            .time
            .start()
            .as_date_time()
            .ok_or(Error::InvalidUTCTimestamp)?;
        let sun_pos_option = if solar_correction {
            Some(SunPos::new(&timestamp))
        } else {
            None
        };
        let etsr = channel.etsr / std::f64::consts::PI;
        let esd = calculate_esd(&timestamp);
        let tile_geo_transform = tile.tile_geo_transform();

        let map_fn = move |grid_idx: GridIdx2D, pixel_option: Option<PixelOut>| {
            pixel_option.map(|p| {
                if let Some(sun_pos) = sun_pos_option {
                    let geos_coord =
                        tile_geo_transform.grid_idx_to_pixel_center_coordinate_2d(grid_idx);

                    let (lat, lon) = channel.view_angle_lat_lon(geos_coord, 0.0);
                    let (_, zenith) = sun_pos.solar_azimuth_zenith(lat, lon);

                    (f64::from(p) * esd * esd / (etsr * zenith.min(80.0).to_radians().cos()))
                        as PixelOut
                } else {
                    (f64::from(p) * esd * esd / etsr).as_()
                }
            })
        };

        let refl_tile = crate::util::spawn_blocking_with_thread_pool(pool, move || {
            tile.map_indexed_elements_parallel(map_fn)
        })
        .await?;

        Ok(refl_tile)
    }
}

fn calculate_esd(timestamp: &DateTime) -> f64 {
    let perihelion = f64::from(timestamp.day_of_year()) - 3.0;
    let e = 0.0167;
    let theta = std::f64::consts::TAU * (perihelion / 365.0);
    1.0 - e * theta.cos()
}

#[async_trait]
impl<Q> QueryProcessor for ReflectanceProcessor<Q>
where
    Q: QueryProcessor<
        Output = RasterTile2D<PixelOut>,
        SpatialBounds = SpatialPartition2D,
        Selection = BandSelection,
        ResultDescription = RasterResultDescriptor,
    >,
{
    type Output = RasterTile2D<PixelOut>;
    type SpatialBounds = SpatialPartition2D;
    type Selection = BandSelection;
    type ResultDescription = RasterResultDescriptor;

    async fn _query<'a>(
        &'a self,
        query: RasterQueryRectangle,
        ctx: &'a dyn QueryContext,
    ) -> Result<BoxStream<'a, Result<Self::Output>>> {
        let src = self.source.query(query, ctx).await?;
        let rs = src.and_then(move |tile| self.process_tile_async(tile, ctx.thread_pool().clone()));
        Ok(rs.boxed())
    }

    fn result_descriptor(&self) -> &Self::ResultDescription {
        &self.result_descriptor
    }
}

#[cfg(test)]
mod tests {
    use crate::engine::{MockExecutionContext, RasterOperator, SingleRasterSource};
    use crate::processing::meteosat::reflectance::{Reflectance, ReflectanceParams};
    use crate::processing::meteosat::test_util;
    use crate::util::Result;
    use geoengine_datatypes::primitives::{
        ClassificationMeasurement, ContinuousMeasurement, Measurement,
    };
    use geoengine_datatypes::raster::{
        EmptyGrid2D, Grid2D, GridOrEmpty, MaskedGrid2D, RasterTile2D, TilingSpecification,
    };
    use std::collections::HashMap;

    async fn process_mock(
        params: ReflectanceParams,
        channel: Option<u8>,
        satellite: Option<u8>,
        empty: bool,
        measurement: Option<Measurement>,
    ) -> Result<RasterTile2D<f32>> {
        let tile_size_in_pixels = [3, 2].into();
        let tiling_specification = TilingSpecification {
            origin_coordinate: [0.0, 0.0].into(),
            tile_size_in_pixels,
        };

        let ctx = MockExecutionContext::new_with_tiling_spec(tiling_specification);

        test_util::process(
            || {
                let props = test_util::create_properties(channel, satellite, None, None);
                let cc = if empty {
                    Some(EmptyGrid2D::new([3, 2].into()).into())
                } else {
                    None
                };

                let m = measurement.or_else(|| {
                    Some(Measurement::Continuous(ContinuousMeasurement {
                        measurement: "radiance".into(),
                        unit: Some("W·m^(-2)·sr^(-1)·cm^(-1)".into()),
                    }))
                });

                let src = test_util::create_mock_source::<f32>(props, cc, m);

                RasterOperator::boxed(Reflectance {
                    params,
                    sources: SingleRasterSource {
                        raster: src.boxed(),
                    },
                })
            },
            test_util::create_mock_query(),
            &ctx,
        )
        .await
    }

    // #[tokio::test]
    // async fn test_msg_raster() {
    //     let mut ctx = MockExecutionContext::test_default();
    //     let src = test_util::_create_gdal_src(&mut ctx);
    //
    //     let rad = Radiance {
    //         sources: SingleRasterSource {
    //             raster: src.boxed(),
    //         },
    //         params: RadianceParams {},
    //     };
    //
    //     let result = test_util::process(
    //         move || {
    //             RasterOperator::boxed(Reflectance {
    //                 params: ReflectanceParams::default(),
    //                 sources: SingleRasterSource {
    //                     raster: RasterOperator::boxed(rad),
    //                 },
    //             })
    //         },
    //         test_util::_create_gdal_query(),
    //         &ctx,
    //     )
    //     .await;
    //     assert!(result.as_ref().is_ok());
    // }

    #[tokio::test]
    async fn test_empty_ok() {
        let result = process_mock(ReflectanceParams::default(), Some(1), Some(1), true, None).await;

        assert!(result.is_ok());

        assert!(geoengine_datatypes::util::test::grid_or_empty_grid_eq(
            &result.unwrap().grid_array,
            &GridOrEmpty::from(EmptyGrid2D::new([3, 2].into()))
        ));
    }

    #[tokio::test]
    async fn test_ok_no_solar_correction() {
        let result =
            process_mock(ReflectanceParams::default(), Some(1), Some(1), false, None).await;

        assert!(result.is_ok());
        assert!(geoengine_datatypes::util::test::grid_or_empty_grid_eq(
            &result.as_ref().unwrap().grid_array,
            &MaskedGrid2D::new(
                Grid2D::new(
                    [3, 2].into(),
                    vec![
                        0.046_567_827_f32,
                        0.093_135_655_f32,
                        0.139_703_48_f32,
                        0.186_271_31_f32,
                        0.232_839_14_f32,
                        0.
                    ],
                )
                .unwrap(),
                Grid2D::new([3, 2].into(), vec![true, true, true, true, true, false,],).unwrap(),
            )
            .unwrap()
            .into()
        ));
    }

    #[tokio::test]
    async fn test_ok_force_satellite() {
        let params = ReflectanceParams {
            force_satellite: Some(4),
            ..Default::default()
        };
        let result = process_mock(params, Some(1), Some(1), false, None).await;

        assert!(result.is_ok());
        assert!(geoengine_datatypes::util::test::grid_or_empty_grid_eq(
            &result.as_ref().unwrap().grid_array,
            &MaskedGrid2D::new(
                Grid2D::new(
                    [3, 2].into(),
                    vec![
                        0.046_542_14_f32,
                        0.093_084_28_f32,
                        0.139_626_43_f32,
                        0.186_168_57_f32,
                        0.232_710_7_f32,
                        0. // TODO: check nodata mask
                    ],
                )
                .unwrap(),
                Grid2D::new([3, 2].into(), vec![true, true, true, true, true, false,],).unwrap()
            )
            .unwrap()
            .into()
        ));
    }

    #[tokio::test]
    async fn test_ok_force_hrv() {
        let params = ReflectanceParams {
            force_hrv: true,
            ..Default::default()
        };
        let result = process_mock(params, Some(1), Some(1), false, None).await;

        assert!(result.is_ok());
        assert!(geoengine_datatypes::util::test::grid_or_empty_grid_eq(
            &result.as_ref().unwrap().grid_array,
            &MaskedGrid2D::new(
                Grid2D::new(
                    [3, 2].into(),
                    vec![
                        0.038_567_86_f32,
                        0.077_135_72_f32,
                        0.115_703_575_f32,
                        0.154_271_44_f32,
                        0.192_839_3_f32,
                        0. // TODO: check nodata mask
                    ],
                )
                .unwrap(),
                Grid2D::new([3, 2].into(), vec![true, true, true, true, true, false,],).unwrap(),
            )
            .unwrap()
            .into()
        ));
    }

    #[tokio::test]
    async fn test_ok_solar_correction() {
        let params = ReflectanceParams {
            solar_correction: true,
            ..Default::default()
        };
        let result = process_mock(params, Some(1), Some(1), false, None).await;

        assert!(result.is_ok());
        assert!(geoengine_datatypes::util::test::grid_or_empty_grid_eq(
            &result.as_ref().unwrap().grid_array,
            &MaskedGrid2D::new(
                Grid2D::new(
                    [3, 2].into(),
                    vec![
                        0.268_173_43_f32,
                        0.536_346_85_f32,
                        0.804_520_3_f32,
                        1.072_693_7_f32,
                        1.340_867_2_f32,
                        0.
                    ],
                )
                .unwrap(),
                Grid2D::new([3, 2].into(), vec![true, true, true, true, true, false],).unwrap(),
            )
            .unwrap()
            .into()
        ));
    }

    #[tokio::test]
    async fn test_invalid_force_satellite() {
        let params = ReflectanceParams {
            force_satellite: Some(42),
            ..Default::default()
        };
        let result = process_mock(params, Some(1), Some(1), false, None).await;
        assert!(result.is_err());
    }

    #[tokio::test]
    async fn test_missing_satellite() {
        let params = ReflectanceParams::default();
        let result = process_mock(params, Some(1), None, false, None).await;
        assert!(result.is_err());
    }

    #[tokio::test]
    async fn test_invalid_satellite() {
        let params = ReflectanceParams::default();
        let result = process_mock(params, Some(42), None, false, None).await;
        assert!(result.is_err());
    }

    #[tokio::test]
    async fn test_missing_channel() {
        let params = ReflectanceParams::default();
        let result = process_mock(params, None, Some(1), false, None).await;
        assert!(result.is_err());
    }

    #[tokio::test]
    async fn test_invalid_channel() {
        let params = ReflectanceParams::default();
        let result = process_mock(params, Some(42), Some(1), false, None).await;
        assert!(result.is_err());
    }

    #[tokio::test]
    async fn test_invalid_measurement_unitless() {
        let params = ReflectanceParams::default();
        let result =
            process_mock(params, Some(1), Some(1), false, Some(Measurement::Unitless)).await;
        assert!(result.is_err());
    }

    #[tokio::test]
    async fn test_invalid_measurement_continuous() {
        let params = ReflectanceParams::default();
        let result = process_mock(
            params,
            Some(1),
            Some(1),
            false,
            Some(Measurement::Continuous(ContinuousMeasurement {
                measurement: "invalid".into(),
                unit: None,
            })),
        )
        .await;
        assert!(result.is_err());
    }

    #[tokio::test]
    async fn test_invalid_measurement_classification() {
        let params = ReflectanceParams::default();
        let result = process_mock(
            params,
            Some(1),
            Some(1),
            false,
            Some(Measurement::Classification(ClassificationMeasurement {
                measurement: "invalid".into(),
                classes: HashMap::new(),
            })),
        )
        .await;
        assert!(result.is_err());
    }
}<|MERGE_RESOLUTION|>--- conflicted
+++ resolved
@@ -115,15 +115,6 @@
             time: in_desc.time,
             bbox: in_desc.bbox,
             resolution: in_desc.resolution,
-<<<<<<< HEAD
-            bands: RasterBandDescriptors::new(vec![RasterBandDescriptor::new(
-                in_desc.bands[0].name.clone(),
-                Measurement::Continuous(ContinuousMeasurement {
-                    measurement: "reflectance".into(),
-                    unit: Some("fraction".into()),
-                }),
-            )])?,
-=======
             bands: RasterBandDescriptors::new(
                 in_desc
                     .bands
@@ -137,7 +128,6 @@
                     })
                     .collect::<Vec<_>>(),
             )?,
->>>>>>> df77e85a
         };
 
         let initialized_operator = InitializedReflectance {
