use crate::engine::{QueryContext, QueryRectangle, RasterQueryProcessor};
use crate::error;
use crate::util::Result;
use futures::future::BoxFuture;
use futures::Stream;
use futures::{
    ready,
    stream::{BoxStream, TryFold},
    FutureExt, TryFuture, TryStreamExt,
};
use futures::{stream::FusedStream, Future};
use geoengine_datatypes::{
    error::Error::{GridIndexOutOfBounds, InvalidGridIndex},
    operations::reproject::{
        project_coordinates_fail_tolerant, CoordinateProjection, CoordinateProjector, Reproject,
    },
    primitives::{SpatialBounded, SpatialResolution, TimeInterval},
    raster::{
        grid_idx_iter_2d, BoundedGrid, EmptyGrid, Grid2D, MaterializedRasterTile2D, NoDataValue,
        TilingSpecification,
    },
    spatial_reference::SpatialReference,
};
use geoengine_datatypes::{
    primitives::{Coordinate2D, TimeInstance},
    raster::{
        Blit, CoordinatePixelAccess, GridIdx2D, GridIndexAccessMut, Pixel, RasterTile2D,
        TileInformation,
    },
};

use pin_project::pin_project;
use std::task::Poll;

use std::pin::Pin;

pub trait FoldTileAccu {
    type RasterType: Pixel;
    fn tile_ref(&self) -> &RasterTile2D<Self::RasterType>;
    fn into_tile(self) -> RasterTile2D<Self::RasterType>;
}

pub trait FoldTileAccuMut: FoldTileAccu {
    fn tile_mut(&mut self) -> &mut RasterTile2D<Self::RasterType>;
}

impl<T: Pixel> FoldTileAccu for RasterTile2D<T> {
    type RasterType = T;

    fn tile_ref(&self) -> &RasterTile2D<Self::RasterType> {
        &self
    }

    fn into_tile(self) -> RasterTile2D<Self::RasterType> {
        self
    }
}

pub type RasterFold<'a, T, FoldFuture, FoldMethod, FoldTileAccu> =
    TryFold<BoxStream<'a, Result<RasterTile2D<T>>>, FoldFuture, FoldTileAccu, FoldMethod>;

pub type RasterFoldOption<'a, T, FoldFuture, FoldMethod, FoldTileAccu> =
    Option<RasterFold<'a, T, FoldFuture, FoldMethod, FoldTileAccu>>;

type QueryFuture<'a, T> = BoxFuture<'a, Result<BoxStream<'a, Result<RasterTile2D<T>>>>>;

/// This adapter allows to generate a tile stream using sub-querys.
/// This is done using a `TileSubQuery`.
/// The sub-query is resolved for each produced tile.
#[pin_project(project = RasterOverlapAdapterProjection)]
pub struct RasterOverlapAdapter<'a, PixelType, RasterProcessorType, SubQuery>
where
    PixelType: Pixel,
    RasterProcessorType: RasterQueryProcessor<RasterType = PixelType>,
    SubQuery: SubQueryTileAggregator<PixelType>,
{
    /// The `QueryRectangle` the adapter is queried with
    query_rect: QueryRectangle,
    /// This `TimeInstance` is the point in time currently queried in the sub-query
    time_start: TimeInstance,
    /// This `TimeInstance` is the latest point in time seen from the tiles produced by the sub-query
    time_end: Option<TimeInstance>,
    /// The `TileInformation` of all tiles the produces stream will contain
    tiles_to_produce: Vec<TileInformation>, // TODO: change to IntoIterator<Item = TileInformation>
    current_spatial_tile: usize, // TODO: change into current_tile_iterator
    /// The `RasterQueryProcessor` to answer the sub-queries
    source: &'a RasterProcessorType,
    /// The `QueryContext` to use for sub-queries
    query_ctx: &'a dyn QueryContext,
    /// This is the `Future` which creates the sub-query stream
    #[pin]
    running_query: Option<QueryFuture<'a, PixelType>>,
    /// This is the `Future` which flattens the sub-query streams into single tiles
    #[pin]
    running_fold: RasterFoldOption<
        'a,
        PixelType,
        SubQuery::FoldFuture,
        SubQuery::FoldMethod,
        SubQuery::TileAccu,
    >,

    /// remember when the operator is done
    ended: bool,
    /// The `TileSubQuery` defined what this adapter does.
    sub_query: SubQuery,
}

impl<'a, PixelType, RasterProcessorType, SubQuery>
    RasterOverlapAdapter<'a, PixelType, RasterProcessorType, SubQuery>
where
    PixelType: Pixel,
    RasterProcessorType: RasterQueryProcessor<RasterType = PixelType>,
    SubQuery: SubQueryTileAggregator<PixelType>,
{
    /// Creates a new `RasterOverlapAdapter` and initialize all the internal things.
    pub fn new(
        source: &'a RasterProcessorType,
        query_rect: QueryRectangle,
        tiling_spec: TilingSpecification,
        query_ctx: &'a dyn QueryContext,
        sub_query: SubQuery,
    ) -> Self {
        let tiling_strat = tiling_spec.strategy(
            query_rect.spatial_resolution.x,
            -query_rect.spatial_resolution.y,
        );

        let tiles_to_produce: Vec<TileInformation> = tiling_strat
            .tile_information_iterator(query_rect.bbox)
            .collect();

        Self {
            source,
            query_rect,
            tiles_to_produce,
            current_spatial_tile: 0,
            time_start: query_rect.time_interval.start(),
            time_end: None,
            running_query: None,
            running_fold: None,
            query_ctx,
            ended: false,
            sub_query,
        }
    }
}

impl<PixelType, RasterProcessorType, SubQuery> FusedStream
    for RasterOverlapAdapter<'_, PixelType, RasterProcessorType, SubQuery>
where
    PixelType: Pixel,
    RasterProcessorType: RasterQueryProcessor<RasterType = PixelType>,
    SubQuery: SubQueryTileAggregator<PixelType>,
{
    fn is_terminated(&self) -> bool {
        self.ended
    }
}

impl<'a, PixelType, RasterProcessorType, SubQuery> Stream
    for RasterOverlapAdapter<'a, PixelType, RasterProcessorType, SubQuery>
where
    PixelType: Pixel,
    RasterProcessorType: RasterQueryProcessor<RasterType = PixelType>,
    SubQuery: SubQueryTileAggregator<PixelType>,
{
    type Item = Result<RasterTile2D<PixelType>>;

    fn poll_next(
        self: Pin<&mut Self>,
        cx: &mut std::task::Context<'_>,
    ) -> std::task::Poll<Option<Self::Item>> {
        if self.is_terminated() {
            return Poll::Ready(None);
        }

        let mut this = self.project();

        if !(this.query_rect.time_interval.is_instant()
            && *this.time_start == this.query_rect.time_interval.start())
            && *this.time_start >= this.query_rect.time_interval.end()
        {
            *this.ended = true;
            return Poll::Ready(None);
        }

        let current_spatial_tile_info = this.tiles_to_produce[*this.current_spatial_tile];

        let fold_tile_spec = TileInformation {
            tile_size_in_pixels: current_spatial_tile_info.tile_size_in_pixels,
            global_tile_position: current_spatial_tile_info.global_tile_position,
            global_geo_transform: current_spatial_tile_info.global_geo_transform,
        };

        let tile_query_rectangle = this.sub_query.tile_query_rectangle(
            fold_tile_spec,
            *this.query_rect,
            *this.time_start,
        )?;

        if this.running_query.as_ref().is_none() && this.running_fold.as_ref().is_none() {
            // there is no query and no stream pending

            let tile_query_stream = this
                .source
                .raster_query(tile_query_rectangle, *this.query_ctx)
                .boxed();

            this.running_query.set(Some(tile_query_stream));
        }

        if let Some(query_future) = this.running_query.as_mut().as_pin_mut() {
            // TODO: match block?
            let query_result: Result<BoxStream<'a, Result<RasterTile2D<PixelType>>>> =
                ready!(query_future.poll(cx));
            let tile_query_stream = query_result?;

            let tile_folding_accu = this
                .sub_query
                .new_fold_accu(fold_tile_spec, tile_query_rectangle)?;

            let tile_folding_stream =
                tile_query_stream.try_fold(tile_folding_accu, this.sub_query.fold_method());

            this.running_fold.set(Some(tile_folding_stream));
        }

        this.running_query.set(None);

        let future_result = match this.running_fold.as_mut().as_pin_mut() {
            Some(fut) => ready!(fut.poll(cx)),
            None => return Poll::Ready(None),
        };

        let tile_result = match future_result {
            Ok(tile_accu) => tile_accu.into_tile(),
            Err(err) => return Poll::Ready(Some(Err(err))),
        };

        // set the running future to None --> will create a new one in the next call
        this.running_fold.set(None);

<<<<<<< HEAD
        // update state of end_time from the produced tile
        let t_end = tile_result.0.time.end();
=======
        // update the end_time from the produced tile
        let t_end = tile_result.time.end();
>>>>>>> e67bd1c3
        this.time_end.replace(t_end);

        // make tile progress
        *this.current_spatial_tile += 1;
        // check if we iterated through all the tiles
        if *this.current_spatial_tile >= this.tiles_to_produce.len() {
            // reset to the first tile and move time forward
            *this.current_spatial_tile = 0;
            // make time progress
            time_progress(this.time_start, this.time_end);
        }

        Poll::Ready(Some(Ok(tile_result)))
    }
}

<<<<<<< HEAD
fn time_progress(start: &mut TimeInstance, end: &mut Option<TimeInstance>) {
    let t_start = *start;
    let (n_t_start, n_t_end) = match *end {
        Some(t_end) if t_start < t_end => (t_end, None),
        _ => (t_start + 1, None),
    };

    *start = n_t_start;
    *end = n_t_end;
}

pub fn fold_by_blit_impl<T>(
    accu: (RasterTile2D<T>, ()),
    tile: RasterTile2D<T>,
) -> Result<(RasterTile2D<T>, ())>
=======
pub fn fold_by_blit_impl<T>(accu: RasterTile2D<T>, tile: RasterTile2D<T>) -> Result<RasterTile2D<T>>
>>>>>>> e67bd1c3
where
    T: Pixel,
{
    let mut accu_tile = accu.into_tile();
    let t_union = accu_tile.time.union(&tile.time)?;

    accu_tile.time = t_union;

    if tile.grid_array.is_empty() && accu_tile.no_data_value() == tile.no_data_value() {
        return Ok(accu_tile);
    }

    let mut materialized_accu_tile = accu_tile.into_materialized_tile();

    match materialized_accu_tile.blit(tile) {
        Ok(_) => Ok(materialized_accu_tile.into()),
        Err(_error) => {
            // Ignore lookup errors
            //dbg!(
            //    "Skipping non-overlapping area tiles in blit method. This schould not happen but the MockSource produces all tiles!!!",
            //    error
            //);
            Ok(materialized_accu_tile.into())
        }
    }
}

#[allow(dead_code)]
pub fn fold_by_blit_future<T>(
    accu: RasterTile2D<T>,
    tile: RasterTile2D<T>,
) -> impl Future<Output = Result<RasterTile2D<T>>>
where
    T: Pixel,
{
    tokio::task::spawn_blocking(|| fold_by_blit_impl(accu, tile)).then(async move |x| match x {
        Ok(r) => r,
        Err(e) => Err(e.into()),
    })
}

#[allow(dead_code)]
pub fn fold_by_coordinate_lookup_future<T>(
    accu: TileWithProjectionCoordinates<T>,
    tile: RasterTile2D<T>,
) -> impl TryFuture<Ok = TileWithProjectionCoordinates<T>, Error = error::Error>
where
    T: Pixel,
{
    tokio::task::spawn_blocking(|| fold_by_coordinate_lookup_impl(accu, tile)).then(
        async move |x| match x {
            Ok(r) => r,
            Err(e) => Err(e.into()),
        },
    )
}

#[allow(dead_code)]
#[allow(clippy::type_complexity)]
#[allow(clippy::needless_pass_by_value)]
pub fn fold_by_coordinate_lookup_impl<T>(
    accu: TileWithProjectionCoordinates<T>,
    tile: RasterTile2D<T>,
) -> Result<TileWithProjectionCoordinates<T>>
where
    T: Pixel,
{
    let mut accu = accu;
    let t_union = accu.tile_ref().time.union(&tile.time)?;

    accu.tile_mut().time = t_union;

    if tile.grid_array.is_empty() {
        return Ok(accu);
    }

    let TileWithProjectionCoordinates { accu_tile, coords } = accu;

    let mut materialized_accu_tile = accu_tile.into_materialized_tile(); //in a fold chain the real materialization should only happen once. All other calls will be simple conversions.

    match insert_projected_pixels(&mut materialized_accu_tile, &tile, coords.iter()) {
        Ok(_) => Ok(TileWithProjectionCoordinates {
            accu_tile: materialized_accu_tile.into(),
            coords,
        }),
        Err(error) => Err(error),
    }
}

/// This method takes two tiles and a map from `GridIdx2D` to `Coordinate2D`. Then for all `GridIdx2D` we set the values from the corresponding coordinate in the source tile.
pub fn insert_projected_pixels<'a, T: Pixel, I: Iterator<Item = &'a (GridIdx2D, Coordinate2D)>>(
    target: &mut MaterializedRasterTile2D<T>,
    source: &RasterTile2D<T>,
    local_target_idx_source_coordinate_map: I,
) -> Result<()> {
    // TODO: it would be better to run the pixel wise stuff in insert_projected_pixels in parallel...
    for (idx, coord) in local_target_idx_source_coordinate_map {
        match source.pixel_value_at_coord(*coord) {
            Ok(px_value) => target.set_at_grid_index(*idx, px_value)?,
            Err(e) => match e {
                // Ignore errors where a coordinate is not inside a source tile. This is by design.
                GridIndexOutOfBounds {
                    index: _,
                    min_index: _,
                    max_index: _,
                }
                | InvalidGridIndex {
                    grid_index: _,
                    description: _,
                } => {}
                _ => return Err(error::Error::DataType { source: e }),
            },
        }
    }

    Ok(())
}

/// This trait defines the behavior of the `RasterOverlapAdapter`.
pub trait SubQueryTileAggregator<T>: Send
where
    T: Pixel,
{
    type FoldFuture: TryFuture<Ok = Self::TileAccu, Error = error::Error>;
    type FoldMethod: Clone + Fn(Self::TileAccu, RasterTile2D<T>) -> Self::FoldFuture;
    type TileAccu: FoldTileAccu<RasterType = T> + Clone + Send;

    /// The no-data-value to use in the resulting `RasterTile2D`
    fn result_no_data_value(&self) -> Option<T>;
    /// The initial fill-value of the accumulator (`RasterTile2D`).
    fn initial_fill_value(&self) -> T;

    /// This method generates a new accumulator which is used to fold the `Stream` of `RasterTile2D` of a sub-query.
    fn new_fold_accu(
        &self,
        tile_info: TileInformation,
        query_rect: QueryRectangle,
    ) -> Result<Self::TileAccu>;

    /// This method generates a `QueryRectangle` for a tile-specific sub-query
    fn tile_query_rectangle(
        &self,
        tile_info: TileInformation,
        query_rect: QueryRectangle,
        start_time: TimeInstance,
    ) -> Result<QueryRectangle>;

    /// This method generates the method which combines the accumulator and each tile of the sub-query stream in the `TryFold` stream adapter.
    fn fold_method(&self) -> Self::FoldMethod;

    fn into_raster_overlap_adapter<'a, S>(
        self,
        source: &'a S,
        query: QueryRectangle,
        ctx: &'a dyn QueryContext,
        tiling_specification: TilingSpecification,
    ) -> RasterOverlapAdapter<'a, T, S, Self>
    where
        S: RasterQueryProcessor<RasterType = T>,
        Self: Sized,
    {
        RasterOverlapAdapter::<'a, T, S, Self>::new(source, query, tiling_specification, ctx, self)
    }
}

#[derive(Debug, Clone)]
pub struct TileSubQueryIdentity<F> {
    fold_fn: F,
}

impl<T, FoldM, FoldF> SubQueryTileAggregator<T> for TileSubQueryIdentity<FoldM>
where
    T: Pixel,
    FoldM: Send + Clone + Fn(RasterTile2D<T>, RasterTile2D<T>) -> FoldF,
    FoldF: TryFuture<Ok = RasterTile2D<T>, Error = error::Error>,
{
    type FoldFuture = FoldF;

    type FoldMethod = FoldM;

    type TileAccu = RasterTile2D<T>;

    fn result_no_data_value(&self) -> Option<T> {
        Some(T::from_(0))
    }

    fn initial_fill_value(&self) -> T {
        T::from_(0)
    }

    fn new_fold_accu(
        &self,
        tile_info: TileInformation,
        query_rect: QueryRectangle,
    ) -> Result<Self::TileAccu> {
        let output_raster = Grid2D::new_filled(
            tile_info.tile_size_in_pixels,
            self.initial_fill_value(),
            self.result_no_data_value(),
        );
        Ok(RasterTile2D::new_with_tile_info(
            query_rect.time_interval,
            tile_info,
            output_raster.into(),
        ))
    }

    fn tile_query_rectangle(
        &self,
        tile_info: TileInformation,
        query_rect: QueryRectangle,
        start_time: TimeInstance,
    ) -> Result<QueryRectangle> {
        Ok(QueryRectangle {
            bbox: tile_info.spatial_bounds(),
            spatial_resolution: query_rect.spatial_resolution,
            time_interval: TimeInterval::new_instant(start_time)?,
        })
    }

    fn fold_method(&self) -> Self::FoldMethod {
        self.fold_fn.clone()
    }
}

#[derive(Debug, Clone)]
pub struct TileWithProjectionCoordinates<T> {
    accu_tile: RasterTile2D<T>,
    coords: Vec<(GridIdx2D, Coordinate2D)>,
}

impl<T: Pixel> FoldTileAccu for TileWithProjectionCoordinates<T> {
    type RasterType = T;

    fn tile_ref(&self) -> &RasterTile2D<Self::RasterType> {
        &self.accu_tile
    }

    fn into_tile(self) -> RasterTile2D<Self::RasterType> {
        self.accu_tile
    }
}

impl<T: Pixel> FoldTileAccuMut for TileWithProjectionCoordinates<T> {
    fn tile_mut(&mut self) -> &mut RasterTile2D<Self::RasterType> {
        &mut self.accu_tile
    }
}

#[derive(Debug)]
pub struct TileReprojectionSubQuery<T, F> {
    pub in_srs: SpatialReference,
    pub out_srs: SpatialReference,
    pub no_data_and_fill_value: T,
    pub fold_fn: F,
    pub in_spatial_res: SpatialResolution,
}

impl<T, FoldM, FoldF> SubQueryTileAggregator<T> for TileReprojectionSubQuery<T, FoldM>
where
    T: Pixel,
    FoldM: Send + Clone + Fn(TileWithProjectionCoordinates<T>, RasterTile2D<T>) -> FoldF,
    FoldF: Send + TryFuture<Ok = TileWithProjectionCoordinates<T>, Error = error::Error>,
{
    type FoldFuture = FoldF;

    type FoldMethod = FoldM;

    type TileAccu = TileWithProjectionCoordinates<T>;

    fn result_no_data_value(&self) -> Option<T> {
        Some(self.no_data_and_fill_value)
    }

    fn initial_fill_value(&self) -> T {
        self.no_data_and_fill_value
    }

    #[allow(clippy::type_complexity)] // TODO: move Result-type into struct
    fn new_fold_accu(
        &self,
        tile_info: TileInformation,
        query_rect: QueryRectangle,
    ) -> Result<Self::TileAccu> {
        let output_raster =
            EmptyGrid::new(tile_info.tile_size_in_pixels, self.no_data_and_fill_value);

        let idxs: Vec<GridIdx2D> = grid_idx_iter_2d(&output_raster.bounding_box()).collect();
        let coords: Vec<Coordinate2D> = idxs
            .iter()
            .map(|&i| {
                tile_info
                    .tile_geo_transform()
                    .grid_idx_to_upper_left_coordinate_2d(i)
            })
            .collect();

        let proj = CoordinateProjector::from_known_srs(self.out_srs, self.in_srs)?;
        let projected_coords = project_coordinates_fail_tolerant(&coords, &proj);

        let coords: Vec<(GridIdx2D, Coordinate2D)> = idxs
            .into_iter()
            .zip(projected_coords.into_iter())
            .filter_map(|(i, c)| c.map(|c| (i, c)))
            .collect();

        Ok(TileWithProjectionCoordinates {
            accu_tile: RasterTile2D::new_with_tile_info(
                query_rect.time_interval,
                tile_info,
                output_raster.into(),
            ),
            coords,
        })
    }

    fn tile_query_rectangle(
        &self,
        tile_info: TileInformation,
        query_rect: QueryRectangle,
        start_time: TimeInstance,
    ) -> Result<QueryRectangle> {
        let proj = CoordinateProjector::from_known_srs(self.out_srs, self.in_srs)?;

        Ok(QueryRectangle {
            bbox: tile_info
                .spatial_bounds()
                .intersection(&query_rect.bbox)
                .expect("should not be empty")
                .reproject(&proj)?,
            spatial_resolution: self.in_spatial_res,
            time_interval: TimeInterval::new_instant(start_time)?,
        })
    }

    fn fold_method(&self) -> Self::FoldMethod {
        self.fold_fn.clone()
    }
}

#[cfg(test)]
mod tests {
    use geoengine_datatypes::{
        primitives::{BoundingBox2D, Measurement, SpatialResolution, TimeInterval},
        raster::{Grid, GridShape, RasterDataType},
        spatial_reference::SpatialReference,
    };

    use super::*;
    use crate::engine::{MockExecutionContext, MockQueryContext};
    use crate::engine::{RasterOperator, RasterResultDescriptor};
    use crate::mock::{MockRasterSource, MockRasterSourceParams};
    use futures::StreamExt;
    use num_traits::AsPrimitive;

    #[tokio::test]
    async fn identity() {
        let no_data_value = Some(0);
        let data = vec![
            RasterTile2D {
                time: TimeInterval::new_unchecked(0, 5),
                tile_position: [-1, 0].into(),
                global_geo_transform: Default::default(),
                grid_array: Grid::new([2, 2].into(), vec![1, 2, 3, 4], no_data_value)
                    .unwrap()
                    .into(),
            },
            RasterTile2D {
                time: TimeInterval::new_unchecked(0, 5),
                tile_position: [-1, 1].into(),
                global_geo_transform: Default::default(),
                grid_array: Grid::new([2, 2].into(), vec![7, 8, 9, 10], no_data_value)
                    .unwrap()
                    .into(),
            },
            RasterTile2D {
                time: TimeInterval::new_unchecked(5, 10),
                tile_position: [-1, 0].into(),
                global_geo_transform: Default::default(),
                grid_array: Grid::new([2, 2].into(), vec![13, 14, 15, 16], no_data_value)
                    .unwrap()
                    .into(),
            },
            RasterTile2D {
                time: TimeInterval::new_unchecked(5, 10),
                tile_position: [-1, 1].into(),
                global_geo_transform: Default::default(),
                grid_array: Grid::new([2, 2].into(), vec![19, 20, 21, 22], no_data_value)
                    .unwrap()
                    .into(),
            },
        ];

        let mrs1 = MockRasterSource {
            params: MockRasterSourceParams {
                data: data.clone(),
                result_descriptor: RasterResultDescriptor {
                    data_type: RasterDataType::U8,
                    spatial_reference: SpatialReference::epsg_4326().into(),
                    measurement: Measurement::Unitless,
                    no_data_value: no_data_value.map(AsPrimitive::as_),
                },
            },
        }
        .boxed();

        let mut exe_ctx = MockExecutionContext::default();
        exe_ctx.tiling_specification.tile_size_in_pixels = GridShape {
            shape_array: [2, 2],
        };

        let query_rect = QueryRectangle {
            bbox: BoundingBox2D::new_unchecked((0., 0.).into(), (3., 1.).into()),
            time_interval: TimeInterval::new_unchecked(0, 10),
            spatial_resolution: SpatialResolution::one(),
        };

        let query_ctx = MockQueryContext {
            chunk_byte_size: 1024 * 1024,
        };
        let tiling_strat = exe_ctx.tiling_specification;

        let op = mrs1.initialize(&exe_ctx).await.unwrap();

        let qp = op.query_processor().unwrap().get_u8().unwrap();

        let a = RasterOverlapAdapter::new(
            &qp,
            query_rect,
            tiling_strat,
            &query_ctx,
            TileSubQueryIdentity {
                fold_fn: fold_by_blit_future,
            },
        );
        let res = a
            .map(Result::unwrap)
            .collect::<Vec<RasterTile2D<u8>>>()
            .await;
        assert_eq!(data, res)
    }

    #[tokio::test]
    async fn identity_projection() {
        let projection = SpatialReference::epsg_4326();
        let no_data_value = Some(0);

        let data = vec![
            RasterTile2D {
                time: TimeInterval::new_unchecked(0, 5),
                tile_position: [-1, 0].into(),
                global_geo_transform: Default::default(),
                grid_array: Grid::new([2, 2].into(), vec![1, 2, 3, 4], no_data_value)
                    .unwrap()
                    .into(),
            },
            RasterTile2D {
                time: TimeInterval::new_unchecked(0, 5),
                tile_position: [-1, 1].into(),
                global_geo_transform: Default::default(),
                grid_array: Grid::new([2, 2].into(), vec![7, 8, 9, 10], no_data_value)
                    .unwrap()
                    .into(),
            },
            RasterTile2D {
                time: TimeInterval::new_unchecked(5, 10),
                tile_position: [-1, 0].into(),
                global_geo_transform: Default::default(),
                grid_array: Grid::new([2, 2].into(), vec![13, 14, 15, 16], no_data_value)
                    .unwrap()
                    .into(),
            },
            RasterTile2D {
                time: TimeInterval::new_unchecked(5, 10),
                tile_position: [-1, 1].into(),
                global_geo_transform: Default::default(),
                grid_array: Grid::new([2, 2].into(), vec![19, 20, 21, 22], no_data_value)
                    .unwrap()
                    .into(),
            },
        ];

        let mrs1 = MockRasterSource {
            params: MockRasterSourceParams {
                data: data.clone(),
                result_descriptor: RasterResultDescriptor {
                    data_type: RasterDataType::U8,
                    spatial_reference: SpatialReference::epsg_4326().into(),
                    measurement: Measurement::Unitless,
                    no_data_value: no_data_value.map(AsPrimitive::as_),
                },
            },
        }
        .boxed();

        let mut exe_ctx = MockExecutionContext::default();
        exe_ctx.tiling_specification.tile_size_in_pixels = GridShape {
            shape_array: [2, 2],
        };

        let query_rect = QueryRectangle {
            bbox: BoundingBox2D::new_unchecked((0., 0.).into(), (3., 1.).into()),
            time_interval: TimeInterval::new_unchecked(0, 10),
            spatial_resolution: SpatialResolution::one(),
        };

        let query_ctx = MockQueryContext {
            chunk_byte_size: 1024 * 1024,
        };
        let tiling_strat = exe_ctx.tiling_specification;

        let op = mrs1.initialize(&exe_ctx).await.unwrap();

        let raster_res_desc: &RasterResultDescriptor = op.result_descriptor();

        let no_data_v = raster_res_desc
            .no_data_value
            .map(AsPrimitive::as_)
            .expect("must be 0 since we specified it above");

        let qp = op.query_processor().unwrap().get_u8().unwrap();

        let state_gen = TileReprojectionSubQuery {
            in_srs: projection,
            out_srs: projection,
            no_data_and_fill_value: no_data_v,
            fold_fn: fold_by_coordinate_lookup_future,
            in_spatial_res: query_rect.spatial_resolution,
        };
        let a = RasterOverlapAdapter::new(&qp, query_rect, tiling_strat, &query_ctx, state_gen);
        let res = a
            .map(Result::unwrap)
            .collect::<Vec<RasterTile2D<u8>>>()
            .await;
        assert_eq!(data, res)
    }
}<|MERGE_RESOLUTION|>--- conflicted
+++ resolved
@@ -241,13 +241,8 @@
         // set the running future to None --> will create a new one in the next call
         this.running_fold.set(None);
 
-<<<<<<< HEAD
-        // update state of end_time from the produced tile
-        let t_end = tile_result.0.time.end();
-=======
         // update the end_time from the produced tile
         let t_end = tile_result.time.end();
->>>>>>> e67bd1c3
         this.time_end.replace(t_end);
 
         // make tile progress
@@ -264,7 +259,6 @@
     }
 }
 
-<<<<<<< HEAD
 fn time_progress(start: &mut TimeInstance, end: &mut Option<TimeInstance>) {
     let t_start = *start;
     let (n_t_start, n_t_end) = match *end {
@@ -276,13 +270,7 @@
     *end = n_t_end;
 }
 
-pub fn fold_by_blit_impl<T>(
-    accu: (RasterTile2D<T>, ()),
-    tile: RasterTile2D<T>,
-) -> Result<(RasterTile2D<T>, ())>
-=======
 pub fn fold_by_blit_impl<T>(accu: RasterTile2D<T>, tile: RasterTile2D<T>) -> Result<RasterTile2D<T>>
->>>>>>> e67bd1c3
 where
     T: Pixel,
 {
