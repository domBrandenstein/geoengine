use crate::engine::{QueryContext, RasterQueryProcessor};
use crate::util::stream_zip::StreamArrayZip;
use crate::util::Result;
use futures::future::{self, BoxFuture, Join, JoinAll};
use futures::stream::{BoxStream, FusedStream, Zip};
use futures::{ready, StreamExt};
use futures::{Future, Stream};
use geoengine_datatypes::primitives::{RasterQueryRectangle, SpatialPartition2D, TimeInterval};
use geoengine_datatypes::raster::{GridSize, Pixel, RasterTile2D, TileInformation, TilingStrategy};
use pin_project::pin_project;
use std::cmp::min;
use std::pin::Pin;
use std::task::{Context, Poll};

#[pin_project(project = StateProjection)]
enum State<T1, T2, F1, F2>
where
    T1: Pixel,
    T2: Pixel,
    F1: Queryable<T1>,
    F2: Queryable<T2>,
    F1::Stream: Stream<Item = Result<RasterTile2D<T1>>>,
    F2::Stream: Stream<Item = Result<RasterTile2D<T2>>>,
    F1::Output: Future<Output = Result<F1::Stream>>,
    F2::Output: Future<Output = Result<F2::Stream>>,
{
    Initial,
    AwaitingQuery {
        #[pin]
        query_a_b_fut: Join<F1::Output, F2::Output>,
    },
    ConsumingStream {
        #[pin]
        stream: Zip<F1::Stream, F2::Stream>,
        current_spatial_tile: usize,
    },
    Finished,
}

/// Merges two raster sources by aligning the temporal validity.
///
/// # Assumptions
/// * Assumes that the raster tiles already align spatially.
/// * Assumes that raster tiles are contiguous temporally, with no-data-tiles filling gaps.
///
/// # Notice
/// Potentially queries the same tiles multiple times from its sources.
#[pin_project(project = RasterTimeAdapterProjection)]
pub struct RasterTimeAdapter<T1, T2, F1, F2>
where
    T1: Pixel,
    T2: Pixel,
    F1: Queryable<T1>,
    F2: Queryable<T2>,
    F1::Stream: Stream<Item = Result<RasterTile2D<T1>>>,
    F2::Stream: Stream<Item = Result<RasterTile2D<T2>>>,
    F1::Output: Future<Output = Result<F1::Stream>>,
    F2::Output: Future<Output = Result<F2::Stream>>,
{
    // the first source (wrapped QueryProcessor)
    source_a: F1,
    // the second source (wrapped QueryProcessor)
    source_b: F2,
    #[pin]
    state: State<T1, T2, F1, F2>,
    // the current query rectangle, which is advanced over time by increasing the start time
    query_rect: RasterQueryRectangle,
    num_spatial_tiles: Option<usize>,
}

impl<T1, T2, F1, F2> RasterTimeAdapter<T1, T2, F1, F2>
where
    T1: Pixel,
    T2: Pixel,
    F1: Queryable<T1>,
    F2: Queryable<T2>,
    F1::Stream: Stream<Item = Result<RasterTile2D<T1>>>,
    F2::Stream: Stream<Item = Result<RasterTile2D<T2>>>,
    F1::Output: Future<Output = Result<F1::Stream>>,
    F2::Output: Future<Output = Result<F2::Stream>>,
{
    pub fn new(source_a: F1, source_b: F2, query_rect: RasterQueryRectangle) -> Self {
        Self {
            source_a,
            source_b,
            query_rect,
            state: State::Initial,
            num_spatial_tiles: None,
        }
    }

    fn align_tiles(
        mut tile_a: RasterTile2D<T1>,
        mut tile_b: RasterTile2D<T2>,
    ) -> (RasterTile2D<T1>, RasterTile2D<T2>) {
        // TODO: scale data if measurement unit requires it?
        let time = tile_a.time.intersect(&tile_b.time).unwrap_or_else(|| {
            panic!(
                "intervals must overlap: ({}/{}) <-> ({}/{})\nThis is a bug and most likely means an operator or adapter has a faulty implementation.",
                tile_a.time.start().as_rfc3339(),
                tile_a.time.end().as_rfc3339(),
                tile_b.time.start().as_rfc3339(),
                tile_b.time.end().as_rfc3339()
            )
        });
        tile_a.time = time;
        tile_b.time = time;
        (tile_a, tile_b)
    }

    fn number_of_tiles_in_partition(
        tile_info: &TileInformation,
        partition: SpatialPartition2D,
    ) -> usize {
        // TODO: get tiling strategy from stream or execution context instead of creating it here
        let strat = TilingStrategy {
            tile_size_in_pixels: tile_info.tile_size_in_pixels,
            geo_transform: tile_info.global_geo_transform,
        };

        strat.tile_grid_box(partition).number_of_elements()
    }
}

#[pin_project(project = ArrayStateProjection)]
enum ArrayState<T, F, const N: usize>
where
    T: Pixel,
    F: Queryable<T>,
    F::Stream: Stream<Item = Result<RasterTile2D<T>>>,
    F::Output: Future<Output = Result<F::Stream>>,
{
    Initial,
    AwaitingQuery {
        #[pin]
        query_futures: JoinAll<F::Output>, // TODO: use join construct on array if available
    },
    ConsumingStream {
        #[pin]
        stream: StreamArrayZip<F::Stream, N>,
        current_spatial_tile: usize,
    },
    Finished,
}

/// Merges `N` raster sources by aligning the temporal validity.
///
/// # Assumptions
/// * Assumes that the raster tiles already align spatially.
/// * Assumes that raster tiles are contiguous temporally, with no-data-tiles filling gaps.
///
/// # Notice
/// Potentially queries the same tiles multiple times from its sources.
#[pin_project(project = RasterArrayTimeAdapterProjection)]
pub struct RasterArrayTimeAdapter<T, F, const N: usize>
where
    T: Pixel,
    F: Queryable<T>,
    F::Stream: Stream<Item = Result<RasterTile2D<T>>>,
    F::Output: Future<Output = Result<F::Stream>>,
{
    // the sources (wrapped `QueryProcessor`s)
    sources: [F; N],
    #[pin]
    state: ArrayState<T, F, N>,
    // the current query rectangle, which is advanced over time by increasing the start time
    query_rect: RasterQueryRectangle,
    num_spatial_tiles: Option<usize>,
}

impl<T, F, const N: usize> RasterArrayTimeAdapter<T, F, N>
where
    T: Pixel,
    F: Queryable<T>,
    F::Stream: Stream<Item = Result<RasterTile2D<T>>>,
    F::Output: Future<Output = Result<F::Stream>>,
{
    pub fn new(sources: [F; N], query_rect: RasterQueryRectangle) -> Self {
        Self {
            sources,
            query_rect,
            state: ArrayState::Initial,
            num_spatial_tiles: None,
        }
    }

    fn align_tiles(mut tiles: [RasterTile2D<T>; N]) -> [RasterTile2D<T>; N] {
        let mut iter = tiles.iter();

        // first time as initial time
        let mut time = iter.next().expect("RasterArrayTimeAdapter: N > 0").time;

        for tile in iter {
            time = time.intersect(&tile.time).unwrap_or_else(|| {
                panic!(
                    "intervals must overlap: ({}/{}) <-> ({}/{})\nThis is a bug and most likely means an operator or adapter has a faulty implementation.",
                    time.start().as_rfc3339(),
                    time.end().as_rfc3339(),
                    tile.time.start().as_rfc3339(),
                    tile.time.end().as_rfc3339()
                )
            });
        }

        for tile in &mut tiles {
            tile.time = time;
        }

        tiles
    }

    fn number_of_tiles_in_partition(
        tile_info: &TileInformation,
        partition: SpatialPartition2D,
    ) -> usize {
        RasterTimeAdapter::<T, T, F, F>::number_of_tiles_in_partition(tile_info, partition)
    }
}

impl<T1, T2, F1, F2> Stream for RasterTimeAdapter<T1, T2, F1, F2>
where
    T1: Pixel,
    T2: Pixel,
    F1: Queryable<T1>,
    F2: Queryable<T2>,
    F1::Stream: Stream<Item = Result<RasterTile2D<T1>>>,
    F2::Stream: Stream<Item = Result<RasterTile2D<T2>>>,
    F1::Output: Future<Output = Result<F1::Stream>>,
    F2::Output: Future<Output = Result<F2::Stream>>,
{
    type Item = Result<(RasterTile2D<T1>, RasterTile2D<T2>)>;

    fn poll_next(self: Pin<&mut Self>, cx: &mut Context<'_>) -> Poll<Option<Self::Item>> {
        // The adapter aligns the two input time series by querying both sources simultaneously.
        // All spatial tiles for the current time step are aligned, s.t. they are both valid
        // for the same time (minimum of both). Then both queries are reset to start at the end
        // of the previous time step.

        let RasterTimeAdapterProjection {
            source_a,
            source_b,
            mut state,
            query_rect,
            num_spatial_tiles,
        } = self.project();

        loop {
            match state.as_mut().project() {
                StateProjection::Initial => {
                    let fut1 = source_a.query(*query_rect);
                    let fut2 = source_b.query(*query_rect);
                    let join = future::join(fut1, fut2);

                    state.set(State::AwaitingQuery {
                        query_a_b_fut: join,
                    });
                }
                StateProjection::AwaitingQuery { query_a_b_fut } => {
                    let queries = ready!(query_a_b_fut.poll(cx));

                    match queries {
                        (Ok(stream_a), Ok(stream_b)) => {
                            // both sources produced an output, set the stream to be consumed
                            state.set(State::ConsumingStream {
                                stream: stream_a.zip(stream_b),
                                current_spatial_tile: 0,
                            });
                        }
                        (Err(e), _) | (_, Err(e)) => {
                            // at least one source failed, output error and end the stream
                            state.set(State::Finished);
                            return Poll::Ready(Some(Err(e)));
                        }
                    }
                }
                StateProjection::ConsumingStream {
                    stream,
                    current_spatial_tile,
                } => {
                    match ready!(stream.poll_next(cx)) {
                        Some((Ok(tile_a), Ok(tile_b))) => {
                            // TODO: calculate at start when tiling info is available before querying first tile
                            let num_spatial_tiles = *num_spatial_tiles.get_or_insert_with(|| {
                                Self::number_of_tiles_in_partition(
                                    &tile_a.tile_information(),
                                    query_rect.spatial_bounds,
                                )
                            });

                            if *current_spatial_tile + 1 >= num_spatial_tiles {
                                // time slice ended => query next time slice of sources

                                if tile_a.time.end() == tile_b.time.end() {
                                    // the tiles are currently aligned, continue with next tile of the stream
                                    *current_spatial_tile = 0;
                                } else {
                                    // the tiles are not aligned. We need to reset the stream with the next time step
                                    // and replay the spatial tiles of the source that is still valid with the next
                                    // time step of the other one

                                    // advance current query rectangle
                                    let new_start = min(tile_a.time.end(), tile_b.time.end());

                                    if new_start >= query_rect.time_interval.end() {
                                        // the query window is exhausted, end the stream
                                        state.set(State::Finished);
                                        continue;
                                    }

                                    query_rect.time_interval = TimeInterval::new_unchecked(
                                        new_start,
                                        query_rect.time_interval.end(),
                                    );

                                    state.set(State::Initial);
                                }
                            } else {
                                *current_spatial_tile += 1;
                            }
                            return Poll::Ready(Some(Ok(Self::align_tiles(tile_a, tile_b))));
                        }
                        Some((Ok(_), Err(e)) | (Err(e), Ok(_) | Err(_))) => {
                            state.set(State::Finished);
                            return Poll::Ready(Some(Err(e)));
                        }
                        None => {
                            state.set(State::Finished);
                            return Poll::Ready(None);
                        }
                    }
                }
                StateProjection::Finished => return Poll::Ready(None),
            }
        }
    }
}

impl<T, F, const N: usize> Stream for RasterArrayTimeAdapter<T, F, N>
where
    T: Pixel,
    F: Queryable<T>,
    F::Stream: Stream<Item = Result<RasterTile2D<T>>> + Unpin,
    F::Output: Future<Output = Result<F::Stream>>,
{
    type Item = Result<[RasterTile2D<T>; N]>;

    #[allow(clippy::too_many_lines)] // TODO: refactor
    fn poll_next(self: Pin<&mut Self>, cx: &mut Context<'_>) -> Poll<Option<Self::Item>> {
        // The adapter aligns multiple two input time series by querying both sources simultaneously.
        // All spatial tiles for the current time step are aligned, s.t. they are both valid
        // for the same time (minimum of both). Then both queries are reset to start at the end
        // of the previous time step.

        let RasterArrayTimeAdapterProjection {
            sources,
            mut state,
            query_rect,
            num_spatial_tiles,
        } = self.project();

        loop {
            match state.as_mut().project() {
                ArrayStateProjection::Initial => {
                    let array_of_futures = sources
                        .iter()
                        .map(|source| source.query(*query_rect))
                        .collect::<Vec<_>>();

                    let query_futures = futures::future::join_all(array_of_futures);

                    state.set(ArrayState::AwaitingQuery { query_futures });
                }
                ArrayStateProjection::AwaitingQuery { query_futures } => {
                    let queries = ready!(query_futures.poll(cx));

                    let mut ok_queries = Vec::with_capacity(N);
                    for query in queries {
                        match query {
                            Ok(query) => ok_queries.push(query),
                            Err(e) => {
                                // at least one source failed, output error and end the stream
                                state.set(ArrayState::Finished);
                                return Poll::Ready(Some(Err(e)));
                            }
                        }
                    }

                    // all sources produced an output, set the stream to be consumed
                    let streams = if let Ok(ok_queries) = ok_queries.try_into() {
                        ok_queries
                    } else {
                        unreachable!("RasterArrayTimeAdapter: ok_queries.len() != N");
                    };
                    state.set(ArrayState::ConsumingStream {
                        stream: StreamArrayZip::new(streams),
                        current_spatial_tile: 0,
                    });
                }
                ArrayStateProjection::ConsumingStream {
                    stream,
                    current_spatial_tile,
                } => {
                    let tiles: Option<[Result<RasterTile2D<T>>; N]> = ready!(stream.poll_next(cx));

                    // 1. CHECK IF POLL WAS NONE
                    let tiles: [Result<RasterTile2D<T>>; N] = if let Some(tiles) = tiles {
                        tiles
                    } else {
                        state.set(ArrayState::Finished);
                        return Poll::Ready(None);
                    };

                    // 2. CHECK IF SOME RESULT HAD AN ERROR
                    let mut ok_tiles = Vec::with_capacity(N);
                    for tile in tiles {
                        match tile {
                            Ok(tile) => ok_tiles.push(tile),
                            Err(e) => {
                                // at least one stream failed, output error and end the stream
                                state.set(ArrayState::Finished);
                                return Poll::Ready(Some(Err(e)));
                            }
                        }
                    }
                    let tiles: [RasterTile2D<T>; N] = ok_tiles
                        .try_into()
                        .expect("RasterArrayTimeAdapter: ok_tiles.len() != N");

                    // 3. PROCEED WITH VALID TILES

                    // TODO: calculate at start when tiling info is available before querying first tile
                    let num_spatial_tiles = *num_spatial_tiles.get_or_insert_with(|| {
                        Self::number_of_tiles_in_partition(
                            &tiles[0].tile_information(),
                            query_rect.spatial_bounds,
                        )
                    });

                    if *current_spatial_tile + 1 >= num_spatial_tiles {
                        // time slice ended => query next time slice of sources

                        let first_time_end = tiles[0].time.end();
                        if tiles
                            .iter()
                            .skip(1)
                            .all(|tile| tile.time.end() == first_time_end)
                        {
                            // the tiles are currently aligned, continue with next tile of the stream
                            *current_spatial_tile = 0;
                        } else {
                            // the tiles are not aligned. We need to reset the stream with the next time step
                            // and replay the spatial tiles of the source that is still valid with the next
                            // time step of the other one

                            // advance current query rectangle
                            let new_start = tiles
                                .iter()
                                .map(|tile| tile.time.end())
                                .min()
                                .expect("N > 0");

                            if new_start >= query_rect.time_interval.end() {
                                // the query window is exhausted, end the stream
                                state.set(ArrayState::Finished);
                                continue;
                            }

                            query_rect.time_interval = TimeInterval::new_unchecked(
                                new_start,
                                query_rect.time_interval.end(),
                            );

                            state.set(ArrayState::Initial);
                        }
                    } else {
                        *current_spatial_tile += 1;
                    }
                    return Poll::Ready(Some(Ok(Self::align_tiles(tiles))));
                }
                ArrayStateProjection::Finished => return Poll::Ready(None),
            }
        }
    }
}

impl<T1, T2, F1, F2> FusedStream for RasterTimeAdapter<T1, T2, F1, F2>
where
    T1: Pixel,
    T2: Pixel,
    F1: Queryable<T1>,
    F2: Queryable<T2>,
    F1::Stream: Stream<Item = Result<RasterTile2D<T1>>>,
    F2::Stream: Stream<Item = Result<RasterTile2D<T2>>>,
    F1::Output: Future<Output = Result<F1::Stream>>,
    F2::Output: Future<Output = Result<F2::Stream>>,
{
    fn is_terminated(&self) -> bool {
        matches!(self.state, State::Finished)
    }
}

impl<T, F, const N: usize> FusedStream for RasterArrayTimeAdapter<T, F, N>
where
    T: Pixel,
    F: Queryable<T>,
    F::Stream: Stream<Item = Result<RasterTile2D<T>>> + Unpin,
    F::Output: Future<Output = Result<F::Stream>>,
{
    fn is_terminated(&self) -> bool {
        matches!(self.state, ArrayState::Finished)
    }
}

/// A wrapper around a `QueryProcessor` and a `QueryContext` that allows querying
/// with only a `QueryRectangle`.
pub struct QueryWrapper<'a, P, T>
where
    P: RasterQueryProcessor<RasterType = T>,
    T: Pixel,
{
    pub p: &'a P,
    pub ctx: &'a dyn QueryContext,
}

/// This trait allows hiding the concrete type of the `QueryProcessor` from the
/// `RasterTimeAdapter` and allows querying with only a `QueryRectangle`.
/// Notice, that the `query` function is not async, but return a `Future`.
/// This is necessary because there are no async function traits or async closures yet.
pub trait Queryable<T>
where
    T: Pixel,
{
    /// the type of the stream produced by the `QueryProcessor`
    type Stream;
    /// the type of the future produced by the `QueryProcessor`. We need both types
    /// to correctly specify trait bounds in the `RasterTimeAdapter`
    type Output;

    fn query(&self, rect: RasterQueryRectangle) -> Self::Output;
}

impl<'a, P, T> Queryable<T> for QueryWrapper<'a, P, T>
where
    P: RasterQueryProcessor<RasterType = T>,
    T: Pixel,
{
    type Stream = BoxStream<'a, Result<RasterTile2D<T>>>;
    type Output = BoxFuture<'a, Result<Self::Stream>>;

    fn query(&self, rect: RasterQueryRectangle) -> Self::Output {
        self.p.raster_query(rect, self.ctx)
    }
}

#[cfg(test)]
mod tests {
    use super::*;
    use crate::engine::{
        MockExecutionContext, MockQueryContext, RasterOperator, RasterResultDescriptor,
    };
    use crate::mock::{MockRasterSource, MockRasterSourceParams};
    use futures::StreamExt;
    use geoengine_datatypes::raster::{EmptyGrid, Grid, RasterDataType, RasterProperties};
    use geoengine_datatypes::spatial_reference::SpatialReference;
    use geoengine_datatypes::util::test::TestDefault;
    use geoengine_datatypes::{
        primitives::{Measurement, SpatialResolution},
        raster::TilingSpecification,
    };

    #[tokio::test]
    #[allow(clippy::too_many_lines)]
    async fn adapter() {
        let mrs1 = MockRasterSource {
            params: MockRasterSourceParams::<u8> {
                data: vec![
                    RasterTile2D {
                        time: TimeInterval::new_unchecked(0, 5),
                        tile_position: [-1, 0].into(),
                        global_geo_transform: TestDefault::test_default(),
                        grid_array: Grid::new([3, 2].into(), vec![1, 2, 3, 4, 5, 6])
                            .unwrap()
                            .into(),
                        properties: RasterProperties::default(),
                    },
                    RasterTile2D {
                        time: TimeInterval::new_unchecked(0, 5),
                        tile_position: [-1, 1].into(),
                        global_geo_transform: TestDefault::test_default(),
                        grid_array: Grid::new([3, 2].into(), vec![7, 8, 9, 10, 11, 12])
                            .unwrap()
                            .into(),
                        properties: RasterProperties::default(),
                    },
                    RasterTile2D {
                        time: TimeInterval::new_unchecked(5, 10),
                        tile_position: [-1, 0].into(),
                        global_geo_transform: TestDefault::test_default(),
                        grid_array: Grid::new([3, 2].into(), vec![13, 14, 15, 16, 17, 18])
                            .unwrap()
                            .into(),
                        properties: RasterProperties::default(),
                    },
                    RasterTile2D {
                        time: TimeInterval::new_unchecked(5, 10),
                        tile_position: [-1, 1].into(),
                        global_geo_transform: TestDefault::test_default(),
                        grid_array: Grid::new([3, 2].into(), vec![19, 20, 21, 22, 23, 24])
                            .unwrap()
                            .into(),
                        properties: RasterProperties::default(),
                    },
                ],
                result_descriptor: RasterResultDescriptor {
                    data_type: RasterDataType::U8,
                    spatial_reference: SpatialReference::epsg_4326().into(),
                    measurement: Measurement::Unitless,
                    time: None,
                    bbox: None,
                },
            },
        }
        .boxed();

        let mrs2 = MockRasterSource {
            params: MockRasterSourceParams {
                data: vec![
                    RasterTile2D {
                        time: TimeInterval::new_unchecked(0, 3),
                        tile_position: [-1, 0].into(),
                        global_geo_transform: TestDefault::test_default(),
                        grid_array: Grid::new([3, 2].into(), vec![101, 102, 103, 104, 105, 106])
                            .unwrap()
                            .into(),
                        properties: RasterProperties::default(),
                    },
                    RasterTile2D {
                        time: TimeInterval::new_unchecked(0, 3),
                        tile_position: [-1, 1].into(),
                        global_geo_transform: TestDefault::test_default(),
                        grid_array: Grid::new([3, 2].into(), vec![107, 108, 109, 110, 111, 112])
                            .unwrap()
                            .into(),
                        properties: RasterProperties::default(),
                    },
                    RasterTile2D {
                        time: TimeInterval::new_unchecked(3, 6),
                        tile_position: [-1, 0].into(),
                        global_geo_transform: TestDefault::test_default(),
                        grid_array: Grid::new([3, 2].into(), vec![113, 114, 115, 116, 117, 118])
                            .unwrap()
                            .into(),
                        properties: RasterProperties::default(),
                    },
                    RasterTile2D {
                        time: TimeInterval::new_unchecked(3, 6),
                        tile_position: [-1, 1].into(),
                        global_geo_transform: TestDefault::test_default(),
                        grid_array: Grid::new([3, 2].into(), vec![119, 120, 121, 122, 123, 124])
                            .unwrap()
                            .into(),
                        properties: RasterProperties::default(),
                    },
                    RasterTile2D {
                        time: TimeInterval::new_unchecked(6, 10),
                        tile_position: [-1, 0].into(),
                        global_geo_transform: TestDefault::test_default(),
                        grid_array: Grid::new([3, 2].into(), vec![125, 126, 127, 128, 129, 130])
                            .unwrap()
                            .into(),
                        properties: RasterProperties::default(),
                    },
                    RasterTile2D {
                        time: TimeInterval::new_unchecked(6, 10),
                        tile_position: [-1, 1].into(),
                        global_geo_transform: TestDefault::test_default(),
                        grid_array: Grid::new([3, 2].into(), vec![131, 132, 133, 134, 135, 136])
                            .unwrap()
                            .into(),
                        properties: RasterProperties::default(),
                    },
                ],
                result_descriptor: RasterResultDescriptor {
                    data_type: RasterDataType::U8,
                    spatial_reference: SpatialReference::epsg_4326().into(),
                    measurement: Measurement::Unitless,
                    time: None,
                    bbox: None,
                },
            },
        }
        .boxed();

        let exe_ctx = MockExecutionContext::new_with_tiling_spec(TilingSpecification::new(
            (0., 0.).into(),
            [3, 2].into(),
        ));
        let query_rect = RasterQueryRectangle {
            spatial_bounds: SpatialPartition2D::new_unchecked((0., 3.).into(), (4., 0.).into()),
            time_interval: TimeInterval::new_unchecked(0, 10),
            spatial_resolution: SpatialResolution::one(),
        };
        let query_ctx = MockQueryContext::test_default();

        let qp1 = mrs1
            .initialize(&exe_ctx)
            .await
            .unwrap()
            .query_processor()
            .unwrap()
            .get_u8()
            .unwrap();

        let qp2 = mrs2
            .initialize(&exe_ctx)
            .await
            .unwrap()
            .query_processor()
            .unwrap()
            .get_u8()
            .unwrap();

        let source_a = QueryWrapper {
            p: &qp1,
            ctx: &query_ctx,
        };

        let source_b = QueryWrapper {
            p: &qp2,
            ctx: &query_ctx,
        };

        let adapter = RasterTimeAdapter::new(source_a, source_b, query_rect);

        let result = adapter
            .map(Result::unwrap)
            .collect::<Vec<(RasterTile2D<u8>, RasterTile2D<u8>)>>()
            .await;

        let times: Vec<_> = result.iter().map(|(a, b)| (a.time, b.time)).collect();
        assert_eq!(
            &times,
            &[
                (
                    TimeInterval::new_unchecked(0, 3),
                    TimeInterval::new_unchecked(0, 3)
                ),
                (
                    TimeInterval::new_unchecked(0, 3),
                    TimeInterval::new_unchecked(0, 3)
                ),
                (
                    TimeInterval::new_unchecked(3, 5),
                    TimeInterval::new_unchecked(3, 5)
                ),
                (
                    TimeInterval::new_unchecked(3, 5),
                    TimeInterval::new_unchecked(3, 5)
                ),
                (
                    TimeInterval::new_unchecked(5, 6),
                    TimeInterval::new_unchecked(5, 6)
                ),
                (
                    TimeInterval::new_unchecked(5, 6),
                    TimeInterval::new_unchecked(5, 6)
                ),
                (
                    TimeInterval::new_unchecked(6, 10),
                    TimeInterval::new_unchecked(6, 10)
                ),
                (
                    TimeInterval::new_unchecked(6, 10),
                    TimeInterval::new_unchecked(6, 10)
                )
            ]
        );
    }

    #[tokio::test]
    #[allow(clippy::too_many_lines)]
<<<<<<< HEAD
    async fn already_aligned() {
=======
    async fn array_adapter() {
        let no_data_value = Some(0);
>>>>>>> cc1dcca1
        let mrs1 = MockRasterSource {
            params: MockRasterSourceParams::<u8> {
                data: vec![
                    RasterTile2D {
                        time: TimeInterval::new_unchecked(0, 5),
                        tile_position: [-1, 0].into(),
                        global_geo_transform: TestDefault::test_default(),
                        grid_array: Grid::new([3, 2].into(), vec![1, 2, 3, 4, 5, 6])
                            .unwrap()
                            .into(),
                        properties: RasterProperties::default(),
                    },
                    RasterTile2D {
                        time: TimeInterval::new_unchecked(0, 5),
                        tile_position: [-1, 1].into(),
                        global_geo_transform: TestDefault::test_default(),
                        grid_array: Grid::new([3, 2].into(), vec![7, 8, 9, 10, 11, 12])
                            .unwrap()
                            .into(),
                        properties: RasterProperties::default(),
                    },
                    RasterTile2D {
                        time: TimeInterval::new_unchecked(5, 10),
                        tile_position: [-1, 0].into(),
                        global_geo_transform: TestDefault::test_default(),
                        grid_array: Grid::new([3, 2].into(), vec![13, 14, 15, 16, 17, 18])
                            .unwrap()
                            .into(),
                        properties: RasterProperties::default(),
                    },
                    RasterTile2D {
                        time: TimeInterval::new_unchecked(5, 10),
                        tile_position: [-1, 1].into(),
                        global_geo_transform: TestDefault::test_default(),
                        grid_array: Grid::new([3, 2].into(), vec![19, 20, 21, 22, 23, 24])
                            .unwrap()
                            .into(),
                        properties: RasterProperties::default(),
                    },
                ],
                result_descriptor: RasterResultDescriptor {
                    data_type: RasterDataType::U8,
                    spatial_reference: SpatialReference::epsg_4326().into(),
                    measurement: Measurement::Unitless,
                    time: None,
                    bbox: None,
                },
            },
        }
        .boxed();

        let mrs2 = MockRasterSource {
            params: MockRasterSourceParams {
                data: vec![
                    RasterTile2D {
                        time: TimeInterval::new_unchecked(0, 3),
                        tile_position: [-1, 0].into(),
                        global_geo_transform: TestDefault::test_default(),
<<<<<<< HEAD
                        grid_array: Grid::new([3, 2].into(), vec![1, 2, 3, 4, 5, 6])
                            .unwrap()
                            .into(),
=======
                        grid_array: Grid::new(
                            [3, 2].into(),
                            vec![101, 102, 103, 104, 105, 106],
                            no_data_value,
                        )
                        .unwrap()
                        .into(),
>>>>>>> cc1dcca1
                        properties: RasterProperties::default(),
                    },
                    RasterTile2D {
                        time: TimeInterval::new_unchecked(0, 3),
                        tile_position: [-1, 1].into(),
                        global_geo_transform: TestDefault::test_default(),
<<<<<<< HEAD
                        grid_array: Grid::new([3, 2].into(), vec![7, 8, 9, 10, 11, 12])
                            .unwrap()
                            .into(),
=======
                        grid_array: Grid::new(
                            [3, 2].into(),
                            vec![107, 108, 109, 110, 111, 112],
                            no_data_value,
                        )
                        .unwrap()
                        .into(),
>>>>>>> cc1dcca1
                        properties: RasterProperties::default(),
                    },
                    RasterTile2D {
                        time: TimeInterval::new_unchecked(3, 6),
                        tile_position: [-1, 0].into(),
                        global_geo_transform: TestDefault::test_default(),
<<<<<<< HEAD
                        grid_array: Grid::new([3, 2].into(), vec![13, 14, 15, 16, 17, 18])
                            .unwrap()
                            .into(),
=======
                        grid_array: Grid::new(
                            [3, 2].into(),
                            vec![113, 114, 115, 116, 117, 118],
                            no_data_value,
                        )
                        .unwrap()
                        .into(),
>>>>>>> cc1dcca1
                        properties: RasterProperties::default(),
                    },
                    RasterTile2D {
                        time: TimeInterval::new_unchecked(3, 6),
                        tile_position: [-1, 1].into(),
                        global_geo_transform: TestDefault::test_default(),
<<<<<<< HEAD
                        grid_array: Grid::new([3, 2].into(), vec![19, 20, 21, 22, 23, 24])
                            .unwrap()
                            .into(),
=======
                        grid_array: Grid::new(
                            [3, 2].into(),
                            vec![119, 120, 121, 122, 123, 124],
                            no_data_value,
                        )
                        .unwrap()
                        .into(),
                        properties: RasterProperties::default(),
                    },
                    RasterTile2D {
                        time: TimeInterval::new_unchecked(6, 10),
                        tile_position: [-1, 0].into(),
                        global_geo_transform: TestDefault::test_default(),
                        grid_array: Grid::new(
                            [3, 2].into(),
                            vec![125, 126, 127, 128, 129, 130],
                            no_data_value,
                        )
                        .unwrap()
                        .into(),
                        properties: RasterProperties::default(),
                    },
                    RasterTile2D {
                        time: TimeInterval::new_unchecked(6, 10),
                        tile_position: [-1, 1].into(),
                        global_geo_transform: TestDefault::test_default(),
                        grid_array: Grid::new(
                            [3, 2].into(),
                            vec![131, 132, 133, 134, 135, 136],
                            no_data_value,
                        )
                        .unwrap()
                        .into(),
>>>>>>> cc1dcca1
                        properties: RasterProperties::default(),
                    },
                ],
                result_descriptor: RasterResultDescriptor {
                    data_type: RasterDataType::U8,
                    spatial_reference: SpatialReference::epsg_4326().into(),
                    measurement: Measurement::Unitless,
                    time: None,
                    bbox: None,
                },
            },
        }
        .boxed();

        let exe_ctx = MockExecutionContext::new_with_tiling_spec(TilingSpecification::new(
            (0., 0.).into(),
            [3, 2].into(),
        ));
        let query_rect = RasterQueryRectangle {
            spatial_bounds: SpatialPartition2D::new_unchecked((0., 3.).into(), (4., 0.).into()),
            time_interval: TimeInterval::new_unchecked(0, 10),
            spatial_resolution: SpatialResolution::one(),
        };
        let query_ctx = MockQueryContext::test_default();

        let qp1 = mrs1
            .initialize(&exe_ctx)
            .await
            .unwrap()
            .query_processor()
            .unwrap()
            .get_u8()
            .unwrap();

        let qp2 = mrs2
            .initialize(&exe_ctx)
            .await
            .unwrap()
            .query_processor()
            .unwrap()
            .get_u8()
            .unwrap();

        let source_a = QueryWrapper {
            p: &qp1,
            ctx: &query_ctx,
        };

        let source_b = QueryWrapper {
            p: &qp2,
            ctx: &query_ctx,
        };

        let adapter = RasterArrayTimeAdapter::new([source_a, source_b], query_rect);

        let result = adapter
            .map(Result::unwrap)
            .collect::<Vec<[RasterTile2D<u8>; 2]>>()
            .await;

        let times: Vec<_> = result.iter().map(|[a, b]| (a.time, b.time)).collect();
        assert_eq!(
            &times,
            &[
                (
                    TimeInterval::new_unchecked(0, 3),
                    TimeInterval::new_unchecked(0, 3)
                ),
                (
                    TimeInterval::new_unchecked(0, 3),
                    TimeInterval::new_unchecked(0, 3)
                ),
                (
                    TimeInterval::new_unchecked(3, 5),
                    TimeInterval::new_unchecked(3, 5)
                ),
                (
                    TimeInterval::new_unchecked(3, 5),
                    TimeInterval::new_unchecked(3, 5)
                ),
                (
                    TimeInterval::new_unchecked(5, 6),
                    TimeInterval::new_unchecked(5, 6)
                ),
                (
                    TimeInterval::new_unchecked(5, 6),
                    TimeInterval::new_unchecked(5, 6)
                ),
                (
                    TimeInterval::new_unchecked(6, 10),
                    TimeInterval::new_unchecked(6, 10)
                ),
                (
                    TimeInterval::new_unchecked(6, 10),
                    TimeInterval::new_unchecked(6, 10)
                )
            ]
        );
    }

    #[tokio::test]
    #[allow(clippy::too_many_lines)]
<<<<<<< HEAD
    async fn query_contained_in_tile() {
=======
    async fn already_aligned() {
        let no_data_value = Some(0);
>>>>>>> cc1dcca1
        let mrs1 = MockRasterSource {
            params: MockRasterSourceParams::<u8> {
                data: vec![
                    RasterTile2D {
                        time: TimeInterval::new_unchecked(0, 5),
                        tile_position: [-1, 0].into(),
                        global_geo_transform: TestDefault::test_default(),
                        grid_array: Grid::new([3, 2].into(), vec![1, 2, 3, 4, 5, 6])
                            .unwrap()
                            .into(),
                        properties: RasterProperties::default(),
                    },
                    RasterTile2D {
                        time: TimeInterval::new_unchecked(0, 5),
                        tile_position: [-1, 1].into(),
                        global_geo_transform: TestDefault::test_default(),
                        grid_array: Grid::new([3, 2].into(), vec![7, 8, 9, 10, 11, 12])
                            .unwrap()
                            .into(),
                        properties: RasterProperties::default(),
                    },
                    RasterTile2D {
                        time: TimeInterval::new_unchecked(5, 10),
                        tile_position: [-1, 0].into(),
                        global_geo_transform: TestDefault::test_default(),
                        grid_array: Grid::new(
                            [3, 2].into(),
                            vec![13, 14, 15, 16, 17, 18],
                            no_data_value,
                        )
                        .unwrap()
                        .into(),
                        properties: RasterProperties::default(),
                    },
                    RasterTile2D {
                        time: TimeInterval::new_unchecked(5, 10),
                        tile_position: [-1, 1].into(),
                        global_geo_transform: TestDefault::test_default(),
                        grid_array: Grid::new(
                            [3, 2].into(),
                            vec![19, 20, 21, 22, 23, 24],
                            no_data_value,
                        )
                        .unwrap()
                        .into(),
                        properties: RasterProperties::default(),
                    },
                ],
                result_descriptor: RasterResultDescriptor {
                    data_type: RasterDataType::U8,
                    spatial_reference: SpatialReference::epsg_4326().into(),
                    measurement: Measurement::Unitless,
                    time: None,
                    bbox: None,
                },
            },
        }
        .boxed();

        let mrs2 = MockRasterSource {
            params: MockRasterSourceParams::<u8> {
                data: vec![
                    RasterTile2D {
                        time: TimeInterval::new_unchecked(0, 5),
                        tile_position: [-1, 0].into(),
                        global_geo_transform: TestDefault::test_default(),
                        grid_array: Grid::new([3, 2].into(), vec![1, 2, 3, 4, 5, 6])
                            .unwrap()
                            .into(),
                        properties: RasterProperties::default(),
                    },
                    RasterTile2D {
                        time: TimeInterval::new_unchecked(0, 5),
                        tile_position: [-1, 1].into(),
                        global_geo_transform: TestDefault::test_default(),
                        grid_array: Grid::new([3, 2].into(), vec![7, 8, 9, 10, 11, 12])
                            .unwrap()
                            .into(),
                        properties: RasterProperties::default(),
                    },
                    RasterTile2D {
                        time: TimeInterval::new_unchecked(5, 10),
                        tile_position: [-1, 0].into(),
                        global_geo_transform: TestDefault::test_default(),
<<<<<<< HEAD
                        grid_array: EmptyGrid::new([3, 2].into()).into(),
=======
                        grid_array: Grid::new(
                            [3, 2].into(),
                            vec![13, 14, 15, 16, 17, 18],
                            no_data_value,
                        )
                        .unwrap()
                        .into(),
>>>>>>> cc1dcca1
                        properties: RasterProperties::default(),
                    },
                    RasterTile2D {
                        time: TimeInterval::new_unchecked(5, 10),
                        tile_position: [-1, 1].into(),
                        global_geo_transform: TestDefault::test_default(),
<<<<<<< HEAD
                        grid_array: EmptyGrid::new([3, 2].into()).into(),
=======
                        grid_array: Grid::new(
                            [3, 2].into(),
                            vec![19, 20, 21, 22, 23, 24],
                            no_data_value,
                        )
                        .unwrap()
                        .into(),
>>>>>>> cc1dcca1
                        properties: RasterProperties::default(),
                    },
                ],
                result_descriptor: RasterResultDescriptor {
                    data_type: RasterDataType::U8,
                    spatial_reference: SpatialReference::epsg_4326().into(),
                    measurement: Measurement::Unitless,
                    time: None,
                    bbox: None,
                },
            },
        }
        .boxed();

        let exe_ctx = MockExecutionContext::new_with_tiling_spec(TilingSpecification::new(
            (0., 0.).into(),
            [3, 2].into(),
        ));
        let query_rect = RasterQueryRectangle {
            spatial_bounds: SpatialPartition2D::new_unchecked((0., 3.).into(), (4., 0.).into()),
            time_interval: TimeInterval::new_unchecked(0, 10),
            spatial_resolution: SpatialResolution::one(),
        };
        let query_ctx = MockQueryContext::test_default();

        let qp1 = mrs1
            .initialize(&exe_ctx)
            .await
            .unwrap()
            .query_processor()
            .unwrap()
            .get_u8()
            .unwrap();

        let qp2 = mrs2
            .initialize(&exe_ctx)
            .await
            .unwrap()
            .query_processor()
            .unwrap()
            .get_u8()
            .unwrap();

        let source_a = QueryWrapper {
            p: &qp1,
            ctx: &query_ctx,
        };

        let source_b = QueryWrapper {
            p: &qp2,
            ctx: &query_ctx,
        };

        let adapter = RasterTimeAdapter::new(source_a, source_b, query_rect);

        let result = adapter
            .map(Result::unwrap)
            .collect::<Vec<(RasterTile2D<u8>, RasterTile2D<u8>)>>()
            .await;

        let times: Vec<_> = result.iter().map(|(a, b)| (a.time, b.time)).collect();
        assert_eq!(
            &times,
<<<<<<< HEAD
=======
            &[
                (
                    TimeInterval::new_unchecked(0, 5),
                    TimeInterval::new_unchecked(0, 5)
                ),
                (
                    TimeInterval::new_unchecked(0, 5),
                    TimeInterval::new_unchecked(0, 5)
                ),
                (
                    TimeInterval::new_unchecked(5, 10),
                    TimeInterval::new_unchecked(5, 10)
                ),
                (
                    TimeInterval::new_unchecked(5, 10),
                    TimeInterval::new_unchecked(5, 10)
                ),
            ]
        );
    }

    #[tokio::test]
    #[allow(clippy::too_many_lines)]
    async fn array_already_aligned() {
        let no_data_value = Some(0);
        let mrs1 = MockRasterSource {
            params: MockRasterSourceParams::<u8> {
                data: vec![
                    RasterTile2D {
                        time: TimeInterval::new_unchecked(0, 5),
                        tile_position: [-1, 0].into(),
                        global_geo_transform: TestDefault::test_default(),
                        grid_array: Grid::new([3, 2].into(), vec![1, 2, 3, 4, 5, 6], no_data_value)
                            .unwrap()
                            .into(),
                        properties: RasterProperties::default(),
                    },
                    RasterTile2D {
                        time: TimeInterval::new_unchecked(0, 5),
                        tile_position: [-1, 1].into(),
                        global_geo_transform: TestDefault::test_default(),
                        grid_array: Grid::new(
                            [3, 2].into(),
                            vec![7, 8, 9, 10, 11, 12],
                            no_data_value,
                        )
                        .unwrap()
                        .into(),
                        properties: RasterProperties::default(),
                    },
                    RasterTile2D {
                        time: TimeInterval::new_unchecked(5, 10),
                        tile_position: [-1, 0].into(),
                        global_geo_transform: TestDefault::test_default(),
                        grid_array: Grid::new(
                            [3, 2].into(),
                            vec![13, 14, 15, 16, 17, 18],
                            no_data_value,
                        )
                        .unwrap()
                        .into(),
                        properties: RasterProperties::default(),
                    },
                    RasterTile2D {
                        time: TimeInterval::new_unchecked(5, 10),
                        tile_position: [-1, 1].into(),
                        global_geo_transform: TestDefault::test_default(),
                        grid_array: Grid::new(
                            [3, 2].into(),
                            vec![19, 20, 21, 22, 23, 24],
                            no_data_value,
                        )
                        .unwrap()
                        .into(),
                        properties: RasterProperties::default(),
                    },
                ],
                result_descriptor: RasterResultDescriptor {
                    data_type: RasterDataType::U8,
                    spatial_reference: SpatialReference::epsg_4326().into(),
                    measurement: Measurement::Unitless,
                    no_data_value: no_data_value.map(AsPrimitive::as_),
                    time: None,
                    bbox: None,
                },
            },
        }
        .boxed();

        let mrs2 = MockRasterSource {
            params: MockRasterSourceParams::<u8> {
                data: vec![
                    RasterTile2D {
                        time: TimeInterval::new_unchecked(0, 5),
                        tile_position: [-1, 0].into(),
                        global_geo_transform: TestDefault::test_default(),
                        grid_array: Grid::new([3, 2].into(), vec![1, 2, 3, 4, 5, 6], no_data_value)
                            .unwrap()
                            .into(),
                        properties: RasterProperties::default(),
                    },
                    RasterTile2D {
                        time: TimeInterval::new_unchecked(0, 5),
                        tile_position: [-1, 1].into(),
                        global_geo_transform: TestDefault::test_default(),
                        grid_array: Grid::new(
                            [3, 2].into(),
                            vec![7, 8, 9, 10, 11, 12],
                            no_data_value,
                        )
                        .unwrap()
                        .into(),
                        properties: RasterProperties::default(),
                    },
                    RasterTile2D {
                        time: TimeInterval::new_unchecked(5, 10),
                        tile_position: [-1, 0].into(),
                        global_geo_transform: TestDefault::test_default(),
                        grid_array: Grid::new(
                            [3, 2].into(),
                            vec![13, 14, 15, 16, 17, 18],
                            no_data_value,
                        )
                        .unwrap()
                        .into(),
                        properties: RasterProperties::default(),
                    },
                    RasterTile2D {
                        time: TimeInterval::new_unchecked(5, 10),
                        tile_position: [-1, 1].into(),
                        global_geo_transform: TestDefault::test_default(),
                        grid_array: Grid::new(
                            [3, 2].into(),
                            vec![19, 20, 21, 22, 23, 24],
                            no_data_value,
                        )
                        .unwrap()
                        .into(),
                        properties: RasterProperties::default(),
                    },
                ],
                result_descriptor: RasterResultDescriptor {
                    data_type: RasterDataType::U8,
                    spatial_reference: SpatialReference::epsg_4326().into(),
                    measurement: Measurement::Unitless,
                    no_data_value: no_data_value.map(AsPrimitive::as_),
                    time: None,
                    bbox: None,
                },
            },
        }
        .boxed();

        let exe_ctx = MockExecutionContext::new_with_tiling_spec(TilingSpecification::new(
            (0., 0.).into(),
            [3, 2].into(),
        ));
        let query_rect = RasterQueryRectangle {
            spatial_bounds: SpatialPartition2D::new_unchecked((0., 3.).into(), (4., 0.).into()),
            time_interval: TimeInterval::new_unchecked(0, 10),
            spatial_resolution: SpatialResolution::one(),
        };
        let query_ctx = MockQueryContext::test_default();

        let qp1 = mrs1
            .initialize(&exe_ctx)
            .await
            .unwrap()
            .query_processor()
            .unwrap()
            .get_u8()
            .unwrap();

        let qp2 = mrs2
            .initialize(&exe_ctx)
            .await
            .unwrap()
            .query_processor()
            .unwrap()
            .get_u8()
            .unwrap();

        let source_a = QueryWrapper {
            p: &qp1,
            ctx: &query_ctx,
        };

        let source_b = QueryWrapper {
            p: &qp2,
            ctx: &query_ctx,
        };

        let adapter = RasterArrayTimeAdapter::new([source_a, source_b], query_rect);

        let result = adapter
            .map(Result::unwrap)
            .collect::<Vec<[RasterTile2D<u8>; 2]>>()
            .await;

        let times: Vec<_> = result.iter().map(|[a, b]| (a.time, b.time)).collect();
        assert_eq!(
            &times,
            &[
                (
                    TimeInterval::new_unchecked(0, 5),
                    TimeInterval::new_unchecked(0, 5)
                ),
                (
                    TimeInterval::new_unchecked(0, 5),
                    TimeInterval::new_unchecked(0, 5)
                ),
                (
                    TimeInterval::new_unchecked(5, 10),
                    TimeInterval::new_unchecked(5, 10)
                ),
                (
                    TimeInterval::new_unchecked(5, 10),
                    TimeInterval::new_unchecked(5, 10)
                ),
            ]
        );
    }

    #[tokio::test]
    #[allow(clippy::too_many_lines)]
    async fn query_contained_in_tile() {
        let no_data_value = Some(0);
        let mrs1 = MockRasterSource {
            params: MockRasterSourceParams::<u8> {
                data: vec![
                    RasterTile2D {
                        time: TimeInterval::new_unchecked(0, 10),
                        tile_position: [-1, 0].into(),
                        global_geo_transform: TestDefault::test_default(),
                        grid_array: Grid::new([3, 2].into(), vec![1, 2, 3, 4, 5, 6], no_data_value)
                            .unwrap()
                            .into(),
                        properties: RasterProperties::default(),
                    },
                    RasterTile2D {
                        time: TimeInterval::new_unchecked(0, 10),
                        tile_position: [-1, 1].into(),
                        global_geo_transform: TestDefault::test_default(),
                        grid_array: Grid::new(
                            [3, 2].into(),
                            vec![7, 8, 9, 10, 11, 12],
                            no_data_value,
                        )
                        .unwrap()
                        .into(),
                        properties: RasterProperties::default(),
                    },
                ],
                result_descriptor: RasterResultDescriptor {
                    data_type: RasterDataType::U8,
                    spatial_reference: SpatialReference::epsg_4326().into(),
                    measurement: Measurement::Unitless,
                    no_data_value: no_data_value.map(AsPrimitive::as_),
                    time: None,
                    bbox: None,
                },
            },
        }
        .boxed();

        let mrs2 = MockRasterSource {
            params: MockRasterSourceParams::<u8> {
                data: vec![
                    RasterTile2D {
                        time: TimeInterval::new_unchecked(2, 4),
                        tile_position: [-1, 0].into(),
                        global_geo_transform: TestDefault::test_default(),
                        grid_array: Grid::new([3, 2].into(), vec![1, 2, 3, 4, 5, 6], no_data_value)
                            .unwrap()
                            .into(),
                        properties: RasterProperties::default(),
                    },
                    RasterTile2D {
                        time: TimeInterval::new_unchecked(2, 4),
                        tile_position: [-1, 1].into(),
                        global_geo_transform: TestDefault::test_default(),
                        grid_array: Grid::new(
                            [3, 2].into(),
                            vec![7, 8, 9, 10, 11, 12],
                            no_data_value,
                        )
                        .unwrap()
                        .into(),
                        properties: RasterProperties::default(),
                    },
                    RasterTile2D {
                        time: TimeInterval::new_unchecked(4, 10),
                        tile_position: [-1, 0].into(),
                        global_geo_transform: TestDefault::test_default(),
                        grid_array: Grid::new(
                            [3, 2].into(),
                            vec![no_data_value.unwrap(); 6],
                            no_data_value,
                        )
                        .unwrap()
                        .into(),
                        properties: RasterProperties::default(),
                    },
                    RasterTile2D {
                        time: TimeInterval::new_unchecked(4, 10),
                        tile_position: [-1, 1].into(),
                        global_geo_transform: TestDefault::test_default(),
                        grid_array: Grid::new(
                            [3, 2].into(),
                            vec![no_data_value.unwrap(); 6],
                            no_data_value,
                        )
                        .unwrap()
                        .into(),
                        properties: RasterProperties::default(),
                    },
                ],
                result_descriptor: RasterResultDescriptor {
                    data_type: RasterDataType::U8,
                    spatial_reference: SpatialReference::epsg_4326().into(),
                    measurement: Measurement::Unitless,
                    no_data_value: no_data_value.map(AsPrimitive::as_),
                    time: None,
                    bbox: None,
                },
            },
        }
        .boxed();

        let exe_ctx = MockExecutionContext::new_with_tiling_spec(TilingSpecification::new(
            (0., 0.).into(),
            [3, 2].into(),
        ));
        let query_rect = RasterQueryRectangle {
            spatial_bounds: SpatialPartition2D::new_unchecked((0., 3.).into(), (4., 0.).into()),
            time_interval: TimeInterval::new_unchecked(2, 4),
            spatial_resolution: SpatialResolution::one(),
        };
        let query_ctx = MockQueryContext::test_default();

        let qp1 = mrs1
            .initialize(&exe_ctx)
            .await
            .unwrap()
            .query_processor()
            .unwrap()
            .get_u8()
            .unwrap();

        let qp2 = mrs2
            .initialize(&exe_ctx)
            .await
            .unwrap()
            .query_processor()
            .unwrap()
            .get_u8()
            .unwrap();

        let source_a = QueryWrapper {
            p: &qp1,
            ctx: &query_ctx,
        };

        let source_b = QueryWrapper {
            p: &qp2,
            ctx: &query_ctx,
        };

        let adapter = RasterTimeAdapter::new(source_a, source_b, query_rect);

        let result = adapter
            .map(Result::unwrap)
            .collect::<Vec<(RasterTile2D<u8>, RasterTile2D<u8>)>>()
            .await;

        let times: Vec<_> = result.iter().map(|(a, b)| (a.time, b.time)).collect();
        assert_eq!(
            &times,
            &[(
                TimeInterval::new_unchecked(2, 4),
                TimeInterval::new_unchecked(2, 4)
            )]
        );
    }

    #[tokio::test]
    #[allow(clippy::too_many_lines)]
    async fn query_contained_in_tile_array() {
        let no_data_value = Some(0);
        let mrs1 = MockRasterSource {
            params: MockRasterSourceParams::<u8> {
                data: vec![
                    RasterTile2D {
                        time: TimeInterval::new_unchecked(0, 10),
                        tile_position: [-1, 0].into(),
                        global_geo_transform: TestDefault::test_default(),
                        grid_array: Grid::new([3, 2].into(), vec![1, 2, 3, 4, 5, 6], no_data_value)
                            .unwrap()
                            .into(),
                        properties: RasterProperties::default(),
                    },
                    RasterTile2D {
                        time: TimeInterval::new_unchecked(0, 10),
                        tile_position: [-1, 1].into(),
                        global_geo_transform: TestDefault::test_default(),
                        grid_array: Grid::new(
                            [3, 2].into(),
                            vec![7, 8, 9, 10, 11, 12],
                            no_data_value,
                        )
                        .unwrap()
                        .into(),
                        properties: RasterProperties::default(),
                    },
                ],
                result_descriptor: RasterResultDescriptor {
                    data_type: RasterDataType::U8,
                    spatial_reference: SpatialReference::epsg_4326().into(),
                    measurement: Measurement::Unitless,
                    no_data_value: no_data_value.map(AsPrimitive::as_),
                    time: None,
                    bbox: None,
                },
            },
        }
        .boxed();

        let mrs2 = MockRasterSource {
            params: MockRasterSourceParams::<u8> {
                data: vec![
                    RasterTile2D {
                        time: TimeInterval::new_unchecked(2, 4),
                        tile_position: [-1, 0].into(),
                        global_geo_transform: TestDefault::test_default(),
                        grid_array: Grid::new([3, 2].into(), vec![1, 2, 3, 4, 5, 6], no_data_value)
                            .unwrap()
                            .into(),
                        properties: RasterProperties::default(),
                    },
                    RasterTile2D {
                        time: TimeInterval::new_unchecked(2, 4),
                        tile_position: [-1, 1].into(),
                        global_geo_transform: TestDefault::test_default(),
                        grid_array: Grid::new(
                            [3, 2].into(),
                            vec![7, 8, 9, 10, 11, 12],
                            no_data_value,
                        )
                        .unwrap()
                        .into(),
                        properties: RasterProperties::default(),
                    },
                    RasterTile2D {
                        time: TimeInterval::new_unchecked(4, 10),
                        tile_position: [-1, 0].into(),
                        global_geo_transform: TestDefault::test_default(),
                        grid_array: Grid::new(
                            [3, 2].into(),
                            vec![no_data_value.unwrap(); 6],
                            no_data_value,
                        )
                        .unwrap()
                        .into(),
                        properties: RasterProperties::default(),
                    },
                    RasterTile2D {
                        time: TimeInterval::new_unchecked(4, 10),
                        tile_position: [-1, 1].into(),
                        global_geo_transform: TestDefault::test_default(),
                        grid_array: Grid::new(
                            [3, 2].into(),
                            vec![no_data_value.unwrap(); 6],
                            no_data_value,
                        )
                        .unwrap()
                        .into(),
                        properties: RasterProperties::default(),
                    },
                ],
                result_descriptor: RasterResultDescriptor {
                    data_type: RasterDataType::U8,
                    spatial_reference: SpatialReference::epsg_4326().into(),
                    measurement: Measurement::Unitless,
                    no_data_value: no_data_value.map(AsPrimitive::as_),
                    time: None,
                    bbox: None,
                },
            },
        }
        .boxed();

        let exe_ctx = MockExecutionContext::new_with_tiling_spec(TilingSpecification::new(
            (0., 0.).into(),
            [3, 2].into(),
        ));
        let query_rect = RasterQueryRectangle {
            spatial_bounds: SpatialPartition2D::new_unchecked((0., 3.).into(), (4., 0.).into()),
            time_interval: TimeInterval::new_unchecked(2, 4),
            spatial_resolution: SpatialResolution::one(),
        };
        let query_ctx = MockQueryContext::test_default();

        let qp1 = mrs1
            .initialize(&exe_ctx)
            .await
            .unwrap()
            .query_processor()
            .unwrap()
            .get_u8()
            .unwrap();

        let qp2 = mrs2
            .initialize(&exe_ctx)
            .await
            .unwrap()
            .query_processor()
            .unwrap()
            .get_u8()
            .unwrap();

        let source_a = QueryWrapper {
            p: &qp1,
            ctx: &query_ctx,
        };

        let source_b = QueryWrapper {
            p: &qp2,
            ctx: &query_ctx,
        };

        let adapter = RasterArrayTimeAdapter::new([source_a, source_b], query_rect);

        let result = adapter
            .map(Result::unwrap)
            .collect::<Vec<[RasterTile2D<u8>; 2]>>()
            .await;

        let times: Vec<_> = result.iter().map(|[a, b]| (a.time, b.time)).collect();
        assert_eq!(
            &times,
>>>>>>> cc1dcca1
            &[(
                TimeInterval::new_unchecked(2, 4),
                TimeInterval::new_unchecked(2, 4)
            )]
        );
    }

    #[tokio::test]
    #[allow(clippy::too_many_lines)]
    async fn both_tiles_longer_valid_than_query() {
<<<<<<< HEAD
=======
        let no_data_value = Some(0);
>>>>>>> cc1dcca1
        let mrs1 = MockRasterSource {
            params: MockRasterSourceParams::<u8> {
                data: vec![
                    RasterTile2D {
                        time: TimeInterval::new_unchecked(0, 10),
                        tile_position: [-1, 0].into(),
                        global_geo_transform: TestDefault::test_default(),
                        grid_array: Grid::new([3, 2].into(), vec![1, 2, 3, 4, 5, 6])
                            .unwrap()
                            .into(),
                        properties: RasterProperties::default(),
                    },
                    RasterTile2D {
                        time: TimeInterval::new_unchecked(0, 10),
                        tile_position: [-1, 1].into(),
                        global_geo_transform: TestDefault::test_default(),
                        grid_array: Grid::new([3, 2].into(), vec![7, 8, 9, 10, 11, 12])
                            .unwrap()
                            .into(),
                        properties: RasterProperties::default(),
                    },
                    RasterTile2D {
                        time: TimeInterval::new_unchecked(10, 20),
                        tile_position: [-1, 0].into(),
                        global_geo_transform: TestDefault::test_default(),
                        grid_array: EmptyGrid::new([3, 2].into()).into(),
                        properties: RasterProperties::default(),
                    },
                    RasterTile2D {
                        time: TimeInterval::new_unchecked(10, 20),
                        tile_position: [-1, 1].into(),
                        global_geo_transform: TestDefault::test_default(),
                        grid_array: EmptyGrid::new([3, 2].into()).into(),
                        properties: RasterProperties::default(),
                    },
                ],
                result_descriptor: RasterResultDescriptor {
                    data_type: RasterDataType::U8,
                    spatial_reference: SpatialReference::epsg_4326().into(),
                    measurement: Measurement::Unitless,
                    time: None,
                    bbox: None,
                },
            },
        }
        .boxed();

        let mrs2 = MockRasterSource {
            params: MockRasterSourceParams::<u8> {
                data: vec![
                    RasterTile2D {
                        time: TimeInterval::new_unchecked(2, 9),
                        tile_position: [-1, 0].into(),
                        global_geo_transform: TestDefault::test_default(),
                        grid_array: Grid::new([3, 2].into(), vec![1, 2, 3, 4, 5, 6])
                            .unwrap()
                            .into(),
                        properties: RasterProperties::default(),
                    },
                    RasterTile2D {
                        time: TimeInterval::new_unchecked(2, 9),
                        tile_position: [-1, 1].into(),
                        global_geo_transform: TestDefault::test_default(),
                        grid_array: Grid::new([3, 2].into(), vec![7, 8, 9, 10, 11, 12])
                            .unwrap()
                            .into(),
                        properties: RasterProperties::default(),
                    },
                    RasterTile2D {
                        time: TimeInterval::new_unchecked(9, 20),
                        tile_position: [-1, 0].into(),
                        global_geo_transform: TestDefault::test_default(),
                        grid_array: EmptyGrid::new([3, 2].into()).into(),
                        properties: RasterProperties::default(),
                    },
                    RasterTile2D {
                        time: TimeInterval::new_unchecked(9, 20),
                        tile_position: [-1, 1].into(),
                        global_geo_transform: TestDefault::test_default(),
                        grid_array: EmptyGrid::new([3, 2].into()).into(),
                        properties: RasterProperties::default(),
                    },
                ],
                result_descriptor: RasterResultDescriptor {
                    data_type: RasterDataType::U8,
                    spatial_reference: SpatialReference::epsg_4326().into(),
                    measurement: Measurement::Unitless,
                    time: None,
                    bbox: None,
                },
            },
        }
        .boxed();

        let exe_ctx = MockExecutionContext::new_with_tiling_spec(TilingSpecification::new(
            (0., 0.).into(),
            [3, 2].into(),
        ));
        let query_rect = RasterQueryRectangle {
            spatial_bounds: SpatialPartition2D::new_unchecked((0., 3.).into(), (4., 0.).into()),
            time_interval: TimeInterval::new_unchecked(2, 8),
            spatial_resolution: SpatialResolution::one(),
        };
        let query_ctx = MockQueryContext::test_default();

        let qp1 = mrs1
            .initialize(&exe_ctx)
            .await
            .unwrap()
            .query_processor()
            .unwrap()
            .get_u8()
            .unwrap();

        let qp2 = mrs2
            .initialize(&exe_ctx)
            .await
            .unwrap()
            .query_processor()
            .unwrap()
            .get_u8()
            .unwrap();

        let source_a = QueryWrapper {
            p: &qp1,
            ctx: &query_ctx,
        };

        let source_b = QueryWrapper {
            p: &qp2,
            ctx: &query_ctx,
        };

        let adapter = RasterTimeAdapter::new(source_a, source_b, query_rect);

        let result = adapter
            .map(Result::unwrap)
            .collect::<Vec<(RasterTile2D<u8>, RasterTile2D<u8>)>>()
            .await;

        let times: Vec<_> = result.iter().map(|(a, b)| (a.time, b.time)).collect();
        assert_eq!(
            &times,
            &[(
                TimeInterval::new_unchecked(2, 9),
                TimeInterval::new_unchecked(2, 9)
            )]
        );
    }

    #[tokio::test]
    #[allow(clippy::too_many_lines)]
    async fn array_tiles_longer_valid_than_query() {
        let no_data_value = Some(0);
        let mrs1 = MockRasterSource {
            params: MockRasterSourceParams::<u8> {
                data: vec![
                    RasterTile2D {
                        time: TimeInterval::new_unchecked(0, 10),
                        tile_position: [-1, 0].into(),
                        global_geo_transform: TestDefault::test_default(),
                        grid_array: Grid::new([3, 2].into(), vec![1, 2, 3, 4, 5, 6], no_data_value)
                            .unwrap()
                            .into(),
                        properties: RasterProperties::default(),
                    },
                    RasterTile2D {
                        time: TimeInterval::new_unchecked(0, 10),
                        tile_position: [-1, 1].into(),
                        global_geo_transform: TestDefault::test_default(),
                        grid_array: Grid::new(
                            [3, 2].into(),
                            vec![7, 8, 9, 10, 11, 12],
                            no_data_value,
                        )
                        .unwrap()
                        .into(),
                        properties: RasterProperties::default(),
                    },
                    RasterTile2D {
                        time: TimeInterval::new_unchecked(10, 20),
                        tile_position: [-1, 0].into(),
                        global_geo_transform: TestDefault::test_default(),
                        grid_array: Grid::new(
                            [3, 2].into(),
                            vec![no_data_value.unwrap(); 6],
                            no_data_value,
                        )
                        .unwrap()
                        .into(),
                        properties: RasterProperties::default(),
                    },
                    RasterTile2D {
                        time: TimeInterval::new_unchecked(10, 20),
                        tile_position: [-1, 1].into(),
                        global_geo_transform: TestDefault::test_default(),
                        grid_array: Grid::new(
                            [3, 2].into(),
                            vec![no_data_value.unwrap(); 6],
                            no_data_value,
                        )
                        .unwrap()
                        .into(),
                        properties: RasterProperties::default(),
                    },
                ],
                result_descriptor: RasterResultDescriptor {
                    data_type: RasterDataType::U8,
                    spatial_reference: SpatialReference::epsg_4326().into(),
                    measurement: Measurement::Unitless,
                    no_data_value: no_data_value.map(AsPrimitive::as_),
                    time: None,
                    bbox: None,
                },
            },
        }
        .boxed();

        let mrs2 = MockRasterSource {
            params: MockRasterSourceParams::<u8> {
                data: vec![
                    RasterTile2D {
                        time: TimeInterval::new_unchecked(2, 9),
                        tile_position: [-1, 0].into(),
                        global_geo_transform: TestDefault::test_default(),
                        grid_array: Grid::new([3, 2].into(), vec![1, 2, 3, 4, 5, 6], no_data_value)
                            .unwrap()
                            .into(),
                        properties: RasterProperties::default(),
                    },
                    RasterTile2D {
                        time: TimeInterval::new_unchecked(2, 9),
                        tile_position: [-1, 1].into(),
                        global_geo_transform: TestDefault::test_default(),
                        grid_array: Grid::new(
                            [3, 2].into(),
                            vec![7, 8, 9, 10, 11, 12],
                            no_data_value,
                        )
                        .unwrap()
                        .into(),
                        properties: RasterProperties::default(),
                    },
                    RasterTile2D {
                        time: TimeInterval::new_unchecked(9, 20),
                        tile_position: [-1, 0].into(),
                        global_geo_transform: TestDefault::test_default(),
                        grid_array: Grid::new(
                            [3, 2].into(),
                            vec![no_data_value.unwrap(); 6],
                            no_data_value,
                        )
                        .unwrap()
                        .into(),
                        properties: RasterProperties::default(),
                    },
                    RasterTile2D {
                        time: TimeInterval::new_unchecked(9, 20),
                        tile_position: [-1, 1].into(),
                        global_geo_transform: TestDefault::test_default(),
                        grid_array: Grid::new(
                            [3, 2].into(),
                            vec![no_data_value.unwrap(); 6],
                            no_data_value,
                        )
                        .unwrap()
                        .into(),
                        properties: RasterProperties::default(),
                    },
                ],
                result_descriptor: RasterResultDescriptor {
                    data_type: RasterDataType::U8,
                    spatial_reference: SpatialReference::epsg_4326().into(),
                    measurement: Measurement::Unitless,
                    no_data_value: no_data_value.map(AsPrimitive::as_),
                    time: None,
                    bbox: None,
                },
            },
        }
        .boxed();

        let exe_ctx = MockExecutionContext::new_with_tiling_spec(TilingSpecification::new(
            (0., 0.).into(),
            [3, 2].into(),
        ));
        let query_rect = RasterQueryRectangle {
            spatial_bounds: SpatialPartition2D::new_unchecked((0., 3.).into(), (4., 0.).into()),
            time_interval: TimeInterval::new_unchecked(2, 8),
            spatial_resolution: SpatialResolution::one(),
        };
        let query_ctx = MockQueryContext::test_default();

        let qp1 = mrs1
            .initialize(&exe_ctx)
            .await
            .unwrap()
            .query_processor()
            .unwrap()
            .get_u8()
            .unwrap();

        let qp2 = mrs2
            .initialize(&exe_ctx)
            .await
            .unwrap()
            .query_processor()
            .unwrap()
            .get_u8()
            .unwrap();

        let source_a = QueryWrapper {
            p: &qp1,
            ctx: &query_ctx,
        };

        let source_b = QueryWrapper {
            p: &qp2,
            ctx: &query_ctx,
        };

        let adapter = RasterArrayTimeAdapter::new([source_a, source_b], query_rect);

        let result = adapter
            .map(Result::unwrap)
            .collect::<Vec<[RasterTile2D<u8>; 2]>>()
            .await;

        let times: Vec<_> = result.iter().map(|[a, b]| (a.time, b.time)).collect();
        assert_eq!(
            &times,
            &[(
                TimeInterval::new_unchecked(2, 9),
                TimeInterval::new_unchecked(2, 9)
            )]
        );
    }
}<|MERGE_RESOLUTION|>--- conflicted
+++ resolved
@@ -779,475 +779,7 @@
 
     #[tokio::test]
     #[allow(clippy::too_many_lines)]
-<<<<<<< HEAD
-    async fn already_aligned() {
-=======
     async fn array_adapter() {
-        let no_data_value = Some(0);
->>>>>>> cc1dcca1
-        let mrs1 = MockRasterSource {
-            params: MockRasterSourceParams::<u8> {
-                data: vec![
-                    RasterTile2D {
-                        time: TimeInterval::new_unchecked(0, 5),
-                        tile_position: [-1, 0].into(),
-                        global_geo_transform: TestDefault::test_default(),
-                        grid_array: Grid::new([3, 2].into(), vec![1, 2, 3, 4, 5, 6])
-                            .unwrap()
-                            .into(),
-                        properties: RasterProperties::default(),
-                    },
-                    RasterTile2D {
-                        time: TimeInterval::new_unchecked(0, 5),
-                        tile_position: [-1, 1].into(),
-                        global_geo_transform: TestDefault::test_default(),
-                        grid_array: Grid::new([3, 2].into(), vec![7, 8, 9, 10, 11, 12])
-                            .unwrap()
-                            .into(),
-                        properties: RasterProperties::default(),
-                    },
-                    RasterTile2D {
-                        time: TimeInterval::new_unchecked(5, 10),
-                        tile_position: [-1, 0].into(),
-                        global_geo_transform: TestDefault::test_default(),
-                        grid_array: Grid::new([3, 2].into(), vec![13, 14, 15, 16, 17, 18])
-                            .unwrap()
-                            .into(),
-                        properties: RasterProperties::default(),
-                    },
-                    RasterTile2D {
-                        time: TimeInterval::new_unchecked(5, 10),
-                        tile_position: [-1, 1].into(),
-                        global_geo_transform: TestDefault::test_default(),
-                        grid_array: Grid::new([3, 2].into(), vec![19, 20, 21, 22, 23, 24])
-                            .unwrap()
-                            .into(),
-                        properties: RasterProperties::default(),
-                    },
-                ],
-                result_descriptor: RasterResultDescriptor {
-                    data_type: RasterDataType::U8,
-                    spatial_reference: SpatialReference::epsg_4326().into(),
-                    measurement: Measurement::Unitless,
-                    time: None,
-                    bbox: None,
-                },
-            },
-        }
-        .boxed();
-
-        let mrs2 = MockRasterSource {
-            params: MockRasterSourceParams {
-                data: vec![
-                    RasterTile2D {
-                        time: TimeInterval::new_unchecked(0, 3),
-                        tile_position: [-1, 0].into(),
-                        global_geo_transform: TestDefault::test_default(),
-<<<<<<< HEAD
-                        grid_array: Grid::new([3, 2].into(), vec![1, 2, 3, 4, 5, 6])
-                            .unwrap()
-                            .into(),
-=======
-                        grid_array: Grid::new(
-                            [3, 2].into(),
-                            vec![101, 102, 103, 104, 105, 106],
-                            no_data_value,
-                        )
-                        .unwrap()
-                        .into(),
->>>>>>> cc1dcca1
-                        properties: RasterProperties::default(),
-                    },
-                    RasterTile2D {
-                        time: TimeInterval::new_unchecked(0, 3),
-                        tile_position: [-1, 1].into(),
-                        global_geo_transform: TestDefault::test_default(),
-<<<<<<< HEAD
-                        grid_array: Grid::new([3, 2].into(), vec![7, 8, 9, 10, 11, 12])
-                            .unwrap()
-                            .into(),
-=======
-                        grid_array: Grid::new(
-                            [3, 2].into(),
-                            vec![107, 108, 109, 110, 111, 112],
-                            no_data_value,
-                        )
-                        .unwrap()
-                        .into(),
->>>>>>> cc1dcca1
-                        properties: RasterProperties::default(),
-                    },
-                    RasterTile2D {
-                        time: TimeInterval::new_unchecked(3, 6),
-                        tile_position: [-1, 0].into(),
-                        global_geo_transform: TestDefault::test_default(),
-<<<<<<< HEAD
-                        grid_array: Grid::new([3, 2].into(), vec![13, 14, 15, 16, 17, 18])
-                            .unwrap()
-                            .into(),
-=======
-                        grid_array: Grid::new(
-                            [3, 2].into(),
-                            vec![113, 114, 115, 116, 117, 118],
-                            no_data_value,
-                        )
-                        .unwrap()
-                        .into(),
->>>>>>> cc1dcca1
-                        properties: RasterProperties::default(),
-                    },
-                    RasterTile2D {
-                        time: TimeInterval::new_unchecked(3, 6),
-                        tile_position: [-1, 1].into(),
-                        global_geo_transform: TestDefault::test_default(),
-<<<<<<< HEAD
-                        grid_array: Grid::new([3, 2].into(), vec![19, 20, 21, 22, 23, 24])
-                            .unwrap()
-                            .into(),
-=======
-                        grid_array: Grid::new(
-                            [3, 2].into(),
-                            vec![119, 120, 121, 122, 123, 124],
-                            no_data_value,
-                        )
-                        .unwrap()
-                        .into(),
-                        properties: RasterProperties::default(),
-                    },
-                    RasterTile2D {
-                        time: TimeInterval::new_unchecked(6, 10),
-                        tile_position: [-1, 0].into(),
-                        global_geo_transform: TestDefault::test_default(),
-                        grid_array: Grid::new(
-                            [3, 2].into(),
-                            vec![125, 126, 127, 128, 129, 130],
-                            no_data_value,
-                        )
-                        .unwrap()
-                        .into(),
-                        properties: RasterProperties::default(),
-                    },
-                    RasterTile2D {
-                        time: TimeInterval::new_unchecked(6, 10),
-                        tile_position: [-1, 1].into(),
-                        global_geo_transform: TestDefault::test_default(),
-                        grid_array: Grid::new(
-                            [3, 2].into(),
-                            vec![131, 132, 133, 134, 135, 136],
-                            no_data_value,
-                        )
-                        .unwrap()
-                        .into(),
->>>>>>> cc1dcca1
-                        properties: RasterProperties::default(),
-                    },
-                ],
-                result_descriptor: RasterResultDescriptor {
-                    data_type: RasterDataType::U8,
-                    spatial_reference: SpatialReference::epsg_4326().into(),
-                    measurement: Measurement::Unitless,
-                    time: None,
-                    bbox: None,
-                },
-            },
-        }
-        .boxed();
-
-        let exe_ctx = MockExecutionContext::new_with_tiling_spec(TilingSpecification::new(
-            (0., 0.).into(),
-            [3, 2].into(),
-        ));
-        let query_rect = RasterQueryRectangle {
-            spatial_bounds: SpatialPartition2D::new_unchecked((0., 3.).into(), (4., 0.).into()),
-            time_interval: TimeInterval::new_unchecked(0, 10),
-            spatial_resolution: SpatialResolution::one(),
-        };
-        let query_ctx = MockQueryContext::test_default();
-
-        let qp1 = mrs1
-            .initialize(&exe_ctx)
-            .await
-            .unwrap()
-            .query_processor()
-            .unwrap()
-            .get_u8()
-            .unwrap();
-
-        let qp2 = mrs2
-            .initialize(&exe_ctx)
-            .await
-            .unwrap()
-            .query_processor()
-            .unwrap()
-            .get_u8()
-            .unwrap();
-
-        let source_a = QueryWrapper {
-            p: &qp1,
-            ctx: &query_ctx,
-        };
-
-        let source_b = QueryWrapper {
-            p: &qp2,
-            ctx: &query_ctx,
-        };
-
-        let adapter = RasterArrayTimeAdapter::new([source_a, source_b], query_rect);
-
-        let result = adapter
-            .map(Result::unwrap)
-            .collect::<Vec<[RasterTile2D<u8>; 2]>>()
-            .await;
-
-        let times: Vec<_> = result.iter().map(|[a, b]| (a.time, b.time)).collect();
-        assert_eq!(
-            &times,
-            &[
-                (
-                    TimeInterval::new_unchecked(0, 3),
-                    TimeInterval::new_unchecked(0, 3)
-                ),
-                (
-                    TimeInterval::new_unchecked(0, 3),
-                    TimeInterval::new_unchecked(0, 3)
-                ),
-                (
-                    TimeInterval::new_unchecked(3, 5),
-                    TimeInterval::new_unchecked(3, 5)
-                ),
-                (
-                    TimeInterval::new_unchecked(3, 5),
-                    TimeInterval::new_unchecked(3, 5)
-                ),
-                (
-                    TimeInterval::new_unchecked(5, 6),
-                    TimeInterval::new_unchecked(5, 6)
-                ),
-                (
-                    TimeInterval::new_unchecked(5, 6),
-                    TimeInterval::new_unchecked(5, 6)
-                ),
-                (
-                    TimeInterval::new_unchecked(6, 10),
-                    TimeInterval::new_unchecked(6, 10)
-                ),
-                (
-                    TimeInterval::new_unchecked(6, 10),
-                    TimeInterval::new_unchecked(6, 10)
-                )
-            ]
-        );
-    }
-
-    #[tokio::test]
-    #[allow(clippy::too_many_lines)]
-<<<<<<< HEAD
-    async fn query_contained_in_tile() {
-=======
-    async fn already_aligned() {
-        let no_data_value = Some(0);
->>>>>>> cc1dcca1
-        let mrs1 = MockRasterSource {
-            params: MockRasterSourceParams::<u8> {
-                data: vec![
-                    RasterTile2D {
-                        time: TimeInterval::new_unchecked(0, 5),
-                        tile_position: [-1, 0].into(),
-                        global_geo_transform: TestDefault::test_default(),
-                        grid_array: Grid::new([3, 2].into(), vec![1, 2, 3, 4, 5, 6])
-                            .unwrap()
-                            .into(),
-                        properties: RasterProperties::default(),
-                    },
-                    RasterTile2D {
-                        time: TimeInterval::new_unchecked(0, 5),
-                        tile_position: [-1, 1].into(),
-                        global_geo_transform: TestDefault::test_default(),
-                        grid_array: Grid::new([3, 2].into(), vec![7, 8, 9, 10, 11, 12])
-                            .unwrap()
-                            .into(),
-                        properties: RasterProperties::default(),
-                    },
-                    RasterTile2D {
-                        time: TimeInterval::new_unchecked(5, 10),
-                        tile_position: [-1, 0].into(),
-                        global_geo_transform: TestDefault::test_default(),
-                        grid_array: Grid::new(
-                            [3, 2].into(),
-                            vec![13, 14, 15, 16, 17, 18],
-                            no_data_value,
-                        )
-                        .unwrap()
-                        .into(),
-                        properties: RasterProperties::default(),
-                    },
-                    RasterTile2D {
-                        time: TimeInterval::new_unchecked(5, 10),
-                        tile_position: [-1, 1].into(),
-                        global_geo_transform: TestDefault::test_default(),
-                        grid_array: Grid::new(
-                            [3, 2].into(),
-                            vec![19, 20, 21, 22, 23, 24],
-                            no_data_value,
-                        )
-                        .unwrap()
-                        .into(),
-                        properties: RasterProperties::default(),
-                    },
-                ],
-                result_descriptor: RasterResultDescriptor {
-                    data_type: RasterDataType::U8,
-                    spatial_reference: SpatialReference::epsg_4326().into(),
-                    measurement: Measurement::Unitless,
-                    time: None,
-                    bbox: None,
-                },
-            },
-        }
-        .boxed();
-
-        let mrs2 = MockRasterSource {
-            params: MockRasterSourceParams::<u8> {
-                data: vec![
-                    RasterTile2D {
-                        time: TimeInterval::new_unchecked(0, 5),
-                        tile_position: [-1, 0].into(),
-                        global_geo_transform: TestDefault::test_default(),
-                        grid_array: Grid::new([3, 2].into(), vec![1, 2, 3, 4, 5, 6])
-                            .unwrap()
-                            .into(),
-                        properties: RasterProperties::default(),
-                    },
-                    RasterTile2D {
-                        time: TimeInterval::new_unchecked(0, 5),
-                        tile_position: [-1, 1].into(),
-                        global_geo_transform: TestDefault::test_default(),
-                        grid_array: Grid::new([3, 2].into(), vec![7, 8, 9, 10, 11, 12])
-                            .unwrap()
-                            .into(),
-                        properties: RasterProperties::default(),
-                    },
-                    RasterTile2D {
-                        time: TimeInterval::new_unchecked(5, 10),
-                        tile_position: [-1, 0].into(),
-                        global_geo_transform: TestDefault::test_default(),
-<<<<<<< HEAD
-                        grid_array: EmptyGrid::new([3, 2].into()).into(),
-=======
-                        grid_array: Grid::new(
-                            [3, 2].into(),
-                            vec![13, 14, 15, 16, 17, 18],
-                            no_data_value,
-                        )
-                        .unwrap()
-                        .into(),
->>>>>>> cc1dcca1
-                        properties: RasterProperties::default(),
-                    },
-                    RasterTile2D {
-                        time: TimeInterval::new_unchecked(5, 10),
-                        tile_position: [-1, 1].into(),
-                        global_geo_transform: TestDefault::test_default(),
-<<<<<<< HEAD
-                        grid_array: EmptyGrid::new([3, 2].into()).into(),
-=======
-                        grid_array: Grid::new(
-                            [3, 2].into(),
-                            vec![19, 20, 21, 22, 23, 24],
-                            no_data_value,
-                        )
-                        .unwrap()
-                        .into(),
->>>>>>> cc1dcca1
-                        properties: RasterProperties::default(),
-                    },
-                ],
-                result_descriptor: RasterResultDescriptor {
-                    data_type: RasterDataType::U8,
-                    spatial_reference: SpatialReference::epsg_4326().into(),
-                    measurement: Measurement::Unitless,
-                    time: None,
-                    bbox: None,
-                },
-            },
-        }
-        .boxed();
-
-        let exe_ctx = MockExecutionContext::new_with_tiling_spec(TilingSpecification::new(
-            (0., 0.).into(),
-            [3, 2].into(),
-        ));
-        let query_rect = RasterQueryRectangle {
-            spatial_bounds: SpatialPartition2D::new_unchecked((0., 3.).into(), (4., 0.).into()),
-            time_interval: TimeInterval::new_unchecked(0, 10),
-            spatial_resolution: SpatialResolution::one(),
-        };
-        let query_ctx = MockQueryContext::test_default();
-
-        let qp1 = mrs1
-            .initialize(&exe_ctx)
-            .await
-            .unwrap()
-            .query_processor()
-            .unwrap()
-            .get_u8()
-            .unwrap();
-
-        let qp2 = mrs2
-            .initialize(&exe_ctx)
-            .await
-            .unwrap()
-            .query_processor()
-            .unwrap()
-            .get_u8()
-            .unwrap();
-
-        let source_a = QueryWrapper {
-            p: &qp1,
-            ctx: &query_ctx,
-        };
-
-        let source_b = QueryWrapper {
-            p: &qp2,
-            ctx: &query_ctx,
-        };
-
-        let adapter = RasterTimeAdapter::new(source_a, source_b, query_rect);
-
-        let result = adapter
-            .map(Result::unwrap)
-            .collect::<Vec<(RasterTile2D<u8>, RasterTile2D<u8>)>>()
-            .await;
-
-        let times: Vec<_> = result.iter().map(|(a, b)| (a.time, b.time)).collect();
-        assert_eq!(
-            &times,
-<<<<<<< HEAD
-=======
-            &[
-                (
-                    TimeInterval::new_unchecked(0, 5),
-                    TimeInterval::new_unchecked(0, 5)
-                ),
-                (
-                    TimeInterval::new_unchecked(0, 5),
-                    TimeInterval::new_unchecked(0, 5)
-                ),
-                (
-                    TimeInterval::new_unchecked(5, 10),
-                    TimeInterval::new_unchecked(5, 10)
-                ),
-                (
-                    TimeInterval::new_unchecked(5, 10),
-                    TimeInterval::new_unchecked(5, 10)
-                ),
-            ]
-        );
-    }
-
-    #[tokio::test]
-    #[allow(clippy::too_many_lines)]
-    async fn array_already_aligned() {
         let no_data_value = Some(0);
         let mrs1 = MockRasterSource {
             params: MockRasterSourceParams::<u8> {
@@ -1314,50 +846,80 @@
         .boxed();
 
         let mrs2 = MockRasterSource {
-            params: MockRasterSourceParams::<u8> {
+            params: MockRasterSourceParams {
                 data: vec![
                     RasterTile2D {
-                        time: TimeInterval::new_unchecked(0, 5),
-                        tile_position: [-1, 0].into(),
-                        global_geo_transform: TestDefault::test_default(),
-                        grid_array: Grid::new([3, 2].into(), vec![1, 2, 3, 4, 5, 6], no_data_value)
-                            .unwrap()
-                            .into(),
-                        properties: RasterProperties::default(),
-                    },
-                    RasterTile2D {
-                        time: TimeInterval::new_unchecked(0, 5),
-                        tile_position: [-1, 1].into(),
-                        global_geo_transform: TestDefault::test_default(),
-                        grid_array: Grid::new(
-                            [3, 2].into(),
-                            vec![7, 8, 9, 10, 11, 12],
-                            no_data_value,
-                        )
-                        .unwrap()
-                        .into(),
-                        properties: RasterProperties::default(),
-                    },
-                    RasterTile2D {
-                        time: TimeInterval::new_unchecked(5, 10),
-                        tile_position: [-1, 0].into(),
-                        global_geo_transform: TestDefault::test_default(),
-                        grid_array: Grid::new(
-                            [3, 2].into(),
-                            vec![13, 14, 15, 16, 17, 18],
-                            no_data_value,
-                        )
-                        .unwrap()
-                        .into(),
-                        properties: RasterProperties::default(),
-                    },
-                    RasterTile2D {
-                        time: TimeInterval::new_unchecked(5, 10),
-                        tile_position: [-1, 1].into(),
-                        global_geo_transform: TestDefault::test_default(),
-                        grid_array: Grid::new(
-                            [3, 2].into(),
-                            vec![19, 20, 21, 22, 23, 24],
+                        time: TimeInterval::new_unchecked(0, 3),
+                        tile_position: [-1, 0].into(),
+                        global_geo_transform: TestDefault::test_default(),
+                        grid_array: Grid::new(
+                            [3, 2].into(),
+                            vec![101, 102, 103, 104, 105, 106],
+                            no_data_value,
+                        )
+                        .unwrap()
+                        .into(),
+                        properties: RasterProperties::default(),
+                    },
+                    RasterTile2D {
+                        time: TimeInterval::new_unchecked(0, 3),
+                        tile_position: [-1, 1].into(),
+                        global_geo_transform: TestDefault::test_default(),
+                        grid_array: Grid::new(
+                            [3, 2].into(),
+                            vec![107, 108, 109, 110, 111, 112],
+                            no_data_value,
+                        )
+                        .unwrap()
+                        .into(),
+                        properties: RasterProperties::default(),
+                    },
+                    RasterTile2D {
+                        time: TimeInterval::new_unchecked(3, 6),
+                        tile_position: [-1, 0].into(),
+                        global_geo_transform: TestDefault::test_default(),
+                        grid_array: Grid::new(
+                            [3, 2].into(),
+                            vec![113, 114, 115, 116, 117, 118],
+                            no_data_value,
+                        )
+                        .unwrap()
+                        .into(),
+                        properties: RasterProperties::default(),
+                    },
+                    RasterTile2D {
+                        time: TimeInterval::new_unchecked(3, 6),
+                        tile_position: [-1, 1].into(),
+                        global_geo_transform: TestDefault::test_default(),
+                        grid_array: Grid::new(
+                            [3, 2].into(),
+                            vec![119, 120, 121, 122, 123, 124],
+                            no_data_value,
+                        )
+                        .unwrap()
+                        .into(),
+                        properties: RasterProperties::default(),
+                    },
+                    RasterTile2D {
+                        time: TimeInterval::new_unchecked(6, 10),
+                        tile_position: [-1, 0].into(),
+                        global_geo_transform: TestDefault::test_default(),
+                        grid_array: Grid::new(
+                            [3, 2].into(),
+                            vec![125, 126, 127, 128, 129, 130],
+                            no_data_value,
+                        )
+                        .unwrap()
+                        .into(),
+                        properties: RasterProperties::default(),
+                    },
+                    RasterTile2D {
+                        time: TimeInterval::new_unchecked(6, 10),
+                        tile_position: [-1, 1].into(),
+                        global_geo_transform: TestDefault::test_default(),
+                        grid_array: Grid::new(
+                            [3, 2].into(),
+                            vec![131, 132, 133, 134, 135, 136],
                             no_data_value,
                         )
                         .unwrap()
@@ -1428,34 +990,225 @@
             &times,
             &[
                 (
-                    TimeInterval::new_unchecked(0, 5),
-                    TimeInterval::new_unchecked(0, 5)
-                ),
-                (
-                    TimeInterval::new_unchecked(0, 5),
-                    TimeInterval::new_unchecked(0, 5)
-                ),
-                (
-                    TimeInterval::new_unchecked(5, 10),
-                    TimeInterval::new_unchecked(5, 10)
-                ),
-                (
-                    TimeInterval::new_unchecked(5, 10),
-                    TimeInterval::new_unchecked(5, 10)
-                ),
+                    TimeInterval::new_unchecked(0, 3),
+                    TimeInterval::new_unchecked(0, 3)
+                ),
+                (
+                    TimeInterval::new_unchecked(0, 3),
+                    TimeInterval::new_unchecked(0, 3)
+                ),
+                (
+                    TimeInterval::new_unchecked(3, 5),
+                    TimeInterval::new_unchecked(3, 5)
+                ),
+                (
+                    TimeInterval::new_unchecked(3, 5),
+                    TimeInterval::new_unchecked(3, 5)
+                ),
+                (
+                    TimeInterval::new_unchecked(5, 6),
+                    TimeInterval::new_unchecked(5, 6)
+                ),
+                (
+                    TimeInterval::new_unchecked(5, 6),
+                    TimeInterval::new_unchecked(5, 6)
+                ),
+                (
+                    TimeInterval::new_unchecked(6, 10),
+                    TimeInterval::new_unchecked(6, 10)
+                ),
+                (
+                    TimeInterval::new_unchecked(6, 10),
+                    TimeInterval::new_unchecked(6, 10)
+                )
             ]
         );
     }
 
     #[tokio::test]
     #[allow(clippy::too_many_lines)]
-    async fn query_contained_in_tile() {
+    async fn already_aligned() {
+        let mrs1 = MockRasterSource {
+            params: MockRasterSourceParams::<u8> {
+                data: vec![
+                    RasterTile2D {
+                        time: TimeInterval::new_unchecked(0, 5),
+                        tile_position: [-1, 0].into(),
+                        global_geo_transform: TestDefault::test_default(),
+                        grid_array: Grid::new([3, 2].into(), vec![1, 2, 3, 4, 5, 6])
+                            .unwrap()
+                            .into(),
+                        properties: RasterProperties::default(),
+                    },
+                    RasterTile2D {
+                        time: TimeInterval::new_unchecked(0, 5),
+                        tile_position: [-1, 1].into(),
+                        global_geo_transform: TestDefault::test_default(),
+                        grid_array: Grid::new([3, 2].into(), vec![7, 8, 9, 10, 11, 12])
+                            .unwrap()
+                            .into(),
+                        properties: RasterProperties::default(),
+                    },
+                    RasterTile2D {
+                        time: TimeInterval::new_unchecked(5, 10),
+                        tile_position: [-1, 0].into(),
+                        global_geo_transform: TestDefault::test_default(),
+                        grid_array: Grid::new([3, 2].into(), vec![13, 14, 15, 16, 17, 18])
+                            .unwrap()
+                            .into(),
+                        properties: RasterProperties::default(),
+                    },
+                    RasterTile2D {
+                        time: TimeInterval::new_unchecked(5, 10),
+                        tile_position: [-1, 1].into(),
+                        global_geo_transform: TestDefault::test_default(),
+                        grid_array: Grid::new([3, 2].into(), vec![19, 20, 21, 22, 23, 24])
+                            .unwrap()
+                            .into(),
+                        properties: RasterProperties::default(),
+                    },
+                ],
+                result_descriptor: RasterResultDescriptor {
+                    data_type: RasterDataType::U8,
+                    spatial_reference: SpatialReference::epsg_4326().into(),
+                    measurement: Measurement::Unitless,
+                    time: None,
+                    bbox: None,
+                },
+            },
+        }
+        .boxed();
+
+        let mrs2 = MockRasterSource {
+            params: MockRasterSourceParams::<u8> {
+                data: vec![
+                    RasterTile2D {
+                        time: TimeInterval::new_unchecked(0, 5),
+                        tile_position: [-1, 0].into(),
+                        global_geo_transform: TestDefault::test_default(),
+                        grid_array: Grid::new([3, 2].into(), vec![1, 2, 3, 4, 5, 6])
+                            .unwrap()
+                            .into(),
+                        properties: RasterProperties::default(),
+                    },
+                    RasterTile2D {
+                        time: TimeInterval::new_unchecked(0, 5),
+                        tile_position: [-1, 1].into(),
+                        global_geo_transform: TestDefault::test_default(),
+                        grid_array: Grid::new([3, 2].into(), vec![7, 8, 9, 10, 11, 12])
+                            .unwrap()
+                            .into(),
+                        properties: RasterProperties::default(),
+                    },
+                    RasterTile2D {
+                        time: TimeInterval::new_unchecked(5, 10),
+                        tile_position: [-1, 0].into(),
+                        global_geo_transform: TestDefault::test_default(),
+                        grid_array: Grid::new([3, 2].into(), vec![13, 14, 15, 16, 17, 18])
+                            .unwrap()
+                            .into(),
+                        properties: RasterProperties::default(),
+                    },
+                    RasterTile2D {
+                        time: TimeInterval::new_unchecked(5, 10),
+                        tile_position: [-1, 1].into(),
+                        global_geo_transform: TestDefault::test_default(),
+                        grid_array: Grid::new([3, 2].into(), vec![19, 20, 21, 22, 23, 24])
+                            .unwrap()
+                            .into(),
+                        properties: RasterProperties::default(),
+                    },
+                ],
+                result_descriptor: RasterResultDescriptor {
+                    data_type: RasterDataType::U8,
+                    spatial_reference: SpatialReference::epsg_4326().into(),
+                    measurement: Measurement::Unitless,
+                    time: None,
+                    bbox: None,
+                },
+            },
+        }
+        .boxed();
+
+        let exe_ctx = MockExecutionContext::new_with_tiling_spec(TilingSpecification::new(
+            (0., 0.).into(),
+            [3, 2].into(),
+        ));
+        let query_rect = RasterQueryRectangle {
+            spatial_bounds: SpatialPartition2D::new_unchecked((0., 3.).into(), (4., 0.).into()),
+            time_interval: TimeInterval::new_unchecked(0, 10),
+            spatial_resolution: SpatialResolution::one(),
+        };
+        let query_ctx = MockQueryContext::test_default();
+
+        let qp1 = mrs1
+            .initialize(&exe_ctx)
+            .await
+            .unwrap()
+            .query_processor()
+            .unwrap()
+            .get_u8()
+            .unwrap();
+
+        let qp2 = mrs2
+            .initialize(&exe_ctx)
+            .await
+            .unwrap()
+            .query_processor()
+            .unwrap()
+            .get_u8()
+            .unwrap();
+
+        let source_a = QueryWrapper {
+            p: &qp1,
+            ctx: &query_ctx,
+        };
+
+        let source_b = QueryWrapper {
+            p: &qp2,
+            ctx: &query_ctx,
+        };
+
+        let adapter = RasterTimeAdapter::new(source_a, source_b, query_rect);
+
+        let result = adapter
+            .map(Result::unwrap)
+            .collect::<Vec<(RasterTile2D<u8>, RasterTile2D<u8>)>>()
+            .await;
+
+        let times: Vec<_> = result.iter().map(|(a, b)| (a.time, b.time)).collect();
+        assert_eq!(
+            &times,
+            &[
+                (
+                    TimeInterval::new_unchecked(0, 5),
+                    TimeInterval::new_unchecked(0, 5)
+                ),
+                (
+                    TimeInterval::new_unchecked(0, 5),
+                    TimeInterval::new_unchecked(0, 5)
+                ),
+                (
+                    TimeInterval::new_unchecked(5, 10),
+                    TimeInterval::new_unchecked(5, 10)
+                ),
+                (
+                    TimeInterval::new_unchecked(5, 10),
+                    TimeInterval::new_unchecked(5, 10)
+                ),
+            ]
+        );
+    }
+
+    #[tokio::test]
+    #[allow(clippy::too_many_lines)]
+    async fn array_already_aligned() {
         let no_data_value = Some(0);
         let mrs1 = MockRasterSource {
             params: MockRasterSourceParams::<u8> {
                 data: vec![
                     RasterTile2D {
-                        time: TimeInterval::new_unchecked(0, 10),
+                        time: TimeInterval::new_unchecked(0, 5),
                         tile_position: [-1, 0].into(),
                         global_geo_transform: TestDefault::test_default(),
                         grid_array: Grid::new([3, 2].into(), vec![1, 2, 3, 4, 5, 6], no_data_value)
@@ -1464,12 +1217,38 @@
                         properties: RasterProperties::default(),
                     },
                     RasterTile2D {
-                        time: TimeInterval::new_unchecked(0, 10),
+                        time: TimeInterval::new_unchecked(0, 5),
                         tile_position: [-1, 1].into(),
                         global_geo_transform: TestDefault::test_default(),
                         grid_array: Grid::new(
                             [3, 2].into(),
                             vec![7, 8, 9, 10, 11, 12],
+                            no_data_value,
+                        )
+                        .unwrap()
+                        .into(),
+                        properties: RasterProperties::default(),
+                    },
+                    RasterTile2D {
+                        time: TimeInterval::new_unchecked(5, 10),
+                        tile_position: [-1, 0].into(),
+                        global_geo_transform: TestDefault::test_default(),
+                        grid_array: Grid::new(
+                            [3, 2].into(),
+                            vec![13, 14, 15, 16, 17, 18],
+                            no_data_value,
+                        )
+                        .unwrap()
+                        .into(),
+                        properties: RasterProperties::default(),
+                    },
+                    RasterTile2D {
+                        time: TimeInterval::new_unchecked(5, 10),
+                        tile_position: [-1, 1].into(),
+                        global_geo_transform: TestDefault::test_default(),
+                        grid_array: Grid::new(
+                            [3, 2].into(),
+                            vec![19, 20, 21, 22, 23, 24],
                             no_data_value,
                         )
                         .unwrap()
@@ -1493,7 +1272,7 @@
             params: MockRasterSourceParams::<u8> {
                 data: vec![
                     RasterTile2D {
-                        time: TimeInterval::new_unchecked(2, 4),
+                        time: TimeInterval::new_unchecked(0, 5),
                         tile_position: [-1, 0].into(),
                         global_geo_transform: TestDefault::test_default(),
                         grid_array: Grid::new([3, 2].into(), vec![1, 2, 3, 4, 5, 6], no_data_value)
@@ -1502,7 +1281,7 @@
                         properties: RasterProperties::default(),
                     },
                     RasterTile2D {
-                        time: TimeInterval::new_unchecked(2, 4),
+                        time: TimeInterval::new_unchecked(0, 5),
                         tile_position: [-1, 1].into(),
                         global_geo_transform: TestDefault::test_default(),
                         grid_array: Grid::new(
@@ -1515,25 +1294,25 @@
                         properties: RasterProperties::default(),
                     },
                     RasterTile2D {
-                        time: TimeInterval::new_unchecked(4, 10),
-                        tile_position: [-1, 0].into(),
-                        global_geo_transform: TestDefault::test_default(),
-                        grid_array: Grid::new(
-                            [3, 2].into(),
-                            vec![no_data_value.unwrap(); 6],
-                            no_data_value,
-                        )
-                        .unwrap()
-                        .into(),
-                        properties: RasterProperties::default(),
-                    },
-                    RasterTile2D {
-                        time: TimeInterval::new_unchecked(4, 10),
-                        tile_position: [-1, 1].into(),
-                        global_geo_transform: TestDefault::test_default(),
-                        grid_array: Grid::new(
-                            [3, 2].into(),
-                            vec![no_data_value.unwrap(); 6],
+                        time: TimeInterval::new_unchecked(5, 10),
+                        tile_position: [-1, 0].into(),
+                        global_geo_transform: TestDefault::test_default(),
+                        grid_array: Grid::new(
+                            [3, 2].into(),
+                            vec![13, 14, 15, 16, 17, 18],
+                            no_data_value,
+                        )
+                        .unwrap()
+                        .into(),
+                        properties: RasterProperties::default(),
+                    },
+                    RasterTile2D {
+                        time: TimeInterval::new_unchecked(5, 10),
+                        tile_position: [-1, 1].into(),
+                        global_geo_transform: TestDefault::test_default(),
+                        grid_array: Grid::new(
+                            [3, 2].into(),
+                            vec![19, 20, 21, 22, 23, 24],
                             no_data_value,
                         )
                         .unwrap()
@@ -1559,6 +1338,159 @@
         ));
         let query_rect = RasterQueryRectangle {
             spatial_bounds: SpatialPartition2D::new_unchecked((0., 3.).into(), (4., 0.).into()),
+            time_interval: TimeInterval::new_unchecked(0, 10),
+            spatial_resolution: SpatialResolution::one(),
+        };
+        let query_ctx = MockQueryContext::test_default();
+
+        let qp1 = mrs1
+            .initialize(&exe_ctx)
+            .await
+            .unwrap()
+            .query_processor()
+            .unwrap()
+            .get_u8()
+            .unwrap();
+
+        let qp2 = mrs2
+            .initialize(&exe_ctx)
+            .await
+            .unwrap()
+            .query_processor()
+            .unwrap()
+            .get_u8()
+            .unwrap();
+
+        let source_a = QueryWrapper {
+            p: &qp1,
+            ctx: &query_ctx,
+        };
+
+        let source_b = QueryWrapper {
+            p: &qp2,
+            ctx: &query_ctx,
+        };
+
+        let adapter = RasterArrayTimeAdapter::new([source_a, source_b], query_rect);
+
+        let result = adapter
+            .map(Result::unwrap)
+            .collect::<Vec<[RasterTile2D<u8>; 2]>>()
+            .await;
+
+        let times: Vec<_> = result.iter().map(|[a, b]| (a.time, b.time)).collect();
+        assert_eq!(
+            &times,
+            &[
+                (
+                    TimeInterval::new_unchecked(0, 5),
+                    TimeInterval::new_unchecked(0, 5)
+                ),
+                (
+                    TimeInterval::new_unchecked(0, 5),
+                    TimeInterval::new_unchecked(0, 5)
+                ),
+                (
+                    TimeInterval::new_unchecked(5, 10),
+                    TimeInterval::new_unchecked(5, 10)
+                ),
+                (
+                    TimeInterval::new_unchecked(5, 10),
+                    TimeInterval::new_unchecked(5, 10)
+                ),
+            ]
+        );
+    }
+
+    #[tokio::test]
+    #[allow(clippy::too_many_lines)]
+    async fn query_contained_in_tile() {
+        let mrs1 = MockRasterSource {
+            params: MockRasterSourceParams::<u8> {
+                data: vec![
+                    RasterTile2D {
+                        time: TimeInterval::new_unchecked(0, 10),
+                        tile_position: [-1, 0].into(),
+                        global_geo_transform: TestDefault::test_default(),
+                        grid_array: Grid::new([3, 2].into(), vec![1, 2, 3, 4, 5, 6])
+                            .unwrap()
+                            .into(),
+                        properties: RasterProperties::default(),
+                    },
+                    RasterTile2D {
+                        time: TimeInterval::new_unchecked(0, 10),
+                        tile_position: [-1, 1].into(),
+                        global_geo_transform: TestDefault::test_default(),
+                        grid_array: Grid::new([3, 2].into(), vec![7, 8, 9, 10, 11, 12])
+                            .unwrap()
+                            .into(),
+                        properties: RasterProperties::default(),
+                    },
+                ],
+                result_descriptor: RasterResultDescriptor {
+                    data_type: RasterDataType::U8,
+                    spatial_reference: SpatialReference::epsg_4326().into(),
+                    measurement: Measurement::Unitless,
+                    time: None,
+                    bbox: None,
+                },
+            },
+        }
+        .boxed();
+
+        let mrs2 = MockRasterSource {
+            params: MockRasterSourceParams::<u8> {
+                data: vec![
+                    RasterTile2D {
+                        time: TimeInterval::new_unchecked(2, 4),
+                        tile_position: [-1, 0].into(),
+                        global_geo_transform: TestDefault::test_default(),
+                        grid_array: Grid::new([3, 2].into(), vec![1, 2, 3, 4, 5, 6])
+                            .unwrap()
+                            .into(),
+                        properties: RasterProperties::default(),
+                    },
+                    RasterTile2D {
+                        time: TimeInterval::new_unchecked(2, 4),
+                        tile_position: [-1, 1].into(),
+                        global_geo_transform: TestDefault::test_default(),
+                        grid_array: Grid::new([3, 2].into(), vec![7, 8, 9, 10, 11, 12])
+                            .unwrap()
+                            .into(),
+                        properties: RasterProperties::default(),
+                    },
+                    RasterTile2D {
+                        time: TimeInterval::new_unchecked(4, 10),
+                        tile_position: [-1, 0].into(),
+                        global_geo_transform: TestDefault::test_default(),
+                        grid_array: EmptyGrid::new([3, 2].into()).into(),
+                        properties: RasterProperties::default(),
+                    },
+                    RasterTile2D {
+                        time: TimeInterval::new_unchecked(4, 10),
+                        tile_position: [-1, 1].into(),
+                        global_geo_transform: TestDefault::test_default(),
+                        grid_array: EmptyGrid::new([3, 2].into()).into(),
+                        properties: RasterProperties::default(),
+                    },
+                ],
+                result_descriptor: RasterResultDescriptor {
+                    data_type: RasterDataType::U8,
+                    spatial_reference: SpatialReference::epsg_4326().into(),
+                    measurement: Measurement::Unitless,
+                    time: None,
+                    bbox: None,
+                },
+            },
+        }
+        .boxed();
+
+        let exe_ctx = MockExecutionContext::new_with_tiling_spec(TilingSpecification::new(
+            (0., 0.).into(),
+            [3, 2].into(),
+        ));
+        let query_rect = RasterQueryRectangle {
+            spatial_bounds: SpatialPartition2D::new_unchecked((0., 3.).into(), (4., 0.).into()),
             time_interval: TimeInterval::new_unchecked(2, 4),
             spatial_resolution: SpatialResolution::one(),
         };
@@ -1764,7 +1696,6 @@
         let times: Vec<_> = result.iter().map(|[a, b]| (a.time, b.time)).collect();
         assert_eq!(
             &times,
->>>>>>> cc1dcca1
             &[(
                 TimeInterval::new_unchecked(2, 4),
                 TimeInterval::new_unchecked(2, 4)
@@ -1775,10 +1706,6 @@
     #[tokio::test]
     #[allow(clippy::too_many_lines)]
     async fn both_tiles_longer_valid_than_query() {
-<<<<<<< HEAD
-=======
-        let no_data_value = Some(0);
->>>>>>> cc1dcca1
         let mrs1 = MockRasterSource {
             params: MockRasterSourceParams::<u8> {
                 data: vec![
