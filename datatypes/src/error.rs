use std::convert::Infallible;

use snafu::Snafu;

use crate::{
    collections::FeatureCollectionError, primitives::TimeInstance,
    spatial_reference::SpatialReference,
};
use crate::{
    primitives::{Coordinate2D, PrimitivesError, TimeInterval},
    raster::RasterDataType,
};

#[derive(Debug, Snafu)]
#[snafu(visibility = "pub(crate)")]
pub enum Error {
    #[snafu(display("Arrow internal error: {:?}", source))]
    ArrowInternal {
        source: arrow::error::ArrowError,
    },

    #[snafu(display("ProjInternal error: {:?}", source))]
    ProjInternal {
        source: proj::ProjError,
    },
    #[snafu(display("No CoordinateProjector available for: {:?} --> {:?}", from, to))]
    NoCoordinateProjector {
        from: SpatialReference,
        to: SpatialReference,
    },

    #[snafu(display("Field is reserved or already in use: {}", name))]
    ColumnNameConflict {
        name: String,
    },

    #[snafu(display("Start `{}` must be before end `{}`", start, end))]
    TimeIntervalEndBeforeStart {
        start: i64,
        end: i64,
    },

    #[snafu(display(
        "{} cannot be unioned with {} since the intervals are neither intersecting nor contiguous",
        i1,
        i2
    ))]
    TimeIntervalUnmatchedIntervals {
        i1: TimeInterval,
        i2: TimeInterval,
    },

    #[snafu(display(
        "{:?} is not a valid index in the bounds {:?}, {:?} ",
        index,
        min_index,
        max_index,
    ))]
    GridIndexOutOfBounds {
        index: Vec<isize>,
        min_index: Vec<isize>,
        max_index: Vec<isize>,
    },

    #[snafu(display("Invalid GridIndex ({:?}), reason: \"{}\".", grid_index, description))]
    InvalidGridIndex {
        grid_index: Vec<usize>,
        description: &'static str,
    },

    #[snafu(display("Invalid raster operation. Reason: \"{}\".", description))]
    InvalidRasterOperation {
        description: &'static str,
    },

    #[snafu(display(
        "Dimension capacity  ≠ data capacity ({} ≠ {})",
        dimension_cap,
        data_cap
    ))]
    DimensionCapacityDoesNotMatchDataCapacity {
        dimension_cap: usize,
        data_cap: usize,
    },

    #[snafu(display(
        "The conditions ll.x <= ur.x && ll.y <= ur.y are not met by ll:{} ur:{}",
        lower_left_coordinate,
        upper_right_coordinate
    ))]
    InvalidBoundingBox {
        lower_left_coordinate: Coordinate2D,
        upper_right_coordinate: Coordinate2D,
    },

    #[snafu(display(
        "Mask length ≠ collection length ({} ≠ {})",
        mask_length,
        collection_length
    ))]
    MaskLengthDoesNotMatchCollectionLength {
        mask_length: usize,
        collection_length: usize,
    },

    FeatureCollection {
        source: FeatureCollectionError,
    },

    #[snafu(display("FeatureData exception: {}", details))]
    FeatureData {
        details: String,
    },

    #[snafu(display("FeatureCollectionBuilder exception: {}", details))]
    FeatureCollectionBuilder {
        details: String,
    },

    #[snafu(display("Plot exception: {}", details))]
    Plot {
        details: String,
    },

    #[snafu(display("Colorizer exception: {}", details))]
    Colorizer {
        details: String,
    },

    Primitives {
        source: PrimitivesError,
    },

    Blit {
        details: String,
    },
    #[snafu(display("NonMatchingRasterTypes: a=\"{:?}\", b=\"{:?}\"", a, b))]
    NonMatchingRasterTypes {
        a: RasterDataType,
        b: RasterDataType,
    },
    #[snafu(display(
        "Invalid Grid bounds: Each eleemnt in {:?} must be <= the corresponding element in {:?}.",
        min,
        max
    ))]
    InvalidGridBounds {
        min: Vec<isize>,
        max: Vec<isize>,
    },
    #[snafu(display("InvalidSpatialReferenceString: {}", spatial_reference_string))]
    InvalidSpatialReferenceString {
        spatial_reference_string: String,
    },

    #[snafu(display("ParseU32: {}", source))]
    ParseU32 {
        source: <u32 as std::str::FromStr>::Err,
    },
    InvalidTypedGridConversion,
    InvalidTypedValueConversion,

    InvalidUuid,

    #[snafu(display("NoDateTimeValid: {:?}", time_instance))]
    NoDateTimeValid {
        time_instance: TimeInstance,
    },

<<<<<<< HEAD
    #[snafu(display(
        "The supplied spatial bounds are empty: {} {}",
        lower_left_coordinate,
        upper_right_coordinate
    ))]
    EmptySpatialBounds {
        lower_left_coordinate: Coordinate2D,
        upper_right_coordinate: Coordinate2D,
    },
=======
    #[snafu(display("GdalError: {}", source))]
    Gdal {
        source: gdal::errors::GdalError,
    },
    NoMatchingVectorDataTypeForOgrGeometryType,
    NoMatchingFeatureDataTypeForOgrFieldType,
>>>>>>> 449281b7
}

impl From<arrow::error::ArrowError> for Error {
    fn from(source: arrow::error::ArrowError) -> Self {
        Error::ArrowInternal { source }
    }
}

impl From<proj::ProjError> for Error {
    fn from(source: proj::ProjError) -> Self {
        Error::ProjInternal { source }
    }
}

impl From<Infallible> for Error {
    fn from(_: Infallible) -> Self {
        unreachable!("This function cannot be called on a non-failing type")
    }
}

impl From<gdal::errors::GdalError> for Error {
    fn from(gdal_error: gdal::errors::GdalError) -> Self {
        Self::Gdal { source: gdal_error }
    }
}<|MERGE_RESOLUTION|>--- conflicted
+++ resolved
@@ -167,7 +167,6 @@
         time_instance: TimeInstance,
     },
 
-<<<<<<< HEAD
     #[snafu(display(
         "The supplied spatial bounds are empty: {} {}",
         lower_left_coordinate,
@@ -177,14 +176,12 @@
         lower_left_coordinate: Coordinate2D,
         upper_right_coordinate: Coordinate2D,
     },
-=======
     #[snafu(display("GdalError: {}", source))]
     Gdal {
         source: gdal::errors::GdalError,
     },
     NoMatchingVectorDataTypeForOgrGeometryType,
     NoMatchingFeatureDataTypeForOgrFieldType,
->>>>>>> 449281b7
 }
 
 impl From<arrow::error::ArrowError> for Error {
