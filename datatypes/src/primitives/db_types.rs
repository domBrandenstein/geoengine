use super::{
    ClassificationMeasurement, ContinuousMeasurement, Measurement, MultiLineString, MultiPoint,
    MultiPolygon, NoGeometry, TypedGeometry,
};
use crate::{
    delegate_from_to_sql,
    error::Error,
<<<<<<< HEAD
    operations::image::{Breakpoint, Colorizer, DefaultColors, RasterColorizer, RgbaColor},
=======
    operations::image::{Breakpoint, Colorizer, RgbaColor},
>>>>>>> b44c6aea
    util::NotNanF64,
};
use postgres_types::{FromSql, ToSql};
use std::collections::HashMap;

#[derive(Debug, ToSql, FromSql)]
#[postgres(name = "Measurement")]
pub struct MeasurementDbType {
    continuous: Option<ContinuousMeasurement>,
    classification: Option<ClassificationMeasurementDbType>,
}

#[derive(Debug, ToSql, FromSql)]
struct SmallintTextKeyValue {
    key: i16,
    value: String,
}

#[derive(Debug, ToSql, FromSql)]
#[postgres(name = "ClassificationMeasurement")]
pub struct ClassificationMeasurementDbType {
    measurement: String,
    classes: Vec<SmallintTextKeyValue>,
}

impl From<&Measurement> for MeasurementDbType {
    fn from(measurement: &Measurement) -> Self {
        match measurement {
            Measurement::Unitless => Self {
                continuous: None,
                classification: None,
            },
            Measurement::Continuous(measurement) => Self {
                continuous: Some(measurement.clone()),
                classification: None,
            },
            Measurement::Classification(measurement) => Self {
                continuous: None,
                classification: Some(ClassificationMeasurementDbType {
                    measurement: measurement.measurement.clone(),
                    classes: measurement
                        .classes
                        .iter()
                        .map(|(key, value)| SmallintTextKeyValue {
                            key: i16::from(*key),
                            value: value.clone(),
                        })
                        .collect(),
                }),
            },
        }
    }
}

impl TryFrom<MeasurementDbType> for Measurement {
    type Error = Error;

    fn try_from(measurement: MeasurementDbType) -> Result<Self, Self::Error> {
        match measurement {
            MeasurementDbType {
                continuous: None,
                classification: None,
            } => Ok(Self::Unitless),
            MeasurementDbType {
                continuous: Some(continuous),
                classification: None,
            } => Ok(Self::Continuous(continuous)),
            MeasurementDbType {
                continuous: None,
                classification: Some(classification),
            } => {
                let mut classes = HashMap::with_capacity(classification.classes.len());
                for SmallintTextKeyValue { key, value } in classification.classes {
                    classes.insert(
                        u8::try_from(key).map_err(|_| Error::UnexpectedInvalidDbTypeConversion)?,
                        value,
                    );
                }

                Ok(Self::Classification(ClassificationMeasurement {
                    measurement: classification.measurement,
                    classes,
                }))
            }
            _ => Err(Error::UnexpectedInvalidDbTypeConversion),
        }
    }
}

#[derive(Debug, ToSql, FromSql)]
#[postgres(name = "TypedGeometry")]
pub struct TypedGeometryDbType {
    data: bool,
    multi_point: Option<MultiPoint>,
    multi_line_string: Option<MultiLineString>,
    multi_polygon: Option<MultiPolygon>,
}

impl From<&TypedGeometry> for TypedGeometryDbType {
    fn from(other: &TypedGeometry) -> Self {
        match other {
            TypedGeometry::Data(_) => Self {
                data: true,
                multi_point: None,
                multi_line_string: None,
                multi_polygon: None,
            },
            TypedGeometry::MultiPoint(points) => Self {
                data: false,
                multi_point: Some(points.clone()),
                multi_line_string: None,
                multi_polygon: None,
            },
            TypedGeometry::MultiLineString(lines) => Self {
                data: false,
                multi_point: None,
                multi_line_string: Some(lines.clone()),
                multi_polygon: None,
            },
            TypedGeometry::MultiPolygon(polygons) => Self {
                data: false,
                multi_point: None,
                multi_line_string: None,
                multi_polygon: Some(polygons.clone()),
            },
        }
    }
}

impl TryFrom<TypedGeometryDbType> for TypedGeometry {
    type Error = Error;

    fn try_from(other: TypedGeometryDbType) -> Result<Self, Self::Error> {
        match other {
            TypedGeometryDbType {
                data: true,
                multi_point: None,
                multi_line_string: None,
                multi_polygon: None,
            } => Ok(TypedGeometry::Data(NoGeometry)),
            TypedGeometryDbType {
                data: false,
                multi_point: Some(multi_point),
                multi_line_string: None,
                multi_polygon: None,
            } => Ok(TypedGeometry::MultiPoint(multi_point)),
            TypedGeometryDbType {
                data: false,
                multi_point: None,
                multi_line_string: Some(multi_line_string),
                multi_polygon: None,
            } => Ok(TypedGeometry::MultiLineString(multi_line_string)),
            TypedGeometryDbType {
                data: false,
                multi_point: None,
                multi_line_string: None,
                multi_polygon: Some(multi_polygon),
            } => Ok(TypedGeometry::MultiPolygon(multi_polygon)),
            _ => Err(Error::UnexpectedInvalidDbTypeConversion),
        }
    }
}

#[derive(Clone, Debug, Eq, PartialEq, FromSql, ToSql)]
#[postgres(name = "Breakpoint")]
pub struct BreakpointDbType {
    pub value: NotNanF64,
    pub color: RgbaColor,
}

impl From<&Breakpoint> for BreakpointDbType {
    fn from(other: &Breakpoint) -> Self {
        Self {
            value: other.value.into(),
            color: other.color,
        }
    }
}

impl TryFrom<BreakpointDbType> for Breakpoint {
    type Error = Error;

    fn try_from(other: BreakpointDbType) -> Result<Self, Self::Error> {
        Ok(Self {
            value: other.value.into(),
            color: other.color,
        })
    }
}

#[derive(Debug, ToSql, FromSql)]
<<<<<<< HEAD
#[postgres(name = "DefaultColors")]
pub struct DefaultColorsDbType {
    pub default_color: Option<RgbaColor>,
    pub over_color: Option<RgbaColor>,
    pub under_color: Option<RgbaColor>,
}

impl From<&DefaultColors> for DefaultColorsDbType {
    fn from(value: &DefaultColors) -> Self {
        match value {
            DefaultColors::DefaultColor { default_color } => Self {
                default_color: Some(*default_color),
                over_color: None,
                under_color: None,
            },
            DefaultColors::OverUnder {
                over_color,
                under_color,
            } => Self {
                default_color: None,
                over_color: Some(*over_color),
                under_color: Some(*under_color),
            },
        }
    }
}

impl TryFrom<DefaultColorsDbType> for DefaultColors {
    type Error = Error;

    fn try_from(value: DefaultColorsDbType) -> Result<Self, Self::Error> {
        match (value.default_color, value.over_color, value.under_color) {
            (Some(default_color), None, None) => Ok(Self::DefaultColor { default_color }),
            (None, Some(over_color), Some(under_color)) => Ok(Self::OverUnder {
                over_color,
                under_color,
            }),
            _ => Err(Error::UnexpectedInvalidDbTypeConversion),
        }
    }
}

#[derive(Debug, ToSql, FromSql)]
#[postgres(name = "RasterColorizer")]
pub struct RasterColorizerDbType {
    r#type: RasterColorizerDbTypeType,
    band: i64,
    colorizer: ColorizerDbType,
}

#[derive(Debug, PartialEq, ToSql, FromSql)]
// TODO: use #[postgres(rename_all = "camelCase")]
#[postgres(name = "RasterColorizerType")]
pub enum RasterColorizerDbTypeType {
    SingleBand,
    // MultiBandColorizer
}

impl From<&RasterColorizer> for RasterColorizerDbType {
    fn from(value: &RasterColorizer) -> Self {
        match value {
            RasterColorizer::SingleBand { band, colorizer } => Self {
                r#type: RasterColorizerDbTypeType::SingleBand,
                band: i64::from(*band),
                colorizer: colorizer.into(),
            },
        }
    }
}

impl TryFrom<RasterColorizerDbType> for RasterColorizer {
    type Error = Error;

    fn try_from(value: RasterColorizerDbType) -> Result<Self, Self::Error> {
        match value {
            RasterColorizerDbType {
                r#type: RasterColorizerDbTypeType::SingleBand,
                band,
                colorizer,
            } => Ok(Self::SingleBand {
                band: u32::try_from(band).map_err(|_| Error::UnexpectedInvalidDbTypeConversion)?,
                colorizer: colorizer.try_into()?,
            }),
        }
    }
}

delegate_from_to_sql!(RasterColorizer, RasterColorizerDbType);

#[derive(Debug, ToSql, FromSql)]
=======
>>>>>>> b44c6aea
#[postgres(name = "Colorizer")]
pub struct ColorizerDbType {
    r#type: ColorizerTypeDbType,
    breakpoints: Option<Vec<Breakpoint>>,
    no_data_color: Option<RgbaColor>,
    over_color: Option<RgbaColor>,
    under_color: Option<RgbaColor>,
    default_color: Option<RgbaColor>,
}

#[derive(Debug, PartialEq, ToSql, FromSql)]
// TODO: use #[postgres(rename_all = "camelCase")]
#[postgres(name = "ColorizerType")]
pub enum ColorizerTypeDbType {
    LinearGradient,
    LogarithmicGradient,
    Palette,
    Rgba,
}

impl From<&Colorizer> for ColorizerDbType {
    fn from(value: &Colorizer) -> Self {
        match value {
            Colorizer::LinearGradient {
                breakpoints,
                no_data_color,
                over_color,
                under_color,
            } => ColorizerDbType {
                r#type: ColorizerTypeDbType::LinearGradient,
                breakpoints: Some(breakpoints.clone()),
                no_data_color: Some(*no_data_color),
                over_color: Some(*over_color),
                under_color: Some(*under_color),
                default_color: None,
            },
            Colorizer::LogarithmicGradient {
                breakpoints,
                no_data_color,
                over_color,
                under_color,
            } => ColorizerDbType {
                r#type: ColorizerTypeDbType::LogarithmicGradient,
                breakpoints: Some(breakpoints.clone()),
                no_data_color: Some(*no_data_color),
                over_color: Some(*over_color),
                under_color: Some(*under_color),
                default_color: None,
            },
            Colorizer::Palette {
                colors,
                no_data_color,
                default_color,
            } => ColorizerDbType {
                r#type: ColorizerTypeDbType::Palette,
                breakpoints: Some(
                    colors
                        .inner()
                        .iter()
                        .map(|(k, v)| Breakpoint {
                            value: *k,
                            color: *v,
                        })
                        .collect(),
                ),
                no_data_color: Some(*no_data_color),
                over_color: None,
                under_color: None,
                default_color: Some(*default_color),
            },
            Colorizer::Rgba => ColorizerDbType {
                r#type: ColorizerTypeDbType::Rgba,
                breakpoints: None,
                no_data_color: None,
                over_color: None,
                under_color: None,
                default_color: None,
            },
        }
    }
}

impl TryFrom<ColorizerDbType> for Colorizer {
    type Error = Error;

    fn try_from(value: ColorizerDbType) -> Result<Self, Self::Error> {
        match value {
            ColorizerDbType {
                r#type: ColorizerTypeDbType::LinearGradient,
                breakpoints: Some(breakpoints),
                no_data_color: Some(no_data_color),
                over_color: Some(over_color),
                under_color: Some(under_color),
                default_color: None,
            } => Ok(Self::LinearGradient {
                breakpoints,
                no_data_color,
                over_color,
                under_color,
            }),
            ColorizerDbType {
                r#type: ColorizerTypeDbType::LogarithmicGradient,
                breakpoints: Some(breakpoints),
                no_data_color: Some(no_data_color),
                over_color: Some(over_color),
                under_color: Some(under_color),
                default_color: None,
            } => Ok(Self::LogarithmicGradient {
                breakpoints,
                no_data_color,
                over_color,
                under_color,
            }),
            ColorizerDbType {
                r#type: ColorizerTypeDbType::Palette,
                breakpoints: Some(breakpoints),
                no_data_color: Some(no_data_color),
                over_color: None,
                under_color: None,
                default_color: Some(default_color),
            } => Ok(Self::palette(
                breakpoints
                    .into_iter()
                    .map(|b| (b.value, b.color))
                    .collect(),
                no_data_color,
                default_color,
            )?),
            ColorizerDbType {
                r#type: ColorizerTypeDbType::Rgba,
                breakpoints: None,
                no_data_color: None,
                over_color: None,
                under_color: None,
                default_color: None,
            } => Ok(Self::Rgba),
            _ => Err(Error::UnexpectedInvalidDbTypeConversion),
        }
    }
}

delegate_from_to_sql!(Breakpoint, BreakpointDbType);
delegate_from_to_sql!(Colorizer, ColorizerDbType);
delegate_from_to_sql!(Measurement, MeasurementDbType);
delegate_from_to_sql!(TypedGeometry, TypedGeometryDbType);<|MERGE_RESOLUTION|>--- conflicted
+++ resolved
@@ -5,11 +5,7 @@
 use crate::{
     delegate_from_to_sql,
     error::Error,
-<<<<<<< HEAD
-    operations::image::{Breakpoint, Colorizer, DefaultColors, RasterColorizer, RgbaColor},
-=======
-    operations::image::{Breakpoint, Colorizer, RgbaColor},
->>>>>>> b44c6aea
+    operations::image::{Breakpoint, Colorizer, RasterColorizer, RgbaColor},
     util::NotNanF64,
 };
 use postgres_types::{FromSql, ToSql};
@@ -201,50 +197,6 @@
 }
 
 #[derive(Debug, ToSql, FromSql)]
-<<<<<<< HEAD
-#[postgres(name = "DefaultColors")]
-pub struct DefaultColorsDbType {
-    pub default_color: Option<RgbaColor>,
-    pub over_color: Option<RgbaColor>,
-    pub under_color: Option<RgbaColor>,
-}
-
-impl From<&DefaultColors> for DefaultColorsDbType {
-    fn from(value: &DefaultColors) -> Self {
-        match value {
-            DefaultColors::DefaultColor { default_color } => Self {
-                default_color: Some(*default_color),
-                over_color: None,
-                under_color: None,
-            },
-            DefaultColors::OverUnder {
-                over_color,
-                under_color,
-            } => Self {
-                default_color: None,
-                over_color: Some(*over_color),
-                under_color: Some(*under_color),
-            },
-        }
-    }
-}
-
-impl TryFrom<DefaultColorsDbType> for DefaultColors {
-    type Error = Error;
-
-    fn try_from(value: DefaultColorsDbType) -> Result<Self, Self::Error> {
-        match (value.default_color, value.over_color, value.under_color) {
-            (Some(default_color), None, None) => Ok(Self::DefaultColor { default_color }),
-            (None, Some(over_color), Some(under_color)) => Ok(Self::OverUnder {
-                over_color,
-                under_color,
-            }),
-            _ => Err(Error::UnexpectedInvalidDbTypeConversion),
-        }
-    }
-}
-
-#[derive(Debug, ToSql, FromSql)]
 #[postgres(name = "RasterColorizer")]
 pub struct RasterColorizerDbType {
     r#type: RasterColorizerDbTypeType,
@@ -292,8 +244,6 @@
 delegate_from_to_sql!(RasterColorizer, RasterColorizerDbType);
 
 #[derive(Debug, ToSql, FromSql)]
-=======
->>>>>>> b44c6aea
 #[postgres(name = "Colorizer")]
 pub struct ColorizerDbType {
     r#type: ColorizerTypeDbType,
